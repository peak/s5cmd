package command

import (
	"context"
	"fmt"
	"sync"

	"github.com/hashicorp/go-multierror"
	"github.com/urfave/cli/v2"

	errorpkg "github.com/peak/s5cmd/error"
	"github.com/peak/s5cmd/log"
	"github.com/peak/s5cmd/storage"
	"github.com/peak/s5cmd/storage/url"
)

var DeleteCommand = &cli.Command{
	Name:     "rm",
	HelpName: "rm",
	Usage:    "remove objects",
	Before: func(c *cli.Context) error {
		if !c.Args().Present() {
			return fmt.Errorf("expected at least 1 object to remove")
		}

		if err := checkSources(c.Args().Slice()...); err != nil {
			return err
		}

		return nil
	},
	Action: func(c *cli.Context) error {
		return Delete(
			c.Context,
			c.Command.Name,
			givenCommand(c),
			c.Args().Slice()...,
		)
	},
}

func Delete(
	ctx context.Context,
	op string,
	fullCommand string,
	src ...string,
) error {
<<<<<<< HEAD
	srcurls, err := newSources(src...)
=======
	srcurl, err := url.New(src)
>>>>>>> acb97e9f
	if err != nil {
		return err
	}
	srcurl := srcurls[0]

	client, err := storage.NewClient(srcurl)
	if err != nil {
		return err
	}

	// storage.MultiDelete operates on file-like objects. Settings
	// recursive=true guarantees returning only file-like objects.
	objChan := expandSources(ctx, client, srcurls...)

	// do object->url transformation
	urlch := make(chan *url.URL)
	go func() {
		defer close(urlch)

		for object := range objChan {
			if object.Type.IsDir() || errorpkg.IsCancelation(object.Err) {
				continue
			}

			if err := object.Err; err != nil {
				printError(fullCommand, op, err)
				continue
			}
			urlch <- object.URL
		}
	}()

	resultch := client.MultiDelete(ctx, urlch)

	var merror error
	for obj := range resultch {
		if err := obj.Err; err != nil {
			if errorpkg.IsCancelation(obj.Err) {
				continue
			}

			merror = multierror.Append(merror, obj.Err)
			continue
		}

		msg := log.InfoMessage{
			Operation: op,
			Source:    obj.URL,
		}
		log.Info(msg)
	}

	return merror
}

// expandSources is a non-blocking argument dispatcher.
// It creates a object channel by walking and expanding the given source urls.
// If the url has a glob, it creates a goroutine to list storage items and sends them to
// object channel, otherwise it creates storage object from the original source.
func expandSources(
	ctx context.Context,
	client storage.Storage,
	srcurls ...*objurl.ObjectURL,
) <-chan *storage.Object {
	objChan := make(chan *storage.Object)
	go func() {
		defer close(objChan)

		var wg sync.WaitGroup
		var objFound bool

		for _, origSrc := range srcurls {
			// call storage.List for only walking operations.
			if origSrc.HasGlob() {
				wg.Add(1)
				go func(origSrc *objurl.ObjectURL) {
					defer wg.Done()
					for object := range client.List(ctx, origSrc, true) {
						if object.Err == storage.ErrNoObjectFound {
							continue
						}
						objChan <- object
						objFound = true
					}
				}(origSrc)
			} else {
				objChan <- &storage.Object{URL: origSrc}
				objFound = true
			}
		}

		wg.Wait()
		if !objFound {
			objChan <- &storage.Object{Err: storage.ErrNoObjectFound}
		}
	}()

	return objChan
}

// newSources creates ObjectURL list from given source strings.
func newSources(sources ...string) ([]*objurl.ObjectURL, error) {
	var urls []*objurl.ObjectURL
	for _, src := range sources {
		srcurl, err := objurl.New(src)
		if err != nil {
			return nil, err
		}
		urls = append(urls, srcurl)
	}
	return urls, nil
}

// checkSources check if given sources share same objurlType and gives
// error if it contains both local and remote targets.
func checkSources(sources ...string) error {
	var hasRemote, hasLocal bool
	for _, src := range sources {
		srcurl, err := objurl.New(src)
		if err != nil {
			return err
		}

		// we don't operate on S3 prefixes for copy and delete operations.
		if srcurl.IsBucket() || srcurl.IsPrefix() {
			return fmt.Errorf("source argument must contain wildcard character")
		}

		if srcurl.IsRemote() {
			hasRemote = true
		} else {
			hasLocal = true
		}

		if hasLocal && hasRemote {
			return fmt.Errorf("arguments cannot have both local and remote sources")
		}
	}
	return nil
}<|MERGE_RESOLUTION|>--- conflicted
+++ resolved
@@ -45,11 +45,7 @@
 	fullCommand string,
 	src ...string,
 ) error {
-<<<<<<< HEAD
 	srcurls, err := newSources(src...)
-=======
-	srcurl, err := url.New(src)
->>>>>>> acb97e9f
 	if err != nil {
 		return err
 	}
@@ -112,7 +108,7 @@
 func expandSources(
 	ctx context.Context,
 	client storage.Storage,
-	srcurls ...*objurl.ObjectURL,
+	srcurls ...*url.URL,
 ) <-chan *storage.Object {
 	objChan := make(chan *storage.Object)
 	go func() {
@@ -125,7 +121,7 @@
 			// call storage.List for only walking operations.
 			if origSrc.HasGlob() {
 				wg.Add(1)
-				go func(origSrc *objurl.ObjectURL) {
+				go func(origSrc *url.URL) {
 					defer wg.Done()
 					for object := range client.List(ctx, origSrc, true) {
 						if object.Err == storage.ErrNoObjectFound {
@@ -151,10 +147,10 @@
 }
 
 // newSources creates ObjectURL list from given source strings.
-func newSources(sources ...string) ([]*objurl.ObjectURL, error) {
-	var urls []*objurl.ObjectURL
+func newSources(sources ...string) ([]*url.URL, error) {
+	var urls []*url.URL
 	for _, src := range sources {
-		srcurl, err := objurl.New(src)
+		srcurl, err := url.New(src)
 		if err != nil {
 			return nil, err
 		}
@@ -168,7 +164,7 @@
 func checkSources(sources ...string) error {
 	var hasRemote, hasLocal bool
 	for _, src := range sources {
-		srcurl, err := objurl.New(src)
+		srcurl, err := url.New(src)
 		if err != nil {
 			return err
 		}
