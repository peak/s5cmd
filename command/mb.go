--- conflicted
+++ resolved
@@ -68,16 +68,7 @@
 		return err
 	}
 
-<<<<<<< HEAD
-	client, err := storage.NewClient(ctx, &url.URL{})
-	if err != nil {
-		return err
-	}
-
-	err = client.MakeBucket(ctx, bucket.Bucket)
-=======
-	client, err := storage.NewRemoteClient(bucket, b.storageOpts)
->>>>>>> 714dfeb1
+	client, err := storage.NewRemoteClient(ctx, &url.URL{}, b.storageOpts)
 	if err != nil {
 		printError(b.fullCommand, b.op, err)
 		return err
