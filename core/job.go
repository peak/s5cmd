--- conflicted
+++ resolved
@@ -202,12 +202,7 @@
 // for sub-job launching.
 //
 // After all sub-jobs created and executed, it waits all jobs to finish.
-<<<<<<< HEAD
-func wildOperation(url *objurl.ObjectURL, wp *WorkerParams, callback wildCallback) error {
-	subjobStats := subjobStatsType{}
-=======
-func wildOperation(client storage.Storage, url *s3url.S3Url, wp *WorkerParams, callback wildCallback) error {
->>>>>>> 36020594
+func wildOperation(client storage.Storage, url *objurl.ObjectURL, wp *WorkerParams, callback wildCallback) error {
 	var subJobCounter uint32
 	subjobStats := subjobStatsType{}
 
