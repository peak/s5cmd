package core

import (
	"fmt"
	"log"
	"os"
	"sync"
	"sync/atomic"

	"github.com/peak/s5cmd/op"
	"github.com/peak/s5cmd/opt"
)

const dateFormat = "2006/01/02 15:04:05"

// Job is our basic job type.
type Job struct {
	sourceDesc         string // Source job description which we parsed this from
	command            string // Different from operation, as multiple commands can map to the same op
	operation          op.Operation
	args               []*JobArgument
	opts               opt.OptionList
	successCommand     *Job             // Next job to run if this one is successful
	failCommand        *Job             // ... if unsuccessful
	subJobData         *subjobStatsType // WaitGroup and success counter for sub-jobs launched from this job using wildOperation()
	isSubJob           bool
	numSuccess         *uint32 // Number of affected objects (only on batch operations)
	numFails           *uint32
	numAcceptableFails *uint32
}

type subjobStatsType struct {
	sync.WaitGroup
	numSuccess uint32 // FIXME is it possible to use job.numSuccess instead?
}

// String formats the job using its command and arguments.
func (j Job) String() (s string) {
	s = j.command
	for _, a := range j.args {
		s += " " + a.arg
	}
	//s += " # from " + j.sourceDesc
	return
}

// MakeSubJob creates a sub-job linked to the original. sourceDesc is copied, numSuccess/numFails are linked. Returns a pointer to the new job.
func (j Job) MakeSubJob(command string, operation op.Operation, args []*JobArgument, opts opt.OptionList) *Job {
	ptr := args
	return &Job{
		sourceDesc:         j.sourceDesc,
		command:            command,
		operation:          operation,
		args:               ptr,
		opts:               opts,
		isSubJob:           true,
		numSuccess:         j.numSuccess,
		numFails:           j.numFails,
		numAcceptableFails: j.numAcceptableFails,
	}
}

func (j *Job) out(short shortCode, format string, a ...interface{}) {
	s := fmt.Sprintf(format, a...)
	fmt.Println("                   ", short, s)
	if j.numSuccess != nil && short == shortOk {
		atomic.AddUint32(j.numSuccess, 1)
	}
	if j.numAcceptableFails != nil && short == shortOkWithError {
		atomic.AddUint32(j.numAcceptableFails, 1)
	}
	if j.numFails != nil && short == shortErr {
		atomic.AddUint32(j.numFails, 1)
	}
}

// PrintOK notifies the user about the positive outcome of the job. Internal operations are not shown, sub-jobs use short syntax.
func (j *Job) PrintOK(err AcceptableError) {
	if j.operation.IsInternal() {
		return
	}

	if j.isSubJob {
		if err != nil {
			j.out(shortOkWithError, `"%s" (%s)`, j, err.Error())
		} else {
			j.out(shortOk, `"%s"`, j)
		}
		return
	}

	errStr := ""
	okStr := "OK"
	if err != nil {
		errStr = " (" + err.Error() + ")"
		okStr = "OK?"
	}

	// Add successful jobs and considered-successful (finished with AcceptableError) jobs together
	var totalSuccess uint32
	if j.numSuccess != nil {
		totalSuccess += *j.numSuccess
	}
	if j.numAcceptableFails != nil {
		totalSuccess += *j.numAcceptableFails
		if *j.numAcceptableFails > 0 {
			okStr = "OK?"
		}
	}

	if totalSuccess > 0 {
		if j.numFails != nil && *j.numFails > 0 {
			log.Printf(`+%s "%s"%s (%d, %d failed)`, okStr, j, errStr, totalSuccess, *j.numFails)
		} else {
			log.Printf(`+%s "%s"%s (%d)`, okStr, j, errStr, totalSuccess)
		}
	} else if j.numFails != nil && *j.numFails > 0 {
		log.Printf(`+%s "%s"%s (%d failed)`, okStr, j, errStr, *j.numFails)
	} else {
		log.Printf(`+%s "%s"%s`, okStr, j, errStr)
	}
}

// PrintErr prints the error response from a Job
func (j *Job) PrintErr(err error) {
	if j.operation.IsInternal() {
		// TODO are we sure about ignoring errors from internal jobs?
		return
	}

	errStr := CleanupError(err)

	if j.isSubJob {
		j.out(shortErr, `"%s": %s`, j, errStr)
	} else {
		log.Printf(`-ERR "%s": %s`, j, errStr)
	}
}

// Notify informs the parent/issuer job if the job succeeded or failed.
func (j *Job) Notify(success bool) {
	if j.subJobData == nil {
		return
	}
	if success {
		atomic.AddUint32(&(j.subJobData.numSuccess), 1)
	}
	j.subJobData.Done()
}

// Run runs the Job and returns error
func (j *Job) Run(wp *WorkerParams) error {
	//log.Printf("Running %v", j)

	if j.opts.Has(opt.Help) {
		fmt.Fprintf(os.Stderr, "%v\n\n", UsageLine())

		cl, opts, cnt := CommandHelps(j.command)

		if ol := opt.OptionHelps(opts); ol != "" {
			fmt.Fprintf(os.Stderr, "\"%v\" command options:\n", j.command)
			fmt.Fprint(os.Stderr, ol)
			fmt.Fprint(os.Stderr, "\n\n")
		}

		if cnt > 1 {
			fmt.Fprintf(os.Stderr, "Help for \"%v\" commands:\n", j.command)
		}
		fmt.Fprint(os.Stderr, cl)
		fmt.Fprint(os.Stderr, "\nTo list available general options, run without arguments.\n")

		return ErrDisplayedHelp
	}

<<<<<<< HEAD
	switch j.operation {

	// Local operations
	case op.LocalDelete:
		return wp.st.IncrementIfSuccess(stats.FileOp, os.Remove(j.args[0].arg))

	case op.LocalCopy:
		var err error

		err = j.args[1].CheckConditionals(wp, j.args[0], j.opts)
		if err != nil {
			return err
		}

		if j.opts.Has(opt.DeleteSource) {
			err = os.Rename(j.args[0].arg, j.args[1].arg)
		} else {
			_, err = shutil.Copy(j.args[0].arg, j.args[1].arg, true)
		}
		wp.st.IncrementIfSuccess(stats.FileOp, err)
		return err

	case op.ShellExec:
		strArgs := make([]string, 0)

		for i, a := range j.args {
			if i == 0 {
				continue
			}
			strArgs = append(strArgs, a.arg)
		}
		cmd := exec.CommandContext(wp.ctx, j.args[0].arg, strArgs...)
		cmd.Stdout = os.Stdout
		cmd.Stderr = os.Stderr
		return wp.st.IncrementIfSuccess(stats.ShellOp, cmd.Run())

	// S3 operations
	case op.Copy:
		var err error

		err = j.args[1].CheckConditionals(wp, j.args[0], j.opts)
		if err != nil {
			return err
		}

		var cls string

		if j.opts.Has(opt.RR) {
			cls = s3.ObjectStorageClassReducedRedundancy
		} else if j.opts.Has(opt.IA) {
			cls = s3.TransitionStorageClassStandardIa
		} else {
			cls = s3.ObjectStorageClassStandard
		}

		_, err = wp.s3svc.CopyObject(&s3.CopyObjectInput{
			Bucket:       aws.String(j.args[1].s3.Bucket),
			Key:          aws.String(j.args[1].s3.Key),
			CopySource:   aws.String(j.args[0].s3.Format()),
			StorageClass: aws.String(cls),
		})
		wp.st.IncrementIfSuccess(stats.S3Op, err)

		if j.opts.Has(opt.DeleteSource) && err == nil {
			_, err = s3delete(wp.s3svc, j.args[0].s3)
			wp.st.IncrementIfSuccess(stats.S3Op, err)
			// FIXME if err != nil try to rollback by deleting j.args[1].s3 ? What if we don't have permission to delete?
		}

		return err

	case op.BatchLocalCopy:
		subCmd := "cp"
		if j.opts.Has(opt.DeleteSource) {
			subCmd = "mv"
		}
		subCmd += j.opts.GetParams()

		st, err := os.Stat(j.args[0].arg)
		walkMode := err == nil && st.IsDir() // walk or glob?

		trimPrefix := j.args[0].arg
		globStart := j.args[0].arg
		if !walkMode {
			loc := strings.IndexAny(trimPrefix, GlobCharacters)
			if loc < 0 {
				return fmt.Errorf("internal error, not a glob: %s", trimPrefix)
			}
			trimPrefix = trimPrefix[:loc]
		} else {
			if !strings.HasSuffix(globStart, string(filepath.Separator)) {
				globStart += string(filepath.Separator)
			}
			globStart = globStart + "*"
		}
		trimPrefix = path.Dir(trimPrefix)
		if trimPrefix == "." {
			trimPrefix = ""
		} else {
			trimPrefix += string(filepath.Separator)
		}

		recurse := j.opts.Has(opt.Recursive)

		err = wildOperation(wp, func(ch chan<- interface{}) error {
			defer func() {
				ch <- nil // send EOF
			}()

			// lister
			ma, err := filepath.Glob(globStart)
			if err != nil {
				return err
			}
			if len(ma) == 0 {
				if walkMode {
					return nil // Directory empty
				}

				return errors.New("could not find match for glob")
			}

			for _, f := range ma {
				s := f // copy
				st, _ := os.Stat(s)
				if !st.IsDir() {
					ch <- &s
				} else if recurse {
					err = filepath.Walk(s, func(path string, st os.FileInfo, err error) error {
						if err != nil {
							return err
						}
						if st.IsDir() {
							return nil
						}
						ch <- &path
						return nil
					})
					if err != nil {
						return err
					}
				}
			}
			return nil
		}, func(data interface{}) *Job {
			// callback
			if data == nil {
				return nil
			}
			fn := data.(*string)

			var dstFn string
			if j.opts.Has(opt.Parents) {
				dstFn = *fn
				if strings.Index(dstFn, trimPrefix) == 0 {
					dstFn = dstFn[len(trimPrefix):]
				}
			} else {
				dstFn = filepath.Base(*fn)
			}

			arg1 := NewJobArgument(*fn, nil)
			arg2 := j.args[1].Clone().Append(dstFn, false)

			dir := filepath.Dir(arg2.arg)
			os.MkdirAll(dir, os.ModePerm)

			return j.MakeSubJob(subCmd, op.LocalCopy, []*JobArgument{arg1, arg2}, j.opts)
		})

		return wp.st.IncrementIfSuccess(stats.FileOp, err)

	case op.Delete:
		_, err := s3delete(wp.s3svc, j.args[0].s3)
		return wp.st.IncrementIfSuccess(stats.S3Op, err)

	case op.BatchDelete:
		var jobArgs []*JobArgument
		srcBucket := *j.args[0].Clone()
		srcBucket.arg = "s3://" + srcBucket.s3.Bucket

		maxArgs := 1000

		initArgs := func() {
			jobArgs = make([]*JobArgument, 0, maxArgs+1)
			jobArgs = append(jobArgs, &srcBucket)
		}

		addArg := func(key *string) *Job {
			var subJob *Job

			if jobArgs == nil {
				initArgs()
			}

			if (key == nil || len(jobArgs) == maxArgs) && len(jobArgs) > 1 {
				subJob = j.MakeSubJob("batch-rm", op.BatchDeleteActual, jobArgs, opt.OptionList{})
				initArgs()
			}

			if key != nil {
				jobArgs = append(jobArgs, &JobArgument{arg: *key})
			}

			return subJob
		}

		err := s3wildOperation(j.args[0].s3, wp, func(li *s3listItem) *Job {
			if li == nil {
				return addArg(nil)
			}

			if li.isDirectory {
				return nil
			}

			return addArg(li.Key)
		})

		return wp.st.IncrementIfSuccess(stats.S3Op, err)

	case op.BatchDeleteActual:
		obj := make([]*s3.ObjectIdentifier, len(j.args)-1)
		for i, a := range j.args {
			if i == 0 {
				continue
			}
			obj[i-1] = &s3.ObjectIdentifier{Key: aws.String(a.arg)}
		}
		o, err := wp.s3svc.DeleteObjectsWithContext(wp.ctx, &s3.DeleteObjectsInput{
			Bucket: aws.String(j.args[0].s3.Bucket),
			Delete: &s3.Delete{
				Objects: obj,
			},
		})
		for _, o := range o.Deleted {
			j.out(shortOk, `Batch-delete s3://%s/%s`, j.args[0].s3.Bucket, *o.Key)
		}
		for _, e := range o.Errors {
			j.out(shortErr, `Batch-delete s3://%s/%s: %s`, j.args[0].s3.Bucket, *e.Key, *e.Message)
			if err != nil {
				err = errors.New(*e.Message)
			}
		}
		return wp.st.IncrementIfSuccess(stats.S3Op, err)

	case op.BatchDownload, op.AliasBatchGet:
		subCmd := "cp"
		if j.operation == op.AliasBatchGet {
			subCmd = "get"
		}

		if j.opts.Has(opt.DeleteSource) {
			subCmd = "mv"
		}
		subCmd += j.opts.GetParams()

		err := s3wildOperation(j.args[0].s3, wp, func(li *s3listItem) *Job {
			if li == nil || li.isDirectory {
				return nil
			}

			arg1 := NewJobArgument(
				"s3://"+j.args[0].s3.Bucket+"/"+*li.Key,
				&url.S3Url{Bucket: j.args[0].s3.Bucket, Key: *li.Key},
			)

			var dstFn string
			if j.opts.Has(opt.Parents) {
				dstFn = li.key
			} else {
				dstFn = path.Base(li.key)
			}

			arg2 := j.args[1].StripS3().Append(dstFn, true)
			subJob := j.MakeSubJob(subCmd, op.Download, []*JobArgument{arg1, arg2}, j.opts)

			if aws.StringValue(li.StorageClass) == s3.ObjectStorageClassGlacier {
				subJob.out(shortErr, `"%s": Cannot download glacier object`, arg1.arg)
				return nil
			}
			dir := filepath.Dir(arg2.arg)
			os.MkdirAll(dir, os.ModePerm)
			return subJob
		})

		return wp.st.IncrementIfSuccess(stats.S3Op, err)

	case op.BatchUpload:
		subCmd := "cp"
		if j.opts.Has(opt.DeleteSource) {
			subCmd = "mv"
		}
		subCmd += j.opts.GetParams()

		st, err := os.Stat(j.args[0].arg)
		walkMode := err == nil && st.IsDir() // walk or glob?

		trimPrefix := j.args[0].arg
		if !walkMode {
			loc := strings.IndexAny(trimPrefix, GlobCharacters)
			if loc < 0 {
				return fmt.Errorf("internal error, not a glob: %s", trimPrefix)
			}
			trimPrefix = trimPrefix[:loc]
		}
		trimPrefix = path.Dir(trimPrefix)
		if trimPrefix == "." {
			trimPrefix = ""
		} else {
			trimPrefix += string(filepath.Separator)
		}

		err = wildOperation(wp, func(ch chan<- interface{}) error {
			defer func() {
				ch <- nil // send EOF
			}()
			// lister
			if walkMode {
				err := filepath.Walk(j.args[0].arg, func(path string, st os.FileInfo, err error) error {
					if err != nil {
						return err
					}
					if st.IsDir() {
						return nil
					}
					ch <- &path
					return nil
				})
				return err
			} else {
				ma, err := filepath.Glob(j.args[0].arg)
				if err != nil {
					return err
				}
				if len(ma) == 0 {
					return errors.New("could not find match for glob")
				}

				for _, f := range ma {
					s := f // copy
					st, _ = os.Stat(s)
					if !st.IsDir() {
						ch <- &s
					}
				}
				return nil
			}
		}, func(data interface{}) *Job {
			// callback
			if data == nil {
				return nil
			}
			fn := data.(*string)

			var dstFn string
			if j.opts.Has(opt.Parents) {
				dstFn = *fn
				if strings.Index(dstFn, trimPrefix) == 0 {
					dstFn = dstFn[len(trimPrefix):]
				}
			} else {
				dstFn = filepath.Base(*fn)
			}

			arg1 := NewJobArgument(*fn, nil)
			arg2 := j.args[1].Clone().Append(dstFn, false)
			return j.MakeSubJob(subCmd, op.Upload, []*JobArgument{arg1, arg2}, j.opts)
		})

		return wp.st.IncrementIfSuccess(stats.FileOp, err)

	case op.Download, op.AliasGet:
		var err error

		err = j.args[1].CheckConditionals(wp, j.args[0], j.opts)
		if err != nil {
			return err
		}

		srcFn := path.Base(j.args[0].arg)
		destFn := j.args[1].arg

		f, err := os.Create(destFn)
		if err != nil {
			return err
		}

		j.out(shortInfo, "Downloading %s...", srcFn)

		ch := make(chan error, 1)

		go func() {
			var (
				err      error
				panicked bool
			)
			(func() {
				defer recoverer(ch, "s3manager.Download", &panicked)

				_, err = wp.s3dl.DownloadWithContext(wp.ctx, f, &s3.GetObjectInput{
					Bucket: aws.String(j.args[0].s3.Bucket),
					Key:    aws.String(j.args[0].s3.Key),
				}, func(u *s3manager.Downloader) {
					u.PartSize = wp.poolParams.DownloadChunkSizeBytes
					u.Concurrency = wp.poolParams.DownloadConcurrency
				})

			})()
			if !panicked {
				ch <- err
			}
			close(ch)
		}()

		select {
		case <-wp.ctx.Done():
			err = ErrInterrupted
		case err = <-ch:
			break
		}

		f.Close() // Race: s3dl.Download or us?

		wp.st.IncrementIfSuccess(stats.S3Op, err)
		if err != nil {
			os.Remove(destFn) // Remove partly downloaded file
		} else if j.opts.Has(opt.DeleteSource) {
			_, err = s3delete(wp.s3svc, j.args[0].s3)
			wp.st.IncrementIfSuccess(stats.S3Op, err)
		}

		return err

	case op.Upload:
		const bytesInMb = float64(1024 * 1024)

		var err error

		if ex, err := j.args[0].Exists(wp); err != nil {
			return err
		} else if !ex {
			return os.ErrNotExist
		}

		err = j.args[1].CheckConditionals(wp, j.args[0], j.opts)
		if err != nil {
			return err
		}

		srcFn := filepath.Base(j.args[0].arg)

		f, err := os.Open(j.args[0].arg)
		if err != nil {
			return err
		}

		defer f.Close()

		filesize, _ := j.args[0].Size(wp)

		numPartsNeeded := filesize / wp.poolParams.UploadChunkSizeBytes
		chunkSize := int64(wp.poolParams.UploadChunkSizeBytes / int64(bytesInMb))
		if numPartsNeeded > s3manager.MaxUploadParts {
			cSize := float64(filesize / s3manager.MaxUploadParts)
			chunkSize = int64(math.Ceil(cSize / bytesInMb))
			j.out(shortInfo, "Uploading %s... (%d bytes) (chunk size %d MB)", srcFn, filesize, chunkSize)
		} else {
			j.out(shortInfo, "Uploading %s... (%d bytes)", srcFn, filesize)
		}

		ch := make(chan error, 1)

		go func(chunkSizeInBytes int64) {
			var cls string

			if j.opts.Has(opt.RR) {
				cls = s3.ObjectStorageClassReducedRedundancy
			} else if j.opts.Has(opt.IA) {
				cls = s3.TransitionStorageClassStandardIa
			} else {
				cls = s3.ObjectStorageClassStandard
			}

			var (
				err      error
				panicked bool
			)

			(func() {
				defer recoverer(ch, "s3manager.Upload", &panicked)

				_, err = wp.s3ul.UploadWithContext(wp.ctx, &s3manager.UploadInput{
					Bucket:       aws.String(j.args[1].s3.Bucket),
					Key:          aws.String(j.args[1].s3.Key),
					Body:         f,
					StorageClass: aws.String(cls),
				}, func(u *s3manager.Uploader) {
					u.PartSize = chunkSizeInBytes
					u.Concurrency = wp.poolParams.UploadConcurrency
				})
			})()
			if !panicked {
				ch <- err
			}
			close(ch)
		}(chunkSize * int64(bytesInMb))

		select {
		case <-wp.ctx.Done():
			err = ErrInterrupted
		case err = <-ch:
			break
		}

		f.Close()

		wp.st.IncrementIfSuccess(stats.S3Op, err)
		if j.opts.Has(opt.DeleteSource) && err == nil {
			err = wp.st.IncrementIfSuccess(stats.FileOp, os.Remove(j.args[0].arg))
		}
		return err

	case op.BatchCopy:
		subCmd := "cp"
		if j.opts.Has(opt.DeleteSource) {
			subCmd = "mv"
		}
		subCmd += j.opts.GetParams()

		err := s3wildOperation(j.args[0].s3, wp, func(li *s3listItem) *Job {
			if li == nil || li.isDirectory {
				return nil
			}

			arg1 := NewJobArgument(
				"s3://"+j.args[0].s3.Bucket+"/"+*li.Key,
				&url.S3Url{Bucket: j.args[0].s3.Bucket, Key: *li.Key},
			)

			var dstFn string
			if j.opts.Has(opt.Parents) {
				dstFn = li.key
			} else {
				dstFn = path.Base(li.key)
			}

			arg2 := NewJobArgument(
				"s3://"+j.args[1].s3.Bucket+"/"+j.args[1].s3.Key+dstFn,
				&url.S3Url{Bucket: j.args[1].s3.Bucket, Key: j.args[1].s3.Key + dstFn},
			)

			subJob := j.MakeSubJob(subCmd, op.Copy, []*JobArgument{arg1, arg2}, j.opts)
			if aws.StringValue(li.StorageClass) == s3.ObjectStorageClassGlacier {
				subJob.out(shortErr, `"%s": Cannot download glacier object`, arg1.arg)
				return nil
			}
			return subJob
		})

		return wp.st.IncrementIfSuccess(stats.S3Op, err)

	case op.ListBuckets:
		o, err := wp.s3svc.ListBucketsWithContext(wp.ctx, &s3.ListBucketsInput{})
		if err == nil {
			for _, b := range o.Buckets {
				j.out(shortOk, "%s  s3://%s", b.CreationDate.Format(dateFormat), *b.Name)
			}
		}
		return wp.st.IncrementIfSuccess(stats.S3Op, err)

	case op.List:
		showETags := j.opts.Has(opt.ListETags)
		humanize := j.opts.Has(opt.HumanReadable)
		err := s3wildOperation(j.args[0].s3, wp, func(li *s3listItem) *Job {
			if li == nil {
				return nil
			}

			if li.isDirectory {
				j.out(shortOk, "%19s %1s %-38s  %12s  %s", "", "", "", "DIR", li.key)
			} else {
				var (
					cls, etag, size string
				)

				switch aws.StringValue(li.StorageClass) {
				case s3.ObjectStorageClassStandard:
					cls = ""
				case s3.ObjectStorageClassGlacier:
					cls = "G"
				case s3.ObjectStorageClassReducedRedundancy:
					cls = "R"
				case s3.TransitionStorageClassStandardIa:
					cls = "I"
				default:
					cls = "?"
				}

				if showETags {
					etag = strings.Trim(*li.ETag, `"`)
				}
				if humanize {
					size = HumanizeBytes(*li.Size)
				} else {
					size = fmt.Sprintf("%d", *li.Size)
				}

				j.out(shortOk, "%s %1s %-38s %12s  %s", li.LastModified.Format(dateFormat), cls, etag, size, li.key)
			}

			return nil
		})

		return wp.st.IncrementIfSuccess(stats.S3Op, err)

	case op.Size:
		type sizeAndCount struct {
			size  int64
			count int64
		}
		totals := map[string]sizeAndCount{}
		err := s3wildOperation(j.args[0].s3, wp, func(li *s3listItem) *Job {
			if li == nil || li.isDirectory {
				return nil
			}
			storageClass := aws.StringValue(li.StorageClass)
			s := totals[storageClass]
			s.size += *li.Size
			s.count++
			totals[storageClass] = s

			return nil
		})
		if err == nil {
			sz := sizeAndCount{}
			if !j.opts.Has(opt.GroupByClass) {
				for k, v := range totals {
					sz.size += v.size
					sz.count += v.count
					delete(totals, k)
				}
				totals["Total"] = sz
			}

			for k, v := range totals {
				if j.opts.Has(opt.HumanReadable) {
					j.out(shortOk, "%s bytes in %d objects: %s [%s]", HumanizeBytes(v.size), v.count, j.args[0].s3, k)
				} else {
					j.out(shortOk, "%d bytes in %d objects: %s [%s]", v.size, v.count, j.args[0].s3, k)
				}
			}
		}
		return wp.st.IncrementIfSuccess(stats.S3Op, err)

	case op.Abort:
		var (
			exitCode int64 = -1
			err      error
		)

		if len(j.args) > 0 {
			exitCode, err = strconv.ParseInt(j.args[0].arg, 10, 8)
			if err != nil {
				exitCode = 255
			}
		}

		ef := wp.ctx.Value(ExitFuncKey).(func(int))
		ef(int(exitCode))

		return nil

	// Unhandled
	default:
=======
	cmdFunc, ok := globalCmdRegistry[j.operation]
	if !ok {
>>>>>>> 3415ef0b
		return fmt.Errorf("unhandled operation %v", j.operation)
	}

	kind, err := cmdFunc(j, wp)
	return wp.st.IncrementIfSuccess(kind, err)
}

type wildLister func(chan<- interface{}) error
type wildCallback func(interface{}) *Job

// wildOperation is the cornerstone of sub-job launching.
//
// It will run lister() when ready and expect data from ch. On EOF, a single
// nil should be passed into ch. Data received from ch will be passed to
// callback() which in turn will create a *Job entry (or nil for no job)
// Then this entry is submitted to the subJobQueue chan.
//
// After lister() completes, the sub-jobs are tracked
// The fn will return when all jobs are processed, and it will return with
// error if even a single sub-job was not successful
//
// Midway-failing lister() fns are not thoroughly tested and may hang or panic.
func wildOperation(wp *WorkerParams, lister wildLister, callback wildCallback) error {
	itemCh := make(chan interface{})
	doneCh := make(chan struct{})

	subjobStats := subjobStatsType{} // Tally successful and total processed sub-jobs here
	var subJobCounter uint32         // number of total subJobs issued

	// This goroutine will read ls results from ch and issue new subJobs
	go func() {
		defer close(doneCh)

		// If channel closed early: err returned from s3list?
		for data := range itemCh {
			j := callback(data)
			if j != nil {
				j.subJobData = &subjobStats
				subjobStats.Add(1)
				subJobCounter++
				select {
				case *wp.subJobQueue <- j:
				case <-wp.ctx.Done():
					return
				}
			}
			if data == nil {
				// End of listing
				return
			}
		}
	}()

	// Do the actual work
	err := lister(itemCh)
	if err == nil {
		verboseLog("wildOperation lister is done without error")
		// This select ensures that we don't return to the main loop without
		// completely getting the list results (and queueing up operations on
		// subJobQueue)
		<-doneCh
		verboseLog("wildOperation all subjobs sent")

		doneCh := make(chan struct{})
		go func() {
			subjobStats.Wait() // Wait for all jobs to finish
			close(doneCh)
		}()

		// Block until waitgroup is finished or we're cancelled (then it won't finish)
		select {
		case <-doneCh:
		case <-wp.ctx.Done():
		}

		s := atomic.LoadUint32(&(subjobStats.numSuccess))
		verboseLog("wildOperation all subjobs finished: %d/%d", s, subJobCounter)

		if s != subJobCounter {
			err = fmt.Errorf("not all jobs completed successfully: %d/%d", s, subJobCounter)
		}
	} else {
		verboseLog("wildOperation lister is done with error: %v", err)
	}
	close(itemCh)
	return err
}<|MERGE_RESOLUTION|>--- conflicted
+++ resolved
@@ -172,686 +172,8 @@
 		return ErrDisplayedHelp
 	}
 
-<<<<<<< HEAD
-	switch j.operation {
-
-	// Local operations
-	case op.LocalDelete:
-		return wp.st.IncrementIfSuccess(stats.FileOp, os.Remove(j.args[0].arg))
-
-	case op.LocalCopy:
-		var err error
-
-		err = j.args[1].CheckConditionals(wp, j.args[0], j.opts)
-		if err != nil {
-			return err
-		}
-
-		if j.opts.Has(opt.DeleteSource) {
-			err = os.Rename(j.args[0].arg, j.args[1].arg)
-		} else {
-			_, err = shutil.Copy(j.args[0].arg, j.args[1].arg, true)
-		}
-		wp.st.IncrementIfSuccess(stats.FileOp, err)
-		return err
-
-	case op.ShellExec:
-		strArgs := make([]string, 0)
-
-		for i, a := range j.args {
-			if i == 0 {
-				continue
-			}
-			strArgs = append(strArgs, a.arg)
-		}
-		cmd := exec.CommandContext(wp.ctx, j.args[0].arg, strArgs...)
-		cmd.Stdout = os.Stdout
-		cmd.Stderr = os.Stderr
-		return wp.st.IncrementIfSuccess(stats.ShellOp, cmd.Run())
-
-	// S3 operations
-	case op.Copy:
-		var err error
-
-		err = j.args[1].CheckConditionals(wp, j.args[0], j.opts)
-		if err != nil {
-			return err
-		}
-
-		var cls string
-
-		if j.opts.Has(opt.RR) {
-			cls = s3.ObjectStorageClassReducedRedundancy
-		} else if j.opts.Has(opt.IA) {
-			cls = s3.TransitionStorageClassStandardIa
-		} else {
-			cls = s3.ObjectStorageClassStandard
-		}
-
-		_, err = wp.s3svc.CopyObject(&s3.CopyObjectInput{
-			Bucket:       aws.String(j.args[1].s3.Bucket),
-			Key:          aws.String(j.args[1].s3.Key),
-			CopySource:   aws.String(j.args[0].s3.Format()),
-			StorageClass: aws.String(cls),
-		})
-		wp.st.IncrementIfSuccess(stats.S3Op, err)
-
-		if j.opts.Has(opt.DeleteSource) && err == nil {
-			_, err = s3delete(wp.s3svc, j.args[0].s3)
-			wp.st.IncrementIfSuccess(stats.S3Op, err)
-			// FIXME if err != nil try to rollback by deleting j.args[1].s3 ? What if we don't have permission to delete?
-		}
-
-		return err
-
-	case op.BatchLocalCopy:
-		subCmd := "cp"
-		if j.opts.Has(opt.DeleteSource) {
-			subCmd = "mv"
-		}
-		subCmd += j.opts.GetParams()
-
-		st, err := os.Stat(j.args[0].arg)
-		walkMode := err == nil && st.IsDir() // walk or glob?
-
-		trimPrefix := j.args[0].arg
-		globStart := j.args[0].arg
-		if !walkMode {
-			loc := strings.IndexAny(trimPrefix, GlobCharacters)
-			if loc < 0 {
-				return fmt.Errorf("internal error, not a glob: %s", trimPrefix)
-			}
-			trimPrefix = trimPrefix[:loc]
-		} else {
-			if !strings.HasSuffix(globStart, string(filepath.Separator)) {
-				globStart += string(filepath.Separator)
-			}
-			globStart = globStart + "*"
-		}
-		trimPrefix = path.Dir(trimPrefix)
-		if trimPrefix == "." {
-			trimPrefix = ""
-		} else {
-			trimPrefix += string(filepath.Separator)
-		}
-
-		recurse := j.opts.Has(opt.Recursive)
-
-		err = wildOperation(wp, func(ch chan<- interface{}) error {
-			defer func() {
-				ch <- nil // send EOF
-			}()
-
-			// lister
-			ma, err := filepath.Glob(globStart)
-			if err != nil {
-				return err
-			}
-			if len(ma) == 0 {
-				if walkMode {
-					return nil // Directory empty
-				}
-
-				return errors.New("could not find match for glob")
-			}
-
-			for _, f := range ma {
-				s := f // copy
-				st, _ := os.Stat(s)
-				if !st.IsDir() {
-					ch <- &s
-				} else if recurse {
-					err = filepath.Walk(s, func(path string, st os.FileInfo, err error) error {
-						if err != nil {
-							return err
-						}
-						if st.IsDir() {
-							return nil
-						}
-						ch <- &path
-						return nil
-					})
-					if err != nil {
-						return err
-					}
-				}
-			}
-			return nil
-		}, func(data interface{}) *Job {
-			// callback
-			if data == nil {
-				return nil
-			}
-			fn := data.(*string)
-
-			var dstFn string
-			if j.opts.Has(opt.Parents) {
-				dstFn = *fn
-				if strings.Index(dstFn, trimPrefix) == 0 {
-					dstFn = dstFn[len(trimPrefix):]
-				}
-			} else {
-				dstFn = filepath.Base(*fn)
-			}
-
-			arg1 := NewJobArgument(*fn, nil)
-			arg2 := j.args[1].Clone().Append(dstFn, false)
-
-			dir := filepath.Dir(arg2.arg)
-			os.MkdirAll(dir, os.ModePerm)
-
-			return j.MakeSubJob(subCmd, op.LocalCopy, []*JobArgument{arg1, arg2}, j.opts)
-		})
-
-		return wp.st.IncrementIfSuccess(stats.FileOp, err)
-
-	case op.Delete:
-		_, err := s3delete(wp.s3svc, j.args[0].s3)
-		return wp.st.IncrementIfSuccess(stats.S3Op, err)
-
-	case op.BatchDelete:
-		var jobArgs []*JobArgument
-		srcBucket := *j.args[0].Clone()
-		srcBucket.arg = "s3://" + srcBucket.s3.Bucket
-
-		maxArgs := 1000
-
-		initArgs := func() {
-			jobArgs = make([]*JobArgument, 0, maxArgs+1)
-			jobArgs = append(jobArgs, &srcBucket)
-		}
-
-		addArg := func(key *string) *Job {
-			var subJob *Job
-
-			if jobArgs == nil {
-				initArgs()
-			}
-
-			if (key == nil || len(jobArgs) == maxArgs) && len(jobArgs) > 1 {
-				subJob = j.MakeSubJob("batch-rm", op.BatchDeleteActual, jobArgs, opt.OptionList{})
-				initArgs()
-			}
-
-			if key != nil {
-				jobArgs = append(jobArgs, &JobArgument{arg: *key})
-			}
-
-			return subJob
-		}
-
-		err := s3wildOperation(j.args[0].s3, wp, func(li *s3listItem) *Job {
-			if li == nil {
-				return addArg(nil)
-			}
-
-			if li.isDirectory {
-				return nil
-			}
-
-			return addArg(li.Key)
-		})
-
-		return wp.st.IncrementIfSuccess(stats.S3Op, err)
-
-	case op.BatchDeleteActual:
-		obj := make([]*s3.ObjectIdentifier, len(j.args)-1)
-		for i, a := range j.args {
-			if i == 0 {
-				continue
-			}
-			obj[i-1] = &s3.ObjectIdentifier{Key: aws.String(a.arg)}
-		}
-		o, err := wp.s3svc.DeleteObjectsWithContext(wp.ctx, &s3.DeleteObjectsInput{
-			Bucket: aws.String(j.args[0].s3.Bucket),
-			Delete: &s3.Delete{
-				Objects: obj,
-			},
-		})
-		for _, o := range o.Deleted {
-			j.out(shortOk, `Batch-delete s3://%s/%s`, j.args[0].s3.Bucket, *o.Key)
-		}
-		for _, e := range o.Errors {
-			j.out(shortErr, `Batch-delete s3://%s/%s: %s`, j.args[0].s3.Bucket, *e.Key, *e.Message)
-			if err != nil {
-				err = errors.New(*e.Message)
-			}
-		}
-		return wp.st.IncrementIfSuccess(stats.S3Op, err)
-
-	case op.BatchDownload, op.AliasBatchGet:
-		subCmd := "cp"
-		if j.operation == op.AliasBatchGet {
-			subCmd = "get"
-		}
-
-		if j.opts.Has(opt.DeleteSource) {
-			subCmd = "mv"
-		}
-		subCmd += j.opts.GetParams()
-
-		err := s3wildOperation(j.args[0].s3, wp, func(li *s3listItem) *Job {
-			if li == nil || li.isDirectory {
-				return nil
-			}
-
-			arg1 := NewJobArgument(
-				"s3://"+j.args[0].s3.Bucket+"/"+*li.Key,
-				&url.S3Url{Bucket: j.args[0].s3.Bucket, Key: *li.Key},
-			)
-
-			var dstFn string
-			if j.opts.Has(opt.Parents) {
-				dstFn = li.key
-			} else {
-				dstFn = path.Base(li.key)
-			}
-
-			arg2 := j.args[1].StripS3().Append(dstFn, true)
-			subJob := j.MakeSubJob(subCmd, op.Download, []*JobArgument{arg1, arg2}, j.opts)
-
-			if aws.StringValue(li.StorageClass) == s3.ObjectStorageClassGlacier {
-				subJob.out(shortErr, `"%s": Cannot download glacier object`, arg1.arg)
-				return nil
-			}
-			dir := filepath.Dir(arg2.arg)
-			os.MkdirAll(dir, os.ModePerm)
-			return subJob
-		})
-
-		return wp.st.IncrementIfSuccess(stats.S3Op, err)
-
-	case op.BatchUpload:
-		subCmd := "cp"
-		if j.opts.Has(opt.DeleteSource) {
-			subCmd = "mv"
-		}
-		subCmd += j.opts.GetParams()
-
-		st, err := os.Stat(j.args[0].arg)
-		walkMode := err == nil && st.IsDir() // walk or glob?
-
-		trimPrefix := j.args[0].arg
-		if !walkMode {
-			loc := strings.IndexAny(trimPrefix, GlobCharacters)
-			if loc < 0 {
-				return fmt.Errorf("internal error, not a glob: %s", trimPrefix)
-			}
-			trimPrefix = trimPrefix[:loc]
-		}
-		trimPrefix = path.Dir(trimPrefix)
-		if trimPrefix == "." {
-			trimPrefix = ""
-		} else {
-			trimPrefix += string(filepath.Separator)
-		}
-
-		err = wildOperation(wp, func(ch chan<- interface{}) error {
-			defer func() {
-				ch <- nil // send EOF
-			}()
-			// lister
-			if walkMode {
-				err := filepath.Walk(j.args[0].arg, func(path string, st os.FileInfo, err error) error {
-					if err != nil {
-						return err
-					}
-					if st.IsDir() {
-						return nil
-					}
-					ch <- &path
-					return nil
-				})
-				return err
-			} else {
-				ma, err := filepath.Glob(j.args[0].arg)
-				if err != nil {
-					return err
-				}
-				if len(ma) == 0 {
-					return errors.New("could not find match for glob")
-				}
-
-				for _, f := range ma {
-					s := f // copy
-					st, _ = os.Stat(s)
-					if !st.IsDir() {
-						ch <- &s
-					}
-				}
-				return nil
-			}
-		}, func(data interface{}) *Job {
-			// callback
-			if data == nil {
-				return nil
-			}
-			fn := data.(*string)
-
-			var dstFn string
-			if j.opts.Has(opt.Parents) {
-				dstFn = *fn
-				if strings.Index(dstFn, trimPrefix) == 0 {
-					dstFn = dstFn[len(trimPrefix):]
-				}
-			} else {
-				dstFn = filepath.Base(*fn)
-			}
-
-			arg1 := NewJobArgument(*fn, nil)
-			arg2 := j.args[1].Clone().Append(dstFn, false)
-			return j.MakeSubJob(subCmd, op.Upload, []*JobArgument{arg1, arg2}, j.opts)
-		})
-
-		return wp.st.IncrementIfSuccess(stats.FileOp, err)
-
-	case op.Download, op.AliasGet:
-		var err error
-
-		err = j.args[1].CheckConditionals(wp, j.args[0], j.opts)
-		if err != nil {
-			return err
-		}
-
-		srcFn := path.Base(j.args[0].arg)
-		destFn := j.args[1].arg
-
-		f, err := os.Create(destFn)
-		if err != nil {
-			return err
-		}
-
-		j.out(shortInfo, "Downloading %s...", srcFn)
-
-		ch := make(chan error, 1)
-
-		go func() {
-			var (
-				err      error
-				panicked bool
-			)
-			(func() {
-				defer recoverer(ch, "s3manager.Download", &panicked)
-
-				_, err = wp.s3dl.DownloadWithContext(wp.ctx, f, &s3.GetObjectInput{
-					Bucket: aws.String(j.args[0].s3.Bucket),
-					Key:    aws.String(j.args[0].s3.Key),
-				}, func(u *s3manager.Downloader) {
-					u.PartSize = wp.poolParams.DownloadChunkSizeBytes
-					u.Concurrency = wp.poolParams.DownloadConcurrency
-				})
-
-			})()
-			if !panicked {
-				ch <- err
-			}
-			close(ch)
-		}()
-
-		select {
-		case <-wp.ctx.Done():
-			err = ErrInterrupted
-		case err = <-ch:
-			break
-		}
-
-		f.Close() // Race: s3dl.Download or us?
-
-		wp.st.IncrementIfSuccess(stats.S3Op, err)
-		if err != nil {
-			os.Remove(destFn) // Remove partly downloaded file
-		} else if j.opts.Has(opt.DeleteSource) {
-			_, err = s3delete(wp.s3svc, j.args[0].s3)
-			wp.st.IncrementIfSuccess(stats.S3Op, err)
-		}
-
-		return err
-
-	case op.Upload:
-		const bytesInMb = float64(1024 * 1024)
-
-		var err error
-
-		if ex, err := j.args[0].Exists(wp); err != nil {
-			return err
-		} else if !ex {
-			return os.ErrNotExist
-		}
-
-		err = j.args[1].CheckConditionals(wp, j.args[0], j.opts)
-		if err != nil {
-			return err
-		}
-
-		srcFn := filepath.Base(j.args[0].arg)
-
-		f, err := os.Open(j.args[0].arg)
-		if err != nil {
-			return err
-		}
-
-		defer f.Close()
-
-		filesize, _ := j.args[0].Size(wp)
-
-		numPartsNeeded := filesize / wp.poolParams.UploadChunkSizeBytes
-		chunkSize := int64(wp.poolParams.UploadChunkSizeBytes / int64(bytesInMb))
-		if numPartsNeeded > s3manager.MaxUploadParts {
-			cSize := float64(filesize / s3manager.MaxUploadParts)
-			chunkSize = int64(math.Ceil(cSize / bytesInMb))
-			j.out(shortInfo, "Uploading %s... (%d bytes) (chunk size %d MB)", srcFn, filesize, chunkSize)
-		} else {
-			j.out(shortInfo, "Uploading %s... (%d bytes)", srcFn, filesize)
-		}
-
-		ch := make(chan error, 1)
-
-		go func(chunkSizeInBytes int64) {
-			var cls string
-
-			if j.opts.Has(opt.RR) {
-				cls = s3.ObjectStorageClassReducedRedundancy
-			} else if j.opts.Has(opt.IA) {
-				cls = s3.TransitionStorageClassStandardIa
-			} else {
-				cls = s3.ObjectStorageClassStandard
-			}
-
-			var (
-				err      error
-				panicked bool
-			)
-
-			(func() {
-				defer recoverer(ch, "s3manager.Upload", &panicked)
-
-				_, err = wp.s3ul.UploadWithContext(wp.ctx, &s3manager.UploadInput{
-					Bucket:       aws.String(j.args[1].s3.Bucket),
-					Key:          aws.String(j.args[1].s3.Key),
-					Body:         f,
-					StorageClass: aws.String(cls),
-				}, func(u *s3manager.Uploader) {
-					u.PartSize = chunkSizeInBytes
-					u.Concurrency = wp.poolParams.UploadConcurrency
-				})
-			})()
-			if !panicked {
-				ch <- err
-			}
-			close(ch)
-		}(chunkSize * int64(bytesInMb))
-
-		select {
-		case <-wp.ctx.Done():
-			err = ErrInterrupted
-		case err = <-ch:
-			break
-		}
-
-		f.Close()
-
-		wp.st.IncrementIfSuccess(stats.S3Op, err)
-		if j.opts.Has(opt.DeleteSource) && err == nil {
-			err = wp.st.IncrementIfSuccess(stats.FileOp, os.Remove(j.args[0].arg))
-		}
-		return err
-
-	case op.BatchCopy:
-		subCmd := "cp"
-		if j.opts.Has(opt.DeleteSource) {
-			subCmd = "mv"
-		}
-		subCmd += j.opts.GetParams()
-
-		err := s3wildOperation(j.args[0].s3, wp, func(li *s3listItem) *Job {
-			if li == nil || li.isDirectory {
-				return nil
-			}
-
-			arg1 := NewJobArgument(
-				"s3://"+j.args[0].s3.Bucket+"/"+*li.Key,
-				&url.S3Url{Bucket: j.args[0].s3.Bucket, Key: *li.Key},
-			)
-
-			var dstFn string
-			if j.opts.Has(opt.Parents) {
-				dstFn = li.key
-			} else {
-				dstFn = path.Base(li.key)
-			}
-
-			arg2 := NewJobArgument(
-				"s3://"+j.args[1].s3.Bucket+"/"+j.args[1].s3.Key+dstFn,
-				&url.S3Url{Bucket: j.args[1].s3.Bucket, Key: j.args[1].s3.Key + dstFn},
-			)
-
-			subJob := j.MakeSubJob(subCmd, op.Copy, []*JobArgument{arg1, arg2}, j.opts)
-			if aws.StringValue(li.StorageClass) == s3.ObjectStorageClassGlacier {
-				subJob.out(shortErr, `"%s": Cannot download glacier object`, arg1.arg)
-				return nil
-			}
-			return subJob
-		})
-
-		return wp.st.IncrementIfSuccess(stats.S3Op, err)
-
-	case op.ListBuckets:
-		o, err := wp.s3svc.ListBucketsWithContext(wp.ctx, &s3.ListBucketsInput{})
-		if err == nil {
-			for _, b := range o.Buckets {
-				j.out(shortOk, "%s  s3://%s", b.CreationDate.Format(dateFormat), *b.Name)
-			}
-		}
-		return wp.st.IncrementIfSuccess(stats.S3Op, err)
-
-	case op.List:
-		showETags := j.opts.Has(opt.ListETags)
-		humanize := j.opts.Has(opt.HumanReadable)
-		err := s3wildOperation(j.args[0].s3, wp, func(li *s3listItem) *Job {
-			if li == nil {
-				return nil
-			}
-
-			if li.isDirectory {
-				j.out(shortOk, "%19s %1s %-38s  %12s  %s", "", "", "", "DIR", li.key)
-			} else {
-				var (
-					cls, etag, size string
-				)
-
-				switch aws.StringValue(li.StorageClass) {
-				case s3.ObjectStorageClassStandard:
-					cls = ""
-				case s3.ObjectStorageClassGlacier:
-					cls = "G"
-				case s3.ObjectStorageClassReducedRedundancy:
-					cls = "R"
-				case s3.TransitionStorageClassStandardIa:
-					cls = "I"
-				default:
-					cls = "?"
-				}
-
-				if showETags {
-					etag = strings.Trim(*li.ETag, `"`)
-				}
-				if humanize {
-					size = HumanizeBytes(*li.Size)
-				} else {
-					size = fmt.Sprintf("%d", *li.Size)
-				}
-
-				j.out(shortOk, "%s %1s %-38s %12s  %s", li.LastModified.Format(dateFormat), cls, etag, size, li.key)
-			}
-
-			return nil
-		})
-
-		return wp.st.IncrementIfSuccess(stats.S3Op, err)
-
-	case op.Size:
-		type sizeAndCount struct {
-			size  int64
-			count int64
-		}
-		totals := map[string]sizeAndCount{}
-		err := s3wildOperation(j.args[0].s3, wp, func(li *s3listItem) *Job {
-			if li == nil || li.isDirectory {
-				return nil
-			}
-			storageClass := aws.StringValue(li.StorageClass)
-			s := totals[storageClass]
-			s.size += *li.Size
-			s.count++
-			totals[storageClass] = s
-
-			return nil
-		})
-		if err == nil {
-			sz := sizeAndCount{}
-			if !j.opts.Has(opt.GroupByClass) {
-				for k, v := range totals {
-					sz.size += v.size
-					sz.count += v.count
-					delete(totals, k)
-				}
-				totals["Total"] = sz
-			}
-
-			for k, v := range totals {
-				if j.opts.Has(opt.HumanReadable) {
-					j.out(shortOk, "%s bytes in %d objects: %s [%s]", HumanizeBytes(v.size), v.count, j.args[0].s3, k)
-				} else {
-					j.out(shortOk, "%d bytes in %d objects: %s [%s]", v.size, v.count, j.args[0].s3, k)
-				}
-			}
-		}
-		return wp.st.IncrementIfSuccess(stats.S3Op, err)
-
-	case op.Abort:
-		var (
-			exitCode int64 = -1
-			err      error
-		)
-
-		if len(j.args) > 0 {
-			exitCode, err = strconv.ParseInt(j.args[0].arg, 10, 8)
-			if err != nil {
-				exitCode = 255
-			}
-		}
-
-		ef := wp.ctx.Value(ExitFuncKey).(func(int))
-		ef(int(exitCode))
-
-		return nil
-
-	// Unhandled
-	default:
-=======
 	cmdFunc, ok := globalCmdRegistry[j.operation]
 	if !ok {
->>>>>>> 3415ef0b
 		return fmt.Errorf("unhandled operation %v", j.operation)
 	}
 
