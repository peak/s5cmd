--- conflicted
+++ resolved
@@ -85,34 +85,17 @@
 		return nil
 	},
 	Action: func(c *cli.Context) error {
-<<<<<<< HEAD
-		noClobber := c.Bool("no-clobber")
-		ifSizeDiffer := c.Bool("if-size-differ")
-		ifSourceNewer := c.Bool("if-source-newer")
-		recursive := c.Bool("recursive")
-		parents := c.Bool("parents")
-		storageClass := storage.LookupClass(c.String("storage-class"))
-
 		args := c.Args().Slice()
 		last := c.Args().Len() - 1
 		src := args[:last]
 		dst := args[last]
 
-		return Copy(
-			c.Context,
-			src,
-			dst,
-			c.Command.Name,
-			givenCommand(c),
-			false, // don't delete source
-=======
 		copyCommand := Copy{
-			src:          c.Args().Get(0),
-			dst:          c.Args().Get(1),
+			src:          src,
+			dst:          dst,
 			op:           c.Command.Name,
 			fullCommand:  givenCommand(c),
 			deleteSource: false, // don't delete source
->>>>>>> 98baa58f
 			// flags
 			noClobber:     c.Bool("no-clobber"),
 			ifSizeDiffer:  c.Bool("if-size-differ"),
@@ -126,26 +109,8 @@
 	},
 }
 
-<<<<<<< HEAD
-func Copy(
-	ctx context.Context,
-	src []string,
-	dst string,
-	op string,
-	fullCommand string,
-	deleteSource bool,
-	// flags
-	noClobber bool,
-	ifSizeDiffer bool,
-	ifSourceNewer bool,
-	recursive bool,
-	parents bool,
-	storageClass storage.StorageClass,
-) error {
-	srcurls, err := newSources(src...)
-=======
 type Copy struct {
-	src         string
+	src         []string
 	dst         string
 	op          string
 	fullCommand string
@@ -162,8 +127,7 @@
 }
 
 func (c Copy) Run(ctx context.Context) error {
-	origSrc, err := objurl.New(c.src)
->>>>>>> 98baa58f
+	srcurls, err := newSources(c.src...)
 	if err != nil {
 		return err
 	}
@@ -173,15 +137,7 @@
 		return err
 	}
 
-<<<<<<< HEAD
-	args, err := expandSources(ctx, recursive, dsturl, srcurls...)
-=======
-	// set recursive=true for local->remote copy operations. this
-	// is required for backwards compatibility.
-	recursive := c.recursive || (!origSrc.IsRemote() && dsturl.IsRemote())
-
-	objch, err := expandSource(ctx, origSrc, recursive)
->>>>>>> 98baa58f
+	args, err := expandSources(ctx, c.recursive, dsturl, srcurls...)
 	if err != nil {
 		return err
 	}
@@ -200,7 +156,7 @@
 	}()
 
 	for arg := range args {
-		srcurl := arg.originalUrl
+		origSrc := arg.origSrc
 		object := arg.obj
 
 		if object.Type.IsDir() || errorpkg.IsCancelation(object.Err) {
@@ -212,23 +168,7 @@
 			continue
 		}
 
-<<<<<<< HEAD
-		src := arg.obj.URL
-
-		shouldOverrideFunc := func(dst *objurl.ObjectURL) error {
-			return shouldOverride(
-				ctx,
-				src,
-				dst,
-				noClobber,
-				ifSizeDiffer,
-				ifSourceNewer,
-			)
-		}
-
-=======
 		srcurl := object.URL
->>>>>>> 98baa58f
 		var task parallel.Task
 
 		switch {
@@ -664,9 +604,6 @@
 	if parents {
 		objname = srcurl.Relative()
 	}
-<<<<<<< HEAD
-	return dst.Join(objname)
-=======
 	return dsturl.Join(objname)
 }
 
@@ -722,5 +659,4 @@
 	}
 
 	return obj, err
->>>>>>> 98baa58f
 }