--- conflicted
+++ resolved
@@ -214,18 +214,13 @@
 		return err
 	}
 
-<<<<<<< HEAD
-	client, err := storage.NewClient(srcurl)
-	if err != nil {
-=======
 	client, err := storage.NewClient(srcurl, c.storageOpts)
 	if err != nil {
 		printError(c.fullCommand, c.op, err)
->>>>>>> a1428705
-		return err
-	}
-
-	objch, err := expandSource(ctx, c.followSymlinks, srcurl)
+		return err
+	}
+
+	objch, err := expandSource(ctx, c.followSymlinks, srcurl, c.storageOpts)
 	if err != nil {
 		printError(c.fullCommand, c.op, err)
 		return err
@@ -366,13 +361,10 @@
 
 // doDownload is used to fetch a remote object and save as a local object.
 func (c Copy) doDownload(ctx context.Context, srcurl *url.URL, dsturl *url.URL) error {
-<<<<<<< HEAD
-=======
 	srcClient, err := storage.NewRemoteClient(srcurl, c.storageOpts)
 	if err != nil {
 		return err
 	}
->>>>>>> a1428705
 
 	dstClient := storage.NewLocalClient(c.storageOpts)
 
@@ -391,22 +383,9 @@
 		return err
 	}
 
-<<<<<<< HEAD
-	srcClient, err := storage.NewClient(srcurl)
-	if err != nil {
-		return err
-	}
-	dstClient, err := storage.NewClient(dsturl)
-	if err != nil {
-		return err
-	}
-
-	size, err := srcClient.Get(ctx, srcurl, f, c.concurrency, c.partSize)
-=======
 	defer file.Close()
 
 	size, err := srcClient.Get(ctx, srcurl, file, c.concurrency, c.partSize)
->>>>>>> a1428705
 	if err != nil {
 		_ = dstClient.Delete(ctx, dsturl)
 		return err
@@ -448,11 +427,7 @@
 		return err
 	}
 
-<<<<<<< HEAD
-	dstClient, err := storage.NewClient(dsturl)
-=======
 	dstClient, err := storage.NewRemoteClient(dsturl, c.storageOpts)
->>>>>>> a1428705
 	if err != nil {
 		return err
 	}
@@ -469,14 +444,6 @@
 		return err
 	}
 
-<<<<<<< HEAD
-	srcClient, err := storage.NewClient(srcurl)
-	if err != nil {
-		return err
-	}
-
-=======
->>>>>>> a1428705
 	obj, _ := srcClient.Stat(ctx, srcurl)
 	size := obj.Size
 
@@ -502,13 +469,8 @@
 	return nil
 }
 
-<<<<<<< HEAD
-func (c Copy) doCopy(ctx context.Context, srcurl *url.URL, dsturl *url.URL) error {
-	srcClient, err := storage.NewClient(srcurl)
-=======
 func (c Copy) doCopy(ctx context.Context, srcurl, dsturl *url.URL) error {
 	srcClient, err := storage.NewClient(srcurl, c.storageOpts)
->>>>>>> a1428705
 	if err != nil {
 		return err
 	}
@@ -658,14 +620,6 @@
 		}
 	}
 
-<<<<<<< HEAD
-	client, err := storage.NewClient(dsturl)
-	if err != nil {
-		return nil, err
-	}
-
-=======
->>>>>>> a1428705
 	obj, err := client.Stat(ctx, dsturl)
 	if err != nil && err != storage.ErrGivenObjectNotFound {
 		return nil, err
@@ -698,16 +652,7 @@
 
 // getObject checks if the object from given url exists. If no object is
 // found, error and returning object would be nil.
-<<<<<<< HEAD
-func getObject(ctx context.Context, url *url.URL) (*storage.Object, error) {
-	client, err := storage.NewClient(url)
-	if err != nil {
-		return nil, err
-	}
-
-=======
 func getObject(ctx context.Context, url *url.URL, client storage.Storage) (*storage.Object, error) {
->>>>>>> a1428705
 	obj, err := client.Stat(ctx, url)
 	if err == storage.ErrGivenObjectNotFound {
 		return nil, nil
@@ -770,16 +715,8 @@
 	return fmt.Errorf("local->local copy operations are not permitted")
 }
 
-<<<<<<< HEAD
-func validateUpload(ctx context.Context, srcurl, dsturl *url.URL) error {
-	srcclient, err := storage.NewClient(srcurl)
-	if err != nil {
-		return err
-	}
-=======
 func validateUpload(ctx context.Context, srcurl, dsturl *url.URL, storageOpts storage.Options) error {
 	srcclient := storage.NewLocalClient(storageOpts)
->>>>>>> a1428705
 
 	if srcurl.HasGlob() {
 		return nil
