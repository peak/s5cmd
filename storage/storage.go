// Package storage implements operations for s3 and fs.
package storage

import (
	"context"
	"encoding/json"
	"fmt"
	"os"
	"time"

	"github.com/peak/s5cmd/storage/url"
	"github.com/peak/s5cmd/strutil"
)

var (
	// ErrGivenObjectNotFound indicates a specified object is not found.
	ErrGivenObjectNotFound = fmt.Errorf("given object not found")

	// ErrNoObjectFound indicates there are no objects found from a given directory.
	ErrNoObjectFound = fmt.Errorf("no object found")
)

// Storage is an interface for storage operations that is common
// to local filesystem and remote object storage.
type Storage interface {
	// Stat returns the Object structure describing object. If src is not
	// found, ErrGivenObjectNotFound is returned.
	Stat(ctx context.Context, src *url.URL) (*Object, error)

	// List the objects and directories/prefixes in the src.
	List(ctx context.Context, src *url.URL, followSymlinks bool) <-chan *Object

	// Delete deletes the given src.
	Delete(ctx context.Context, src *url.URL) error

	// MultiDelete deletes all items returned from given urls in batches.
	MultiDelete(ctx context.Context, urls <-chan *url.URL) <-chan *Object

	// Copy src to dst, optionally setting the given metadata. Src and dst
	// arguments are of the same type. If src is a remote type, server side
	// copying will be used.
	Copy(ctx context.Context, src, dst *url.URL, metadata Metadata) error
}

func NewLocalClient(opts Options) *Filesystem {
	return &Filesystem{dryRun: opts.DryRun}
}

<<<<<<< HEAD
// NewClient returns new Storage client from given url. Storage implementation
// is inferred from the url.
func NewClient(ctx context.Context, url *url.URL) (Storage, error) {
	if url.IsRemote() {
		return NewS3Storage(ctx, url)
=======
func NewRemoteClient(_ *url.URL, opts Options) (*S3, error) {
	return newS3Storage(opts, cachedSession)
}

func NewClient(url *url.URL, opts Options) (Storage, error) {
	if url.IsRemote() {
		return NewRemoteClient(url, opts)
>>>>>>> 714dfeb1
	}
	return NewLocalClient(opts), nil
}

<<<<<<< HEAD
	return NewFilesystem(), nil
=======
// Options stores configuration for storage.
type Options struct {
	MaxRetries  int
	Endpoint    string
	Region      string
	NoVerifySSL bool
	DryRun      bool
>>>>>>> 714dfeb1
}

// Object is a generic type which contains metadata for storage items.
type Object struct {
	URL          *url.URL     `json:"key,omitempty"`
	Etag         string       `json:"etag,omitempty"`
	ModTime      *time.Time   `json:"last_modified,omitempty"`
	Type         ObjectType   `json:"type,omitempty"`
	Size         int64        `json:"size,omitempty"`
	StorageClass StorageClass `json:"storage_class,omitempty"`
	Err          error        `json:"error,omitempty"`
}

// String returns the string representation of Object.
func (o *Object) String() string {
	return o.URL.String()
}

// JSON returns the JSON representation of Object.
func (o *Object) JSON() string {
	return strutil.JSON(o)
}

// ObjectType is the type of Object.
type ObjectType struct {
	mode os.FileMode
}

// String returns the string representation of ObjectType.
func (o ObjectType) String() string {
	switch mode := o.mode; {
	case mode.IsRegular():
		return "file"
	case mode.IsDir():
		return "directory"
	case mode&os.ModeSymlink != 0:
		return "symlink"
	}
	return ""
}

// MarshalJSON returns the stringer of ObjectType as a marshalled json.
func (o ObjectType) MarshalJSON() ([]byte, error) {
	return json.Marshal(o.String())
}

// IsDir checks if the object is a directory.
func (o ObjectType) IsDir() bool {
	return o.mode.IsDir()
}

// IsSymlink checks if the object is a symbolic link.
func (o ObjectType) IsSymlink() bool {
	return o.mode&os.ModeSymlink != 0
}

// ShouldProcessUrl returns true if follow symlinks is enabled.
// If follow symlinks is disabled we should not process the url.
// (this check is needed only for local files)
func ShouldProcessUrl(url *url.URL, followSymlinks bool) bool {
	if followSymlinks {
		return true
	}

	if url.IsRemote() {
		return true
	}
	fi, err := os.Lstat(url.Absolute())
	if err != nil {
		return false
	}

	// do not process symlinks
	return fi.Mode()&os.ModeSymlink == 0
}

// dateFormat is a constant time template for the bucket.
const dateFormat = "2006/01/02 15:04:05"

// Bucket is a container for storage objects.
type Bucket struct {
	CreationDate time.Time `json:"created_at"`
	Name         string    `json:"name"`
}

// String returns the string representation of Bucket.
func (b Bucket) String() string {
	return fmt.Sprintf("%s  s3://%s", b.CreationDate.Format(dateFormat), b.Name)
}

// JSON returns the JSON representation of Bucket.
func (b Bucket) JSON() string {
	return strutil.JSON(b)
}

// StorageClass represents the storage used to store an object.
type StorageClass string

func (s StorageClass) IsGlacier() bool {
	return s == "GLACIER"
}

// notImplemented is a structure which is used on the unsupported operations.
type notImplemented struct {
	apiType string
	method  string
}

// Error returns the string representation of Error for notImplemented.
func (e notImplemented) Error() string {
	return fmt.Sprintf("%q is not supported on %q storage", e.method, e.apiType)
}

type Metadata map[string]string

// NewMetadata will return an empty metadata object.
func NewMetadata() Metadata {
	return Metadata{}
}

func (m Metadata) ACL() string {
	return m["ACL"]
}

func (m Metadata) SetACL(acl string) Metadata {
	m["ACL"] = acl
	return m
}

func (m Metadata) StorageClass() string {
	return m["StorageClass"]
}

func (m Metadata) SetStorageClass(class string) Metadata {
	m["StorageClass"] = class
	return m
}

func (m Metadata) ContentType() string {
	return m["ContentType"]
}

func (m Metadata) SetContentType(contentType string) Metadata {
	m["ContentType"] = contentType
	return m
}

func (m Metadata) SSE() string {
	return m["EncryptionMethod"]
}

func (m Metadata) SetSSE(sse string) Metadata {
	m["EncryptionMethod"] = sse
	return m
}

func (m Metadata) SSEKeyID() string {
	return m["EncryptionKeyID"]
}

func (m Metadata) SetSSEKeyID(kid string) Metadata {
	m["EncryptionKeyID"] = kid
	return m
}<|MERGE_RESOLUTION|>--- conflicted
+++ resolved
@@ -46,28 +46,25 @@
 	return &Filesystem{dryRun: opts.DryRun}
 }
 
-<<<<<<< HEAD
-// NewClient returns new Storage client from given url. Storage implementation
-// is inferred from the url.
-func NewClient(ctx context.Context, url *url.URL) (Storage, error) {
+func NewRemoteClient(ctx context.Context, url *url.URL, opts Options) (*S3, error) {
+	newOpts := Options{
+		MaxRetries:  opts.MaxRetries,
+		Endpoint:    opts.Endpoint,
+		Region:      opts.Region,
+		NoVerifySSL: opts.NoVerifySSL,
+		DryRun:      opts.DryRun,
+		bucket:      url.Bucket,
+	}
+	return newS3Storage(ctx, newOpts, cachedSessions)
+}
+
+func NewClient(ctx context.Context, url *url.URL, opts Options) (Storage, error) {
 	if url.IsRemote() {
-		return NewS3Storage(ctx, url)
-=======
-func NewRemoteClient(_ *url.URL, opts Options) (*S3, error) {
-	return newS3Storage(opts, cachedSession)
-}
-
-func NewClient(url *url.URL, opts Options) (Storage, error) {
-	if url.IsRemote() {
-		return NewRemoteClient(url, opts)
->>>>>>> 714dfeb1
+		return NewRemoteClient(ctx, url, opts)
 	}
 	return NewLocalClient(opts), nil
 }
 
-<<<<<<< HEAD
-	return NewFilesystem(), nil
-=======
 // Options stores configuration for storage.
 type Options struct {
 	MaxRetries  int
@@ -75,7 +72,7 @@
 	Region      string
 	NoVerifySSL bool
 	DryRun      bool
->>>>>>> 714dfeb1
+	bucket      string
 }
 
 // Object is a generic type which contains metadata for storage items.
