// Package e2e includes end-to-end testing of s5cmd commands.
//
// All test cases include a comment for which test cases are covered in the
// following format:
//
// dir/: directory
// file: local file
// bucket: s3 bucket
// prefix/: s3 prefix
// prefix-without-slash: s3 prefix without a trailing slash
// object: s3 object name
// *: match all objects
// *.ext: match partial objects
//
// dir2: another directory
// file2: another local file
// object2: another s3 object name
// prefix2/: another s3 prefix
// bucket2: another s3 bucket
//
// For example, finding the test case that covers uploading all files in a
// directory to an s3 prefix: "cp dir/* s3://bucket/prefix/".
package e2e

import (
	"fmt"
	"os"
	"path/filepath"
	"runtime"
	"testing"
	"time"

	"gotest.tools/v3/assert"
	"gotest.tools/v3/fs"
	"gotest.tools/v3/icmd"
)

func TestCopySingleS3ObjectToLocal(t *testing.T) {
	t.Parallel()

	const (
		bucket      = "bucket"
		fileContent = "this is a file content"
	)

	testcases := []struct {
		name           string
		src            string
		dst            string
		expected       fs.PathOp
		expectedOutput string
	}{
		{
			name:           "cp s3://bucket/object .",
			src:            "file1.txt",
			dst:            ".",
			expected:       fs.WithFile("file1.txt", fileContent, fs.WithMode(0644)),
			expectedOutput: "cp s3://bucket/file1.txt file1.txt",
		},
		{
			name:           "cp s3://bucket/object file",
			src:            "file1.txt",
			dst:            "file1.txt",
			expected:       fs.WithFile("file1.txt", fileContent, fs.WithMode(0644)),
			expectedOutput: "cp s3://bucket/file1.txt file1.txt",
		},
		{
			name:           "cp s3://bucket/object dir/",
			src:            "file1.txt",
			dst:            "dir/",
			expected:       fs.WithDir("dir", fs.WithFile("file1.txt", fileContent, fs.WithMode(0644))),
			expectedOutput: "cp s3://bucket/file1.txt dir/file1.txt",
		},
		{
			name:           "cp s3://bucket/object dir/file",
			src:            "file1.txt",
			dst:            "dir/file1.txt",
			expected:       fs.WithDir("dir", fs.WithFile("file1.txt", fileContent, fs.WithMode(0644))),
			expectedOutput: "cp s3://bucket/file1.txt dir/file1.txt",
		},
	}

	for _, tc := range testcases {
		tc := tc
		t.Run(tc.name, func(t *testing.T) {
			t.Parallel()

			s3client, s5cmd, cleanup := setup(t)
			defer cleanup()

			createBucket(t, s3client, bucket)

			putFile(t, s3client, bucket, tc.src, fileContent)

			src := fmt.Sprintf("s3://%v/%v", bucket, tc.src)
			cmd := s5cmd("cp", src, tc.dst)
			result := icmd.RunCmd(cmd)

			result.Assert(t, icmd.Success)

			assertLines(t, result.Stdout(), map[int]compareFunc{
				0: equals(tc.expectedOutput),
			})

			// assert local filesystem
			expected := fs.Expected(t, tc.expected)
			assert.Assert(t, fs.Equal(cmd.Dir, expected))

			// assert s3 object
			assert.Assert(t, ensureS3Object(s3client, bucket, tc.src, fileContent))
		})
	}
}

// --json cp s3://bucket/object .
func TestCopySingleS3ObjectToLocalJSON(t *testing.T) {
	t.Parallel()

	bucket := s3BucketFromTestName(t)

	s3client, s5cmd, cleanup := setup(t)
	defer cleanup()

	createBucket(t, s3client, bucket)

	const (
		filename = "testfile1.txt"
		content  = "this is a file content"
	)

	putFile(t, s3client, bucket, filename, content)

	cmd := s5cmd("--json", "cp", "s3://"+bucket+"/"+filename, ".")
	result := icmd.RunCmd(cmd)

	result.Assert(t, icmd.Success)

	jsonText := `
		{
			"operation": "cp",
			"success": true,
			"source": "s3://%v/testfile1.txt",
			"destination": "testfile1.txt",
			"object": {
				"type": "file",
				"size": 22
			}
		}
	`

	assertLines(t, result.Stdout(), map[int]compareFunc{
		0: json(jsonText, bucket),
	}, jsonCheck(true))

	// assert local filesystem
	expected := fs.Expected(t, fs.WithFile(filename, content, fs.WithMode(0644)))
	assert.Assert(t, fs.Equal(cmd.Dir, expected))

	// assert s3 object
	assert.Assert(t, ensureS3Object(s3client, bucket, filename, content))
}

// cp s3://bucket/object *
func TestCopySingleS3ObjectToLocalWithDestinationWildcard(t *testing.T) {
	t.Parallel()

	bucket := s3BucketFromTestName(t)

	s3client, s5cmd, cleanup := setup(t)
	defer cleanup()

	createBucket(t, s3client, bucket)

	const (
		filename = "testfile1.txt"
		content  = "this is a file content"
	)

	putFile(t, s3client, bucket, filename, content)

	cmd := s5cmd("cp", "s3://"+bucket+"/"+filename, "*")
	result := icmd.RunCmd(cmd)

	result.Assert(t, icmd.Expected{ExitCode: 1})

	// ignore stdout. we expect error logs from stderr.
	assertLines(t, result.Stderr(), map[int]compareFunc{
		0: equals(`ERROR "cp s3://%v/%v *": target "*" can not contain glob characters`, bucket, filename),
	})

	// assert local filesystem
	expected := fs.Expected(t)
	assert.Assert(t, fs.Equal(cmd.Dir, expected))

	// assert s3 object
	assert.Assert(t, ensureS3Object(s3client, bucket, filename, content))
}

// cp s3://bucket/prefix/ dir/
func TestCopyS3PrefixToLocalMustReturnError(t *testing.T) {
	t.Parallel()

	bucket := s3BucketFromTestName(t)

	s3client, s5cmd, cleanup := setup(t)
	defer cleanup()

	createBucket(t, s3client, bucket)

	const (
		prefix     = "prefix/"
		objectpath = prefix + "file1.txt"
		content    = "this is a file content"
	)

	putFile(t, s3client, bucket, objectpath, content)

	cmd := s5cmd("cp", "s3://"+bucket+"/"+prefix, ".")
	result := icmd.RunCmd(cmd)

	result.Assert(t, icmd.Expected{ExitCode: 1})

	// ignore stdout. we expect error logs from stderr.
	assertLines(t, result.Stderr(), map[int]compareFunc{
		0: equals(`ERROR "cp s3://%v/%v .": source argument must contain wildcard character`, bucket, prefix),
	})

	// assert local filesystem
	expected := fs.Expected(t)
	assert.Assert(t, fs.Equal(cmd.Dir, expected))

	// assert s3 object
	assert.Assert(t, ensureS3Object(s3client, bucket, objectpath, content))
}

// cp --flatten s3://bucket/* dir/ (flat source hiearchy)
func TestCopyMultipleFlatS3ObjectsToLocal(t *testing.T) {
	t.Parallel()

	bucket := s3BucketFromTestName(t)

	s3client, s5cmd, cleanup := setup(t)
	defer cleanup()

	createBucket(t, s3client, bucket)

	filesToContent := map[string]string{
		"testfile1.txt":            "this is a test file 1",
		"a/readme.md":              "this is a readme file",
		"a/filename-with-hypen.gz": "file has hypen in its name",
		"b/another_test_file.txt":  "yet another txt file. yatf.",
	}

	for filename, content := range filesToContent {
		putFile(t, s3client, bucket, filename, content)
	}

	cmd := s5cmd("cp", "--flatten", "s3://"+bucket+"/*", ".")
	result := icmd.RunCmd(cmd)

	result.Assert(t, icmd.Success)

	assertLines(t, result.Stdout(), map[int]compareFunc{
		0: equals(`cp s3://%v/a/filename-with-hypen.gz filename-with-hypen.gz`, bucket),
		1: equals(`cp s3://%v/a/readme.md readme.md`, bucket),
		2: equals(`cp s3://%v/b/another_test_file.txt another_test_file.txt`, bucket),
		3: equals(`cp s3://%v/testfile1.txt testfile1.txt`, bucket),
	}, sortInput(true))

	// assert local filesystem
	// expect flattened directory structure
	var expectedFiles = []fs.PathOp{
		fs.WithFile("testfile1.txt", "this is a test file 1"),
		fs.WithFile("readme.md", "this is a readme file"),
		fs.WithFile("filename-with-hypen.gz", "file has hypen in its name"),
		fs.WithFile("another_test_file.txt", "yet another txt file. yatf."),
	}
	expected := fs.Expected(t, expectedFiles...)
	assert.Assert(t, fs.Equal(cmd.Dir, expected))

	// assert s3 objects
	for filename, content := range filesToContent {
		assert.Assert(t, ensureS3Object(s3client, bucket, filename, content))
	}
}

// cp --flatten s3://bucket/*.txt dir/
func TestCopyMultipleFlatS3ObjectsToLocalWithPartialMatching(t *testing.T) {
	t.Parallel()

	bucket := s3BucketFromTestName(t)

	s3client, s5cmd, cleanup := setup(t)
	defer cleanup()

	createBucket(t, s3client, bucket)

	filesToContent := map[string]string{
		"testfile1.txt":             "this is a test file 1",
		"readme.md":                 "this is a readme file",
		"filename-with-hypen.gz":    "file has hypen in its name",
		"dir/another_test_file.txt": "yet another txt file",
	}

	for filename, content := range filesToContent {
		putFile(t, s3client, bucket, filename, content)
	}

	cmd := s5cmd("cp", "--flatten", "s3://"+bucket+"/*.txt", ".")
	result := icmd.RunCmd(cmd)

	result.Assert(t, icmd.Success)

	assertLines(t, result.Stdout(), map[int]compareFunc{
		0: equals(`cp s3://%v/dir/another_test_file.txt another_test_file.txt`, bucket),
		1: equals(`cp s3://%v/testfile1.txt testfile1.txt`, bucket),
	}, sortInput(true))

	// assert local filesystem
	expectedFiles := []fs.PathOp{
		fs.WithFile("testfile1.txt", "this is a test file 1", fs.WithMode(0644)),
		fs.WithFile("another_test_file.txt", "yet another txt file", fs.WithMode(0644)),
	}
	expected := fs.Expected(t, expectedFiles...)
	assert.Assert(t, fs.Equal(cmd.Dir, expected))

	// assert s3 objects
	for filename, content := range filesToContent {
		assert.Assert(t, ensureS3Object(s3client, bucket, filename, content))
	}
}

// cp s3://bucket/*/*.txt dir/
func TestCopyMultipleFlatNestedS3ObjectsToLocalWithPartialMatching(t *testing.T) {
	t.Parallel()

	bucket := s3BucketFromTestName(t)

	s3client, s5cmd, cleanup := setup(t)
	defer cleanup()

	createBucket(t, s3client, bucket)

	filesToContent := map[string]string{
		"testfile1.txt":     "test file 1",
		"a/readme.md":       "this is a readme file",
		"a/b/testfile2.txt": "test file 2",
	}

	for filename, content := range filesToContent {
		putFile(t, s3client, bucket, filename, content)
	}

	cmd := s5cmd("cp", "--flatten", "s3://"+bucket+"/*/*.txt", ".")
	result := icmd.RunCmd(cmd)

	result.Assert(t, icmd.Success)

	assertLines(t, result.Stdout(), map[int]compareFunc{
		0: equals(`cp s3://%v/a/b/testfile2.txt testfile2.txt`, bucket),
	}, sortInput(true))

	// assert local filesystem
	expected := fs.Expected(t, fs.WithFile("testfile2.txt", "test file 2", fs.WithMode(0644)))
	assert.Assert(t, fs.Equal(cmd.Dir, expected))

	// assert s3 objects
	for filename, content := range filesToContent {
		assert.Assert(t, ensureS3Object(s3client, bucket, filename, content))
	}
}

// --json cp --flatten s3://bucket/* .
func TestCopyMultipleFlatS3ObjectsToLocalJSON(t *testing.T) {
	t.Parallel()

	bucket := s3BucketFromTestName(t)

	s3client, s5cmd, cleanup := setup(t)
	defer cleanup()

	createBucket(t, s3client, bucket)

	filesToContent := map[string]string{
		"testfile1.txt":            "this is a test file 1",
		"readme.md":                "this is a readme file",
		"b/filename-with-hypen.gz": "file has hypen in its name",
		"a/another_test_file.txt":  "yet another txt file. yatf.",
	}

	for filename, content := range filesToContent {
		putFile(t, s3client, bucket, filename, content)
	}

	cmd := s5cmd("--json", "cp", "--flatten", "s3://"+bucket+"/*", ".")
	result := icmd.RunCmd(cmd)

	result.Assert(t, icmd.Success)

	assertLines(t, result.Stdout(), map[int]compareFunc{
		0: json(`
			{
				"operation": "cp",
				"success": true,
				"source": "s3://%v/a/another_test_file.txt",
				"destination": "another_test_file.txt",
				"object":{
					"type": "file",
					"size": 27
				}
			}
		`, bucket),
		1: json(`
			{
				"operation": "cp",
				"success": true,
				"source": "s3://%v/b/filename-with-hypen.gz",
				"destination": "filename-with-hypen.gz",
				"object": {
					"type": "file",
					"size": 26
				}
			}
		`, bucket),
		2: json(`
			{
				"operation": "cp",
				"success": true,
				"source": "s3://%v/readme.md",
				"destination": "readme.md",
				"object": {
					"type": "file",
					"size": 21
				}
			}
		`, bucket),
		3: json(`
			{
				"operation": "cp",
				"success": true,
				"source": "s3://%v/testfile1.txt",
				"destination": "testfile1.txt",
				"object": {
					"type": "file",
					"size": 21
				}
			}
		`, bucket),
	}, sortInput(true), jsonCheck(true))

	// assert local filesystem
	// expect flattened directory structure
	var expectedFiles = []fs.PathOp{
		fs.WithFile("testfile1.txt", "this is a test file 1"),
		fs.WithFile("readme.md", "this is a readme file"),
		fs.WithFile("filename-with-hypen.gz", "file has hypen in its name"),
		fs.WithFile("another_test_file.txt", "yet another txt file. yatf."),
	}
	expected := fs.Expected(t, expectedFiles...)
	assert.Assert(t, fs.Equal(cmd.Dir, expected))

	// assert s3 objects
	for filename, content := range filesToContent {
		assert.Assert(t, ensureS3Object(s3client, bucket, filename, content))
	}
}

// cp s3://bucket/* dir/ (nested source hierarchy)
func TestCopyMultipleNestedS3ObjectsToLocal(t *testing.T) {
	t.Parallel()

	bucket := s3BucketFromTestName(t)

	s3client, s5cmd, cleanup := setup(t)
	defer cleanup()

	createBucket(t, s3client, bucket)

	filesToContent := map[string]string{
		"testfile1.txt":               "this is a test file 1",
		"a/readme.md":                 "this is a readme file",
		"a/b/filename-with-hypen.gz":  "file has hypen in its name",
		"b/another_test_file.txt":     "yet another txt file. yatf.",
		"c/d/e/another_test_file.txt": "yet another txt file. yatf.",
	}

	for filename, content := range filesToContent {
		putFile(t, s3client, bucket, filename, content)
	}

	cmd := s5cmd("cp", "s3://"+bucket+"/*", ".")
	result := icmd.RunCmd(cmd)

	result.Assert(t, icmd.Success)

	assertLines(t, result.Stdout(), map[int]compareFunc{
		0: equals(`cp s3://%v/a/b/filename-with-hypen.gz a/b/filename-with-hypen.gz`, bucket),
		1: equals(`cp s3://%v/a/readme.md a/readme.md`, bucket),
		2: equals(`cp s3://%v/b/another_test_file.txt b/another_test_file.txt`, bucket),
		3: equals(`cp s3://%v/c/d/e/another_test_file.txt c/d/e/another_test_file.txt`, bucket),
		4: equals(`cp s3://%v/testfile1.txt testfile1.txt`, bucket),
	}, sortInput(true))

	// assert local filesystem
	var expectedFiles = []fs.PathOp{
		fs.WithFile("testfile1.txt", "this is a test file 1"),
		fs.WithDir(
			"a",
			fs.WithFile("readme.md", "this is a readme file"),
			fs.WithDir(
				"b",
				fs.WithFile("filename-with-hypen.gz", "file has hypen in its name"),
			),
		),
		fs.WithDir(
			"b",
			fs.WithFile("another_test_file.txt", "yet another txt file. yatf."),
		),
		fs.WithDir(
			"c",
			fs.WithDir(
				"d",
				fs.WithDir(
					"e",
					fs.WithFile("another_test_file.txt", "yet another txt file. yatf."),
				),
			),
		),
	}
	expected := fs.Expected(t, expectedFiles...)
	assert.Assert(t, fs.Equal(cmd.Dir, expected))

	// assert s3 objects
	for filename, content := range filesToContent {
		assert.Assert(t, ensureS3Object(s3client, bucket, filename, content))
	}
}

// cp s3://bucket/*/*.ext dir/
func TestCopyMultipleNestedS3ObjectsToLocalWithPartial(t *testing.T) {
	t.Parallel()

	bucket := s3BucketFromTestName(t)

	s3client, s5cmd, cleanup := setup(t)
	defer cleanup()

	createBucket(t, s3client, bucket)

	filesToContent := map[string]string{
		"testfile1.txt":               "this is a test file 1",
		"a/readme.md":                 "this is a readme file",
		"a/b/filename-with-hypen.gz":  "file has hypen in its name",
		"b/another_test_file.txt":     "yet another txt file. yatf.",
		"c/d/e/another_test_file.txt": "yet another txt file. yatf.",
	}

	for filename, content := range filesToContent {
		putFile(t, s3client, bucket, filename, content)
	}

	cmd := s5cmd("cp", "s3://"+bucket+"/*/*.txt", ".")
	result := icmd.RunCmd(cmd)

	result.Assert(t, icmd.Success)

	assertLines(t, result.Stdout(), map[int]compareFunc{
		0: equals(`cp s3://%v/b/another_test_file.txt b/another_test_file.txt`, bucket),
		1: equals(`cp s3://%v/c/d/e/another_test_file.txt c/d/e/another_test_file.txt`, bucket),
	}, sortInput(true))

	// assert local filesystem
	expected := fs.Expected(
		t,
		fs.WithDir(
			"b",
			fs.WithFile("another_test_file.txt", "yet another txt file. yatf."),
		),
		fs.WithDir(
			"c",
			fs.WithDir(
				"d",
				fs.WithDir(
					"e",
					fs.WithFile("another_test_file.txt", "yet another txt file. yatf."),
				),
			),
		),
	)

	assert.Assert(t, fs.Equal(cmd.Dir, expected))

	// assert s3 objects
	for filename, content := range filesToContent {
		assert.Assert(t, ensureS3Object(s3client, bucket, filename, content))
	}
}

// cp s3://bucket/* dir/ (dir/ doesn't exist)
func TestCopyMultipleS3ObjectsToGivenLocalDirectory(t *testing.T) {
	t.Parallel()

	bucket := s3BucketFromTestName(t)

	s3client, s5cmd, cleanup := setup(t)
	defer cleanup()

	createBucket(t, s3client, bucket)

	filesToContent := map[string]string{
		"testfile1.txt":            "this is a test file 1",
		"readme.md":                "this is a readme file",
		"b/filename-with-hypen.gz": "file has hypen in its name",
		"a/another_test_file.txt":  "yet another txt file. yatf.",
	}

	for filename, content := range filesToContent {
		putFile(t, s3client, bucket, filename, content)
	}

	const dst = "given-directory"
	cmd := s5cmd("cp", "s3://"+bucket+"/*", dst)
	result := icmd.RunCmd(cmd)

	result.Assert(t, icmd.Success)

	assertLines(t, result.Stdout(), map[int]compareFunc{
		0: equals(`cp s3://%v/a/another_test_file.txt %v/a/another_test_file.txt`, bucket, dst),
		1: equals(`cp s3://%v/b/filename-with-hypen.gz %v/b/filename-with-hypen.gz`, bucket, dst),
		2: equals(`cp s3://%v/readme.md %v/readme.md`, bucket, dst),
		3: equals(`cp s3://%v/testfile1.txt %v/testfile1.txt`, bucket, dst),
	}, sortInput(true))

	// assert local filesystem
	var expectedFiles = []fs.PathOp{
		fs.WithDir(
			"a",
			fs.WithFile("another_test_file.txt", "yet another txt file. yatf."),
		),
		fs.WithDir(
			"b",
			fs.WithFile("filename-with-hypen.gz", "file has hypen in its name"),
		),
		fs.WithFile("readme.md", "this is a readme file"),
		fs.WithFile("testfile1.txt", "this is a test file 1"),
	}
	expected := fs.Expected(t, fs.WithDir(dst, expectedFiles...))
	assert.Assert(t, fs.Equal(cmd.Dir, expected))

	// assert s3 objects
	for filename, content := range filesToContent {
		assert.Assert(t, ensureS3Object(s3client, bucket, filename, content))
	}
}

// cp dir/file s3://bucket/
func TestCopySingleFileToS3(t *testing.T) {
	t.Parallel()

	bucket := s3BucketFromTestName(t)

	s3client, s5cmd, cleanup := setup(t)
	defer cleanup()

	createBucket(t, s3client, bucket)

	const (
		// make sure that Put reads the file header, not the extension
		filename = "index.txt"
		content  = `
<html lang="en">
	<head>
	<meta charset="utf-8">
	<body>
		<div id="foo">
			<div class="bar"></div>
		</div>
		<div id="baz">
			<style data-hey="naber"></style>
		</div>
	</body>
</html>
`
		expectedContentType = "text/html; charset=utf-8"
	)

	workdir := fs.NewDir(t, bucket, fs.WithFile(filename, content))
	defer workdir.Remove()

	srcpath := workdir.Join(filename)
	dstpath := fmt.Sprintf("s3://%v/", bucket)

	srcpath = filepath.ToSlash(srcpath)
	cmd := s5cmd("cp", srcpath, dstpath)
	result := icmd.RunCmd(cmd)

	result.Assert(t, icmd.Success)

	assertLines(t, result.Stdout(), map[int]compareFunc{
		0: suffix(`cp %v %v%v`, srcpath, dstpath, filename),
	})

	// assert local filesystem
	expected := fs.Expected(t, fs.WithFile(filename, content))
	assert.Assert(t, fs.Equal(workdir.Path(), expected))

	// assert S3
	assert.Assert(t, ensureS3Object(s3client, bucket, filename, content, ensureContentType(expectedContentType)))
}

// --json cp dir/file s3://bucket
func TestCopySingleFileToS3JSON(t *testing.T) {
	t.Parallel()

	bucket := s3BucketFromTestName(t)

	s3client, s5cmd, cleanup := setup(t)
	defer cleanup()

	createBucket(t, s3client, bucket)

	const (
		filename = "testfile1.txt"
		content  = "this is a test file"
	)

	workdir := fs.NewDir(t, bucket, fs.WithFile(filename, content))
	defer workdir.Remove()

	fpath := workdir.Join(filename)

	cmd := s5cmd("--json", "cp", fpath, "s3://"+bucket+"/")
	result := icmd.RunCmd(cmd)

	jsonText := `
		{
			"operation": "cp",
			"success": true,
			"source": "%v",
			"destination": "s3://%v/testfile1.txt",
			"object": {
				"type": "file",
				"size":19
			}
		}
	`

	result.Assert(t, icmd.Success)
	fpath = filepath.ToSlash(fpath)
	assertLines(t, result.Stdout(), map[int]compareFunc{
		0: json(jsonText, fpath, bucket),
	}, jsonCheck(true))

	// assert local filesystem
	expected := fs.Expected(t, fs.WithFile(filename, content))
	assert.Assert(t, fs.Equal(workdir.Path(), expected))

	// assert S3
	assert.Assert(t, ensureS3Object(s3client, bucket, filename, content))
}

// cp dir/ s3://bucket/
func TestCopyDirToS3(t *testing.T) {
	t.Parallel()

	bucket := s3BucketFromTestName(t)

	s3client, s5cmd, cleanup := setup(t)
	defer cleanup()

	createBucket(t, s3client, bucket)

	folderLayout := []fs.PathOp{
		fs.WithFile("file1.txt", "this is the first test file"),
		fs.WithFile("readme.md", "this is a readme file"),
		fs.WithDir(
			"c",
			fs.WithFile("file2.txt", "this is the second test file"),
		),
	}

	workdir := fs.NewDir(t, t.Name(), folderLayout...)
	defer workdir.Remove()
	srcpath := workdir.Path()
	srcpath = filepath.ToSlash(srcpath)
	dstpath := fmt.Sprintf("s3://%v/", bucket)

	// this command ('s5cmd cp dir/ s3://bucket/') will run in 'walk' mode,
	// which is different than 'glob' mode.
	cmd := s5cmd("cp", workdir.Path()+"/", dstpath)
	result := icmd.RunCmd(cmd)

	result.Assert(t, icmd.Success)

	assertLines(t, result.Stdout(), map[int]compareFunc{
		0: equals(`cp %v/c/file2.txt %vc/file2.txt`, srcpath, dstpath),
		1: equals(`cp %v/file1.txt %vfile1.txt`, srcpath, dstpath),
		2: equals(`cp %v/readme.md %vreadme.md`, srcpath, dstpath),
	}, sortInput(true))

	// assert local filesystem
	expected := fs.Expected(t, folderLayout...)
	assert.Assert(t, fs.Equal(workdir.Path(), expected))

	// assert s3
	assert.Assert(t, ensureS3Object(s3client, bucket, "file1.txt", "this is the first test file"))
	assert.Assert(t, ensureS3Object(s3client, bucket, "readme.md", "this is a readme file"))
	assert.Assert(t, ensureS3Object(s3client, bucket, "c/file2.txt", "this is the second test file"))
}

// cp dir/{file, folderWithBackslash} s3://bucket
func TestCopyDirBackslashedToS3(t *testing.T) {
	if runtime.GOOS == "windows" {
		t.Skip()
	}
	t.Parallel()

	bucket := s3BucketFromTestName(t)

	s3client, s5cmd, cleanup := setup(t)
	defer cleanup()

	createBucket(t, s3client, bucket)

	folderLayout := []fs.PathOp{
		fs.WithFile("readme.md", `¯\_(ツ)_/¯`),
		fs.WithDir(
			"t\\est",
			fs.WithFile("filetest.txt", "try reaching me on windows :-)"),
		),
	}
	workdir := fs.NewDir(t, t.Name(), folderLayout...)
	defer workdir.Remove()
	srcpath := workdir.Path()
	dstpath := fmt.Sprintf("s3://%v/", bucket)

	cmd := s5cmd("cp", workdir.Path()+"/", dstpath)
	result := icmd.RunCmd(cmd)

	result.Assert(t, icmd.Success)

	assertLines(t, result.Stdout(), map[int]compareFunc{
		0: equals(`cp %v/readme.md %vreadme.md`, srcpath, dstpath),
		1: equals(`cp %v/t\est/filetest.txt %vt\est/filetest.txt`, srcpath, dstpath),
	}, sortInput(true))

	// assert local filesystem
	expected := fs.Expected(t, folderLayout...)
	assert.Assert(t, fs.Equal(workdir.Path(), expected))

	// assert s3
	assert.Assert(t, ensureS3Object(s3client, bucket, "readme.md", `¯\_(ツ)_/¯`))
	assert.Assert(t, ensureS3Object(s3client, bucket, "t\\est/filetest.txt", "try reaching me on windows :-)"))

}

// cp --storage-class=GLACIER file s3://bucket/
func TestCopySingleFileToS3WithStorageClassGlacier(t *testing.T) {
	t.Parallel()

	bucket := s3BucketFromTestName(t)

	s3client, s5cmd, cleanup := setup(t)
	defer cleanup()

	createBucket(t, s3client, bucket)

	const (
		// make sure that Put reads the file header, not the extension
		filename             = "index.txt"
		content              = "content"
		expectedStorageClass = "GLACIER"
	)

	workdir := fs.NewDir(t, bucket, fs.WithFile(filename, content))
	defer workdir.Remove()

	srcpath := workdir.Join(filename)
	dstpath := fmt.Sprintf("s3://%v/", bucket)

	srcpath = filepath.ToSlash(srcpath)
	cmd := s5cmd("cp", "--storage-class=GLACIER", srcpath, dstpath)
	result := icmd.RunCmd(cmd)

	result.Assert(t, icmd.Success)

	assertLines(t, result.Stdout(), map[int]compareFunc{
		0: suffix(`cp %v %v%v`, srcpath, dstpath, filename),
	})

	// assert local filesystem
	expected := fs.Expected(t, fs.WithFile(filename, content))
	assert.Assert(t, fs.Equal(workdir.Path(), expected))

	// assert S3
	assert.Assert(t, ensureS3Object(s3client, bucket, filename, content, ensureStorageClass(expectedStorageClass)))
}

// cp --flatten dir/ s3://bucket/
func TestFlattenCopyDirToS3(t *testing.T) {
	t.Parallel()

	bucket := s3BucketFromTestName(t)

	s3client, s5cmd, cleanup := setup(t)
	defer cleanup()

	createBucket(t, s3client, bucket)

	folderLayout := []fs.PathOp{
		fs.WithFile("file1.txt", "this is the first test file"),
		fs.WithFile("readme.md", "this is a readme file"),
		fs.WithDir(
			"c",
			fs.WithFile("file2.txt", "this is the second test file"),
		),
	}

	workdir := fs.NewDir(t, t.Name(), folderLayout...)
	defer workdir.Remove()
	srcpath := workdir.Path()
	srcpath = filepath.ToSlash(srcpath)
	dstpath := fmt.Sprintf("s3://%v/", bucket)

	// this command ('s5cmd cp dir/ s3://bucket/') will run in 'walk' mode,
	// which is different than 'glob' mode.
	cmd := s5cmd("cp", "--flatten", workdir.Path()+"/", dstpath)
	result := icmd.RunCmd(cmd)

	result.Assert(t, icmd.Success)

	assertLines(t, result.Stdout(), map[int]compareFunc{
		0: equals(`cp %v/c/file2.txt %vfile2.txt`, srcpath, dstpath),
		1: equals(`cp %v/file1.txt %vfile1.txt`, srcpath, dstpath),
		2: equals(`cp %v/readme.md %vreadme.md`, srcpath, dstpath),
	}, sortInput(true))

	// assert local filesystem
	expected := fs.Expected(t, folderLayout...)
	assert.Assert(t, fs.Equal(workdir.Path(), expected))

	// assert s3
	assert.Assert(t, ensureS3Object(s3client, bucket, "file1.txt", "this is the first test file"))
	assert.Assert(t, ensureS3Object(s3client, bucket, "readme.md", "this is a readme file"))
	assert.Assert(t, ensureS3Object(s3client, bucket, "file2.txt", "this is the second test file"))
}

// cp dir/* s3://bucket/
func TestCopyMultipleFilesToS3Bucket(t *testing.T) {

	t.Parallel()

	bucket := s3BucketFromTestName(t)

	s3client, s5cmd, cleanup := setup(t)
	defer cleanup()

	createBucket(t, s3client, bucket)

	folderLayout := []fs.PathOp{
		fs.WithFile("testfile1.txt", "this is a test file 1"),
		fs.WithFile("readme.md", "this is a readme file"),
		fs.WithDir(
			"a",
			fs.WithFile("another_test_file.txt", "yet another txt file. yatf."),
		),
		fs.WithDir(
			"b",
			fs.WithFile("filename-with-hypen.gz", "file has hypen in its name"),
		),
	}

	workdir := fs.NewDir(t, "somedir", folderLayout...)
	dstpath := fmt.Sprintf("s3://%v/", bucket)
	srcpath := workdir.Path()
	srcpath = filepath.ToSlash(srcpath)
	defer workdir.Remove()

	cmd := s5cmd("cp", srcpath+"/*", dstpath)
	result := icmd.RunCmd(cmd)

	result.Assert(t, icmd.Success)
	assertLines(t, result.Stdout(), map[int]compareFunc{
		0: equals(`cp %v/a/another_test_file.txt %va/another_test_file.txt`, srcpath, dstpath),
		1: equals(`cp %v/b/filename-with-hypen.gz %vb/filename-with-hypen.gz`, srcpath, dstpath),
		2: equals(`cp %v/readme.md %vreadme.md`, srcpath, dstpath),
		3: equals(`cp %v/testfile1.txt %vtestfile1.txt`, srcpath, dstpath),
	}, sortInput(true))

	// assert local filesystem
	expected := fs.Expected(t, folderLayout...)
	assert.Assert(t, fs.Equal(workdir.Path(), expected))

	expectedS3Content := map[string]string{
		"testfile1.txt":            "this is a test file 1",
		"readme.md":                "this is a readme file",
		"b/filename-with-hypen.gz": "file has hypen in its name",
		"a/another_test_file.txt":  "yet another txt file. yatf.",
	}

	// assert s3
	for filename, content := range expectedS3Content {
		assert.Assert(t, ensureS3Object(s3client, bucket, filename, content))
	}
}

// cp --flatten dir/* s3://bucket/
func TestFlattenCopyMultipleFilesToS3Bucket(t *testing.T) {

	t.Parallel()

	bucket := s3BucketFromTestName(t)

	s3client, s5cmd, cleanup := setup(t)
	defer cleanup()

	createBucket(t, s3client, bucket)

	folderLayout := []fs.PathOp{
		fs.WithFile("testfile1.txt", "this is a test file 1"),
		fs.WithFile("readme.md", "this is a readme file"),
		fs.WithDir(
			"a",
			fs.WithFile("another_test_file.txt", "yet another txt file. yatf."),
		),
		fs.WithDir(
			"b",
			fs.WithFile("filename-with-hypen.gz", "file has hypen in its name"),
		),
	}

	workdir := fs.NewDir(t, "somedir", folderLayout...)
	dstpath := fmt.Sprintf("s3://%v/", bucket)
	srcpath := workdir.Path()
	srcpath = filepath.ToSlash(srcpath)
	defer workdir.Remove()

	cmd := s5cmd("cp", "--flatten", srcpath+"/*", dstpath)
	result := icmd.RunCmd(cmd)

	result.Assert(t, icmd.Success)

	assertLines(t, result.Stdout(), map[int]compareFunc{
		0: equals(`cp %v/a/another_test_file.txt %vanother_test_file.txt`, srcpath, dstpath),
		1: equals(`cp %v/b/filename-with-hypen.gz %vfilename-with-hypen.gz`, srcpath, dstpath),
		2: equals(`cp %v/readme.md %vreadme.md`, srcpath, dstpath),
		3: equals(`cp %v/testfile1.txt %vtestfile1.txt`, srcpath, dstpath),
	}, sortInput(true))

	// assert local filesystem
	expected := fs.Expected(t, folderLayout...)
	assert.Assert(t, fs.Equal(workdir.Path(), expected))

	expectedS3Content := map[string]string{
		"testfile1.txt":          "this is a test file 1",
		"readme.md":              "this is a readme file",
		"filename-with-hypen.gz": "file has hypen in its name",
		"another_test_file.txt":  "yet another txt file. yatf.",
	}

	// assert s3
	for filename, content := range expectedS3Content {
		assert.Assert(t, ensureS3Object(s3client, bucket, filename, content))
	}
}

// cp dir/* s3://bucket/prefix (error)
func TestCopyMultipleFilesToS3WithPrefixWithoutSlash(t *testing.T) {
	t.Parallel()

	bucket := s3BucketFromTestName(t)

	s3client, s5cmd, cleanup := setup(t)
	defer cleanup()

	createBucket(t, s3client, bucket)

	folderLayout := []fs.PathOp{
		fs.WithFile("testfile1.txt", "this is a test file 1"),
		fs.WithFile("readme.md", "this is a readme file"),
		fs.WithDir(
			"a",
			fs.WithFile("another_test_file.txt", "yet another txt file. yatf."),
		),
		fs.WithDir(
			"b",
			fs.WithFile("filename-with-hypen.gz", "file has hypen in its name"),
		),
	}

	workdir := fs.NewDir(t, "somedir", folderLayout...)
	defer workdir.Remove()

	src := fmt.Sprintf("%v/*", workdir.Path())
	src = filepath.ToSlash(src)
	dst := fmt.Sprintf("s3://%v/prefix", bucket)

	cmd := s5cmd("cp", src, dst)
	result := icmd.RunCmd(cmd)

	result.Assert(t, icmd.Expected{ExitCode: 1})

	assertLines(t, result.Stderr(), map[int]compareFunc{
		0: equals(`ERROR "cp %v %v": target %q must be a bucket or a prefix`, src, dst, dst),
	})

	// assert local filesystem
	expected := fs.Expected(t, folderLayout...)
	assert.Assert(t, fs.Equal(workdir.Path(), expected))
}

// cp prefix* s3://bucket/
func TestCopyDirectoryWithGlobCharactersToS3Bucket(t *testing.T) {
	t.Parallel()

	if runtime.GOOS == "windows" {
		t.Skip("Files in Windows cannot contain glob(*) characters")
	}

	bucket := s3BucketFromTestName(t)

	s3client, s5cmd, cleanup := setup(t)
	defer cleanup()

	createBucket(t, s3client, bucket)

	folderLayout := []fs.PathOp{
		fs.WithDir(
			"abc*",
			fs.WithFile("file1.txt", "this is the first test file"),
			fs.WithFile("file2.txt", "this is the second test file"),
		),
		fs.WithDir(
			"abcd",
			fs.WithFile("file1.txt", "this is the first test file"),
		),
		fs.WithDir(
			"abcde",
			fs.WithFile("file1.txt", "this is the first test file"),
			fs.WithFile("file2.txt", "this is the second test file"),
		),
	}

	workdir := fs.NewDir(t, "somedir", folderLayout...)
	defer workdir.Remove()

	src := fmt.Sprintf("%v/abc*", workdir.Path())
	dst := fmt.Sprintf("s3://%v", bucket)

	cmd := s5cmd("cp", src, dst)
	result := icmd.RunCmd(cmd)

	result.Assert(t, icmd.Success)

	assertLines(t, result.Stdout(), map[int]compareFunc{
		0: equals(`cp %v/abc*/file1.txt %v/abc*/file1.txt`, workdir.Path(), dst),
		1: equals(`cp %v/abc*/file2.txt %v/abc*/file2.txt`, workdir.Path(), dst),
		2: equals(`cp %v/abcd/file1.txt %v/abcd/file1.txt`, workdir.Path(), dst),
		3: equals(`cp %v/abcde/file1.txt %v/abcde/file1.txt`, workdir.Path(), dst),
		4: equals(`cp %v/abcde/file2.txt %v/abcde/file2.txt`, workdir.Path(), dst),
	}, sortInput(true))

	// assert local filesystem
	expected := fs.Expected(t, folderLayout...)
	assert.Assert(t, fs.Equal(workdir.Path(), expected))
}

// cp dir/* s3://bucket/prefix/
func TestCopyMultipleFilesToS3WithPrefixWithSlash(t *testing.T) {
	t.Parallel()

	bucket := s3BucketFromTestName(t)

	s3client, s5cmd, cleanup := setup(t)
	defer cleanup()

	createBucket(t, s3client, bucket)

	folderLayout := []fs.PathOp{
		fs.WithFile("testfile1.txt", "this is a test file 1"),
		fs.WithFile("readme.md", "this is a readme file"),
		fs.WithDir(
			"a",
			fs.WithFile("another_test_file.txt", "yet another txt file. yatf."),
		),
		fs.WithDir(
			"b",
			fs.WithFile("filename-with-hypen.gz", "file has hypen in its name"),
		),
	}

	workdir := fs.NewDir(t, "somedir", folderLayout...)
	defer workdir.Remove()

	srcpath := workdir.Path()

	srcpath = filepath.ToSlash(srcpath)
	src := fmt.Sprintf("%v/*", srcpath)
	dst := fmt.Sprintf("s3://%v/prefix/", bucket)

	cmd := s5cmd("cp", src, dst)
	result := icmd.RunCmd(cmd)

	result.Assert(t, icmd.Success)

	assertLines(t, result.Stdout(), map[int]compareFunc{
		0: equals(`cp %v/a/another_test_file.txt %va/another_test_file.txt`, srcpath, dst),
		1: equals(`cp %v/b/filename-with-hypen.gz %vb/filename-with-hypen.gz`, srcpath, dst),
		2: equals(`cp %v/readme.md %vreadme.md`, srcpath, dst),
		3: equals(`cp %v/testfile1.txt %vtestfile1.txt`, srcpath, dst),
	}, sortInput(true))

	// assert local filesystem
	expected := fs.Expected(t, folderLayout...)
	assert.Assert(t, fs.Equal(workdir.Path(), expected))

	expectedS3Content := map[string]string{
		"prefix/testfile1.txt":            "this is a test file 1",
		"prefix/readme.md":                "this is a readme file",
		"prefix/b/filename-with-hypen.gz": "file has hypen in its name",
		"prefix/a/another_test_file.txt":  "yet another txt file. yatf.",
	}

	// assert s3
	for key, content := range expectedS3Content {
		assert.Assert(t, ensureS3Object(s3client, bucket, key, content))
	}
}

// cp --flatten dir/* s3://bucket/prefix/
func TestFlattenCopyMultipleFilesToS3WithPrefixWithSlash(t *testing.T) {
	t.Parallel()

	bucket := s3BucketFromTestName(t)

	s3client, s5cmd, cleanup := setup(t)
	defer cleanup()

	createBucket(t, s3client, bucket)

	folderLayout := []fs.PathOp{
		fs.WithFile("testfile1.txt", "this is a test file 1"),
		fs.WithFile("readme.md", "this is a readme file"),
		fs.WithDir(
			"a",
			fs.WithFile("another_test_file.txt", "yet another txt file. yatf."),
		),
		fs.WithDir(
			"b",
			fs.WithFile("filename-with-hypen.gz", "file has hypen in its name"),
		),
	}

	workdir := fs.NewDir(t, "somedir", folderLayout...)
	defer workdir.Remove()

	srcpath := workdir.Path()

	srcpath = filepath.ToSlash(srcpath)
	src := fmt.Sprintf("%v/*", srcpath)
	dst := fmt.Sprintf("s3://%v/prefix/", bucket)

	cmd := s5cmd("cp", "--flatten", src, dst)
	result := icmd.RunCmd(cmd)

	result.Assert(t, icmd.Success)

	assertLines(t, result.Stdout(), map[int]compareFunc{
		0: equals(`cp %v/a/another_test_file.txt %vanother_test_file.txt`, srcpath, dst),
		1: equals(`cp %v/b/filename-with-hypen.gz %vfilename-with-hypen.gz`, srcpath, dst),
		2: equals(`cp %v/readme.md %vreadme.md`, srcpath, dst),
		3: equals(`cp %v/testfile1.txt %vtestfile1.txt`, srcpath, dst),
	}, sortInput(true))

	// assert local filesystem
	expected := fs.Expected(t, folderLayout...)
	assert.Assert(t, fs.Equal(workdir.Path(), expected))

	expectedS3Content := map[string]string{
		"prefix/testfile1.txt":          "this is a test file 1",
		"prefix/readme.md":              "this is a readme file",
		"prefix/filename-with-hypen.gz": "file has hypen in its name",
		"prefix/another_test_file.txt":  "yet another txt file. yatf.",
	}

	// assert s3
	for key, content := range expectedS3Content {
		assert.Assert(t, ensureS3Object(s3client, bucket, key, content))
	}
}

// cp dir/ s3://bucket/prefix/
func TestCopyLocalDirectoryToS3WithPrefixWithSlash(t *testing.T) {
	t.Parallel()

	bucket := s3BucketFromTestName(t)

	s3client, s5cmd, cleanup := setup(t)
	defer cleanup()

	createBucket(t, s3client, bucket)

	folderLayout := []fs.PathOp{
		fs.WithFile("testfile1.txt", "this is a test file 1"),
		fs.WithFile("readme.md", "this is a readme file"),
		fs.WithDir(
			"a",
			fs.WithFile("another_test_file.txt", "yet another txt file. yatf."),
		),
		fs.WithDir(
			"b",
			fs.WithFile("filename-with-hypen.gz", "file has hypen in its name"),
		),
	}

	workdir := fs.NewDir(t, "somedir", folderLayout...)
	defer workdir.Remove()

	src := fmt.Sprintf("%v/", workdir.Path())
	dst := fmt.Sprintf("s3://%v/prefix/", bucket)

	src = filepath.ToSlash(src)
	cmd := s5cmd("cp", src, dst)
	result := icmd.RunCmd(cmd)

	result.Assert(t, icmd.Success)

	assertLines(t, result.Stdout(), map[int]compareFunc{
		0: equals(`cp %va/another_test_file.txt %va/another_test_file.txt`, src, dst),
		1: equals(`cp %vb/filename-with-hypen.gz %vb/filename-with-hypen.gz`, src, dst),
		2: equals(`cp %vreadme.md %vreadme.md`, src, dst),
		3: equals(`cp %vtestfile1.txt %vtestfile1.txt`, src, dst),
	}, sortInput(true))

	// assert local filesystem
	expected := fs.Expected(t, folderLayout...)
	assert.Assert(t, fs.Equal(workdir.Path(), expected))

	expectedS3Content := map[string]string{
		"prefix/testfile1.txt":            "this is a test file 1",
		"prefix/readme.md":                "this is a readme file",
		"prefix/b/filename-with-hypen.gz": "file has hypen in its name",
		"prefix/a/another_test_file.txt":  "yet another txt file. yatf.",
	}

	// assert s3
	for key, content := range expectedS3Content {
		assert.Assert(t, ensureS3Object(s3client, bucket, key, content))
	}
}

// cp --flatten dir/ s3://bucket/prefix/
func TestFlattenCopyLocalDirectoryToS3WithPrefixWithSlash(t *testing.T) {
	t.Parallel()

	bucket := s3BucketFromTestName(t)

	s3client, s5cmd, cleanup := setup(t)
	defer cleanup()

	createBucket(t, s3client, bucket)

	folderLayout := []fs.PathOp{
		fs.WithFile("testfile1.txt", "this is a test file 1"),
		fs.WithFile("readme.md", "this is a readme file"),
		fs.WithDir(
			"a",
			fs.WithFile("another_test_file.txt", "yet another txt file. yatf."),
		),
		fs.WithDir(
			"b",
			fs.WithDir(
				"c",
				fs.WithFile("filename-with-hypen.gz", "file has hypen in its name"),
			),
		),
	}

	workdir := fs.NewDir(t, "somedir", folderLayout...)
	defer workdir.Remove()

	src := fmt.Sprintf("%v/", workdir.Path())
	dst := fmt.Sprintf("s3://%v/prefix/", bucket)

	src = filepath.ToSlash(src)
	cmd := s5cmd("cp", "--flatten", src, dst)
	result := icmd.RunCmd(cmd)

	result.Assert(t, icmd.Success)

	assertLines(t, result.Stdout(), map[int]compareFunc{
		0: equals(`cp %va/another_test_file.txt %vanother_test_file.txt`, src, dst),
		1: equals(`cp %vb/c/filename-with-hypen.gz %vfilename-with-hypen.gz`, src, dst),
		2: equals(`cp %vreadme.md %vreadme.md`, src, dst),
		3: equals(`cp %vtestfile1.txt %vtestfile1.txt`, src, dst),
	}, sortInput(true))

	// assert local filesystem
	expected := fs.Expected(t, folderLayout...)
	assert.Assert(t, fs.Equal(workdir.Path(), expected))

	expectedS3Content := map[string]string{
		"prefix/testfile1.txt":          "this is a test file 1",
		"prefix/readme.md":              "this is a readme file",
		"prefix/filename-with-hypen.gz": "file has hypen in its name",
		"prefix/another_test_file.txt":  "yet another txt file. yatf.",
	}

	// assert s3
	for key, content := range expectedS3Content {
		assert.Assert(t, ensureS3Object(s3client, bucket, key, content))
	}
}

// cp dir/ s3://bucket/prefix
func TestCopyLocalDirectoryToS3WithPrefixWithoutSlash(t *testing.T) {
	t.Parallel()

	bucket := s3BucketFromTestName(t)

	s3client, s5cmd, cleanup := setup(t)
	defer cleanup()

	createBucket(t, s3client, bucket)

	filesToContent := map[string]string{
		"testfile1.txt":          "this is a test file 1",
		"readme.md":              "this is a readme file",
		"filename-with-hypen.gz": "file has hypen in its name",
		"another_test_file.txt":  "yet another txt file. yatf.",
	}

	var files []fs.PathOp
	for filename, content := range filesToContent {
		op := fs.WithFile(filename, content)
		files = append(files, op)
	}

	workdir := fs.NewDir(t, "somedir", files...)
	defer workdir.Remove()

	src := fmt.Sprintf("%v/", workdir.Path())
	dst := fmt.Sprintf("s3://%v/prefix", bucket)

	src = filepath.ToSlash(src)
	cmd := s5cmd("cp", src, dst)
	result := icmd.RunCmd(cmd)

	result.Assert(t, icmd.Expected{ExitCode: 1})

	assertLines(t, result.Stderr(), map[int]compareFunc{
		0: equals(`ERROR "cp %v %v": target %q must be a bucket or a prefix`, src, dst, dst),
	})

	// assert local filesystem
	expected := fs.Expected(t, files...)
	assert.Assert(t, fs.Equal(workdir.Path(), expected))
}

// cp s3://bucket/object s3://bucket/object2
func TestCopySingleS3ObjectToS3(t *testing.T) {
	t.Parallel()

	bucket := s3BucketFromTestName(t)

	s3client, s5cmd, cleanup := setup(t)
	defer cleanup()

	createBucket(t, s3client, bucket)

	const (
		filename    = "testfile1.txt"
		dstfilename = "copy_" + filename
		content     = "this is a file content"
	)

	putFile(t, s3client, bucket, filename, content)

	src := fmt.Sprintf("s3://%v/%v", bucket, filename)
	dst := fmt.Sprintf("s3://%v/%v", bucket, dstfilename)

	cmd := s5cmd("cp", src, dst)
	result := icmd.RunCmd(cmd)

	result.Assert(t, icmd.Success)

	assertLines(t, result.Stdout(), map[int]compareFunc{
		0: equals(`cp %v %v`, src, dst),
	})

	// assert s3 source object
	assert.Assert(t, ensureS3Object(s3client, bucket, filename, content))

	// assert s3 destination object
	assert.Assert(t, ensureS3Object(s3client, bucket, dstfilename, content))
}

// --json cp s3://bucket/object s3://bucket2/object
func TestCopySingleS3ObjectToS3JSON(t *testing.T) {
	t.Parallel()

	bucket := s3BucketFromTestName(t)

	s3client, s5cmd, cleanup := setup(t)
	defer cleanup()

	createBucket(t, s3client, bucket)

	const (
		filename    = "testfile1.txt"
		dstfilename = "copy_" + filename
		content     = "this is a file content"
	)

	putFile(t, s3client, bucket, filename, content)

	src := fmt.Sprintf("s3://%v/%v", bucket, filename)
	dst := fmt.Sprintf("s3://%v/%v", bucket, dstfilename)

	cmd := s5cmd("--json", "cp", src, dst)
	result := icmd.RunCmd(cmd)

	result.Assert(t, icmd.Success)

	jsonText := fmt.Sprintf(`
		{
			"operation":"cp",
			"success":true,
			"source":"%v",
			"destination":"%v",
			"object": {
				"key": "%v",
				"type":"file"
			}
		}
	`, src, dst, dst)

	assertLines(t, result.Stdout(), map[int]compareFunc{
		0: json(jsonText),
	}, jsonCheck(true))

	// assert s3 source object
	assert.Assert(t, ensureS3Object(s3client, bucket, filename, content))

	// assert s3 destination object
	assert.Assert(t, ensureS3Object(s3client, bucket, dstfilename, content))
}

// cp s3://bucket/object s3://bucket2/
func TestCopySingleS3ObjectIntoAnotherBucket(t *testing.T) {
	t.Parallel()

	srcbucket := s3BucketFromTestName(t)
	dstbucket := "copy-" + s3BucketFromTestName(t)

	s3client, s5cmd, cleanup := setup(t)
	defer cleanup()

	createBucket(t, s3client, srcbucket)
	createBucket(t, s3client, dstbucket)

	const (
		filename = "testfile1.txt"
		content  = "this is a file content"
	)

	putFile(t, s3client, srcbucket, filename, content)

	src := fmt.Sprintf("s3://%v/%v", srcbucket, filename)
	dst := fmt.Sprintf("s3://%v/", dstbucket)

	cmd := s5cmd("cp", src, dst)
	result := icmd.RunCmd(cmd)

	result.Assert(t, icmd.Success)

	assertLines(t, result.Stdout(), map[int]compareFunc{
		0: equals(`cp %v %v%v`, src, dst, filename),
	})

	// assert s3 source object
	assert.Assert(t, ensureS3Object(s3client, srcbucket, filename, content))

	// assert s3 destination object
	assert.Assert(t, ensureS3Object(s3client, dstbucket, filename, content))
}

// cp --flatten s3://bucket/object s3://bucket2/
func TestFlattenCopySingleS3ObjectIntoAnotherBucket(t *testing.T) {
	t.Parallel()

	srcbucket := s3BucketFromTestName(t)
	dstbucket := "copy-" + s3BucketFromTestName(t)

	s3client, s5cmd, cleanup := setup(t)
	defer cleanup()

	createBucket(t, s3client, srcbucket)
	createBucket(t, s3client, dstbucket)

	const (
		filename = "testfile1.txt"
		content  = "this is a file content"
	)

	putFile(t, s3client, srcbucket, filename, content)

	src := fmt.Sprintf("s3://%v/%v", srcbucket, filename)
	dst := fmt.Sprintf("s3://%v/", dstbucket)

	cmd := s5cmd("cp", "--flatten", src, dst)
	result := icmd.RunCmd(cmd)

	result.Assert(t, icmd.Success)

	assertLines(t, result.Stdout(), map[int]compareFunc{
		0: equals(`cp %v %v%v`, src, dst, filename),
	})

	// assert s3 source object
	assert.Assert(t, ensureS3Object(s3client, srcbucket, filename, content))

	// assert s3 destination object
	assert.Assert(t, ensureS3Object(s3client, dstbucket, filename, content))
}

// cp s3://bucket/object s3://bucket2/object
func TestCopySingleS3ObjectIntoAnotherBucketWithObjName(t *testing.T) {
	t.Parallel()

	const (
		srcbucket = "bucket"
		dstbucket = "dstbucket"
	)

	s3client, s5cmd, cleanup := setup(t)
	defer cleanup()

	createBucket(t, s3client, srcbucket)
	createBucket(t, s3client, dstbucket)

	const (
		filename = "testfile1.txt"
		content  = "this is a file content"
	)

	putFile(t, s3client, srcbucket, filename, content)

	src := fmt.Sprintf("s3://%v/%v", srcbucket, filename)
	dst := fmt.Sprintf("s3://%v/%v", dstbucket, filename)

	cmd := s5cmd("cp", src, dst)
	result := icmd.RunCmd(cmd)

	result.Assert(t, icmd.Success)

	assertLines(t, result.Stdout(), map[int]compareFunc{
		0: equals(`cp %v %v`, src, dst),
	})

	// assert s3 source object
	assert.Assert(t, ensureS3Object(s3client, srcbucket, filename, content))

	// assert s3 destination object
	assert.Assert(t, ensureS3Object(s3client, dstbucket, filename, content))
}

// cp s3://bucket/object s3://bucket2/prefix/
func TestCopySingleS3ObjectIntoAnotherBucketWithPrefix(t *testing.T) {
	t.Parallel()

	const bucket = "bucket"

	s3client, s5cmd, cleanup := setup(t)
	defer cleanup()

	createBucket(t, s3client, bucket)

	const (
		filename = "testfile1.txt"
		content  = "this is a file content"
	)

	putFile(t, s3client, bucket, filename, content)

	src := fmt.Sprintf("s3://%v/%v", bucket, filename)
	dst := fmt.Sprintf("s3://%v/prefix/%v", bucket, filename)

	cmd := s5cmd("cp", src, dst)
	result := icmd.RunCmd(cmd)

	result.Assert(t, icmd.Success)

	assertLines(t, result.Stdout(), map[int]compareFunc{
		0: equals(`cp %v %v`, src, dst),
	})

	// assert s3 source object
	assert.Assert(t, ensureS3Object(s3client, bucket, filename, content))

	// assert s3 destination object
	assert.Assert(t, ensureS3Object(s3client, bucket, "prefix/"+filename, content))
}

// cp s3://bucket/* s3://dstbucket/
func TestCopyAllObjectsIntoAnotherBucketIncludingSpecialCharacter(t *testing.T) {
	t.Parallel()

	const (
		srcbucket = "bucket"
		dstbucket = "dstbucket"
	)

	s3client, s5cmd, cleanup := setup(t)
	defer cleanup()

	createBucket(t, s3client, srcbucket)
	createBucket(t, s3client, dstbucket)

	filesToContent := map[string]string{
		"sub&@$/test+1.txt":           "this is a test file 1",
		"sub:,?/test; =2.txt":         "this is a test file 2",
		"test&@$:,?;= 3.txt":          "this is a test file 3",
		"sub/this-is-normal-file.txt": "this is a normal file",
	}

	for filename, content := range filesToContent {
		putFile(t, s3client, srcbucket, filename, content)
	}

	src := fmt.Sprintf("s3://%v/*", srcbucket)
	dst := fmt.Sprintf("s3://%v/", dstbucket)

	cmd := s5cmd("cp", src, dst)
	result := icmd.RunCmd(cmd)

	result.Assert(t, icmd.Success)
	assertLines(t, result.Stdout(), map[int]compareFunc{
		0: equals(`cp s3://%v/sub&@$/test+1.txt s3://%v/sub&@$/test+1.txt`, srcbucket, dstbucket),
		1: equals(`cp s3://%v/sub/this-is-normal-file.txt s3://%v/sub/this-is-normal-file.txt`, srcbucket, dstbucket),
		2: equals(`cp s3://%v/sub:,?/test; =2.txt s3://%v/sub:,?/test; =2.txt`, srcbucket, dstbucket),
		3: equals(`cp s3://%v/test&@$:,?;= 3.txt s3://%v/test&@$:,?;= 3.txt`, srcbucket, dstbucket),
	}, sortInput(true))
}

// cp s3://bucket/* s3://bucket/prefix/
func TestCopyMultipleS3ObjectsToS3WithPrefix(t *testing.T) {
	t.Parallel()

	bucket := s3BucketFromTestName(t)

	s3client, s5cmd, cleanup := setup(t)
	defer cleanup()

	createBucket(t, s3client, bucket)

	filesToContent := map[string]string{
		"testfile1.txt":            "this is a test file 1",
		"readme.md":                "this is a readme file",
		"b/filename-with-hypen.gz": "file has hypen in its name",
		"a/another_test_file.txt":  "yet another txt file. yatf.",
	}

	for filename, content := range filesToContent {
		putFile(t, s3client, bucket, filename, content)
	}

	src := fmt.Sprintf("s3://%v/*", bucket)
	dst := fmt.Sprintf("s3://%v/dst/", bucket)

	cmd := s5cmd("cp", src, dst)
	result := icmd.RunCmd(cmd)

	result.Assert(t, icmd.Success)

	assertLines(t, result.Stdout(), map[int]compareFunc{
		0: equals(`cp s3://%v/a/another_test_file.txt %va/another_test_file.txt`, bucket, dst),
		1: equals(`cp s3://%v/b/filename-with-hypen.gz %vb/filename-with-hypen.gz`, bucket, dst),
		2: equals(`cp s3://%v/readme.md %vreadme.md`, bucket, dst),
		3: equals(`cp s3://%v/testfile1.txt %vtestfile1.txt`, bucket, dst),
	}, sortInput(true))

	// assert s3 source objects
	for filename, content := range filesToContent {
		assert.Assert(t, ensureS3Object(s3client, bucket, filename, content))
	}

	// assert s3 destination objects
	for filename, content := range filesToContent {
		assert.Assert(t, ensureS3Object(s3client, bucket, "dst/"+filename, content))
	}
}

// cp --flatten s3://bucket/* s3://bucket/prefix/
func TestFlattenCopyMultipleS3ObjectsToS3WithPrefix(t *testing.T) {
	t.Parallel()

	bucket := s3BucketFromTestName(t)

	s3client, s5cmd, cleanup := setup(t)
	defer cleanup()

	createBucket(t, s3client, bucket)

	filesToContent := map[string]string{
		"testfile1.txt":            "this is a test file 1",
		"readme.md":                "this is a readme file",
		"b/filename-with-hypen.gz": "file has hypen in its name",
		"a/another_test_file.txt":  "yet another txt file. yatf.",
	}

	for filename, content := range filesToContent {
		putFile(t, s3client, bucket, filename, content)
	}

	src := fmt.Sprintf("s3://%v/*", bucket)
	dst := fmt.Sprintf("s3://%v/dst/", bucket)

	cmd := s5cmd("cp", "--flatten", src, dst)
	result := icmd.RunCmd(cmd)

	result.Assert(t, icmd.Success)

	assertLines(t, result.Stdout(), map[int]compareFunc{
		0: equals(`cp s3://%v/a/another_test_file.txt %vanother_test_file.txt`, bucket, dst),
		1: equals(`cp s3://%v/b/filename-with-hypen.gz %vfilename-with-hypen.gz`, bucket, dst),
		2: equals(`cp s3://%v/readme.md %vreadme.md`, bucket, dst),
		3: equals(`cp s3://%v/testfile1.txt %vtestfile1.txt`, bucket, dst),
	}, sortInput(true))

	// assert s3 source objects
	for filename, content := range filesToContent {
		assert.Assert(t, ensureS3Object(s3client, bucket, filename, content))
	}

	dstContent := map[string]string{
		"dst/testfile1.txt":          "this is a test file 1",
		"dst/readme.md":              "this is a readme file",
		"dst/filename-with-hypen.gz": "file has hypen in its name",
		"dst/another_test_file.txt":  "yet another txt file. yatf.",
	}

	// assert s3 destination objects
	for key, content := range dstContent {
		assert.Assert(t, ensureS3Object(s3client, bucket, key, content))
	}
}

// cp s3://bucket/* s3://bucket/prefix
func TestCopyMultipleS3ObjectsToS3WithPrefixWithoutSlash(t *testing.T) {
	t.Parallel()

	const bucket = "bucket"

	s3client, s5cmd, cleanup := setup(t)
	defer cleanup()

	createBucket(t, s3client, bucket)

	filesToContent := map[string]string{
		"testfile1.txt":            "this is a test file 1",
		"readme.md":                "this is a readme file",
		"b/filename-with-hypen.gz": "file has hypen in its name",
		"a/another_test_file.txt":  "yet another txt file. yatf.",
	}

	for filename, content := range filesToContent {
		putFile(t, s3client, bucket, filename, content)
	}

	src := fmt.Sprintf("s3://%v/*", bucket)
	dst := fmt.Sprintf("s3://%v/dst", bucket)

	cmd := s5cmd("cp", src, dst)
	result := icmd.RunCmd(cmd)

	result.Assert(t, icmd.Expected{ExitCode: 1})

	assertLines(t, result.Stderr(), map[int]compareFunc{
		0: equals(`ERROR "cp %v %v": target %q must be a bucket or a prefix`, src, dst, dst),
	})

	// assert s3 source objects
	for filename, content := range filesToContent {
		assert.Assert(t, ensureS3Object(s3client, bucket, filename, content))
	}

}

// --json cp s3://bucket/* s3://bucket/prefix/
func TestCopyMultipleS3ObjectsToS3JSON(t *testing.T) {
	t.Parallel()

	bucket := s3BucketFromTestName(t)

	s3client, s5cmd, cleanup := setup(t)
	defer cleanup()

	createBucket(t, s3client, bucket)

	filesToContent := map[string]string{
		"testfile1.txt": "this is a test file 1",
		"readme.md":     "this is a readme file",
	}

	for filename, content := range filesToContent {
		putFile(t, s3client, bucket, filename, content)
	}

	src := fmt.Sprintf("s3://%v/*", bucket)
	dst := fmt.Sprintf("s3://%v/dst/", bucket)

	cmd := s5cmd("--json", "cp", src, dst)
	result := icmd.RunCmd(cmd)

	result.Assert(t, icmd.Success)

	assertLines(t, result.Stdout(), map[int]compareFunc{
		0: json(`
			{
				"operation": "cp",
				"success": true,
				"source": "s3://%v/readme.md",
				"destination": "s3://%v/dst/readme.md",
				"object": {
					"key": "s3://%v/dst/readme.md",
					"type": "file"
				}
			}
		`, bucket, bucket, bucket),
		1: json(`
			{
				"operation": "cp",
				"success": true,
				"source": "s3://%v/testfile1.txt",
				"destination": "s3://%v/dst/testfile1.txt",
				"object": {
					"key": "s3://%v/dst/testfile1.txt",
					"type": "file"
				}
			}
		`, bucket, bucket, bucket),
	}, sortInput(true), jsonCheck(true))

	// assert s3 source objects
	for filename, content := range filesToContent {
		assert.Assert(t, ensureS3Object(s3client, bucket, filename, content))
	}

	// assert s3 destination objects
	for filename, content := range filesToContent {
		assert.Assert(t, ensureS3Object(s3client, bucket, "dst/"+filename, content))
	}
}

// cp -u -s s3://bucket/prefix/* s3://bucket/prefix2/
func TestCopyMultipleS3ObjectsToS3_Issue70(t *testing.T) {
	t.Parallel()

	bucket := s3BucketFromTestName(t)

	s3client, s5cmd, cleanup := setup(t)
	defer cleanup()

	createBucket(t, s3client, bucket)

	filesToContent := map[string]string{
		"config/.local/folder1/file1.txt": "this is a test file 1",
		"config/.local/folder2/file2.txt": "this is a test file 2",
	}

	for filename, content := range filesToContent {
		putFile(t, s3client, bucket, filename, content)
	}

	src := fmt.Sprintf("s3://%v/config/.local/*", bucket)
	dst := fmt.Sprintf("s3://%v/.local/", bucket)

	cmd := s5cmd("cp", "-u", "-s", src, dst)
	result := icmd.RunCmd(cmd)

	result.Assert(t, icmd.Success)

	assertLines(t, result.Stdout(), map[int]compareFunc{
		0: equals(`cp s3://%v/config/.local/folder1/file1.txt %vfolder1/file1.txt`, bucket, dst),
		1: equals(`cp s3://%v/config/.local/folder2/file2.txt %vfolder2/file2.txt`, bucket, dst),
	}, sortInput(true))

	// assert s3 source objects
	for filename, content := range filesToContent {
		assert.Assert(t, ensureS3Object(s3client, bucket, filename, content))
	}

	// assert s3 destination objects
	assert.Assert(t, ensureS3Object(s3client, bucket, ".local/folder1/file1.txt", "this is a test file 1"))
	assert.Assert(t, ensureS3Object(s3client, bucket, ".local/folder2/file2.txt", "this is a test file 2"))
}

// cp s3://bucket/object dir/ (dirobject exists)
func TestCopyS3ObjectToLocalWithTheSameFilename(t *testing.T) {
	t.Parallel()

	bucket := s3BucketFromTestName(t)

	s3client, s5cmd, cleanup := setup(t)
	defer cleanup()

	const (
		filename        = "testfile1.txt"
		content         = "this is the content"
		expectedContent = content + "\n"
	)

	workdir := fs.NewDir(t, t.Name(), fs.WithFile(filename, content))
	defer workdir.Remove()

	createBucket(t, s3client, bucket)
	// upload a modified version of the file
	putFile(t, s3client, bucket, filename, expectedContent)

	cmd := s5cmd("cp", "s3://"+bucket+"/"+filename, ".")
	result := icmd.RunCmd(cmd, withWorkingDir(workdir))

	result.Assert(t, icmd.Success)

	assertLines(t, result.Stdout(), map[int]compareFunc{
		0: equals("cp s3://%v/%v %v", bucket, filename, filename),
	})

	expected := fs.Expected(t, fs.WithFile(filename, expectedContent))
	assert.Assert(t, fs.Equal(workdir.Path(), expected))
}

// -log=debug cp -n s3://bucket/object .
func TestCopyS3ToLocalWithSameFilenameWithNoClobber(t *testing.T) {
	t.Parallel()

	bucket := s3BucketFromTestName(t)

	s3client, s5cmd, cleanup := setup(t)
	defer cleanup()

	const (
		filename = "testfile1.txt"
		content  = "this is the content"
	)

	workdir := fs.NewDir(t, t.Name(), fs.WithFile(filename, content))
	defer workdir.Remove()

	createBucket(t, s3client, bucket)
	// upload a modified version of the file
	putFile(t, s3client, bucket, filename, content+"\n")

	cmd := s5cmd("--log=debug", "cp", "-n", "s3://"+bucket+"/"+filename, ".")
	result := icmd.RunCmd(cmd, withWorkingDir(workdir))

	result.Assert(t, icmd.Success)

	assertLines(t, result.Stdout(), map[int]compareFunc{
		0: equals(`DEBUG "cp s3://%v/%v %v": object already exists`, bucket, filename, filename),
	})

	assertLines(t, result.Stderr(), map[int]compareFunc{})

	expected := fs.Expected(t, fs.WithFile(filename, content))
	assert.Assert(t, fs.Equal(workdir.Path(), expected))
}

// cp -n -s s3://bucket/object dir/
func TestCopyS3ToLocalWithSameFilenameOverrideIfSizeDiffers(t *testing.T) {
	t.Parallel()

	bucket := s3BucketFromTestName(t)

	s3client, s5cmd, cleanup := setup(t)
	defer cleanup()

	const (
		filename        = "testfile1.txt"
		content         = "this is the content"
		expectedContent = content + "\n"
	)

	workdir := fs.NewDir(t, t.Name(), fs.WithFile(filename, content))
	defer workdir.Remove()

	createBucket(t, s3client, bucket)
	// upload a modified version of the file
	putFile(t, s3client, bucket, filename, expectedContent)

	cmd := s5cmd("cp", "-n", "-s", "s3://"+bucket+"/"+filename, ".")
	result := icmd.RunCmd(cmd, withWorkingDir(workdir))

	// '-n' prevents overriding the file, but '-s' overrides '-n' if the file
	// size differs.
	result.Assert(t, icmd.Success)

	assertLines(t, result.Stdout(), map[int]compareFunc{
		0: equals(`cp s3://%v/%v %v`, bucket, filename, filename),
	})

	expected := fs.Expected(t, fs.WithFile(filename, expectedContent))
	assert.Assert(t, fs.Equal(workdir.Path(), expected))
}

// cp -n -u s3://bucket/object dir/ (source is newer)
func TestCopyS3ToLocalWithSameFilenameOverrideIfSourceIsNewer(t *testing.T) {
	t.Parallel()

	bucket := s3BucketFromTestName(t)

	s3client, s5cmd, cleanup := setup(t)
	defer cleanup()

	const (
		filename        = "testfile1.txt"
		content         = "this is the content"
		expectedContent = content + "\n"
	)

	now := time.Now().UTC()
	timestamp := fs.WithTimestamps(
		now.Add(-time.Minute), // access time
		now.Add(-time.Minute), // mod time
	)
	workdir := fs.NewDir(t, t.Name(), fs.WithFile(filename, content, timestamp))
	defer workdir.Remove()

	createBucket(t, s3client, bucket)
	// upload a modified version of the file. also uploaded file is newer than
	// the file on local fs.
	putFile(t, s3client, bucket, filename, expectedContent)

	cmd := s5cmd("cp", "-n", "-u", "s3://"+bucket+"/"+filename, ".")
	result := icmd.RunCmd(cmd, withWorkingDir(workdir))

	// '-n' prevents overriding the file, but '-s' overrides '-n' if the file
	// size differs.
	result.Assert(t, icmd.Success)

	assertLines(t, result.Stdout(), map[int]compareFunc{
		0: equals(`cp s3://%v/%v %v`, bucket, filename, filename),
	})

	expected := fs.Expected(t, fs.WithFile(filename, expectedContent))
	assert.Assert(t, fs.Equal(workdir.Path(), expected))
}

// cp -n -u s3://bucket/object dir/ (source is older)
func TestCopyS3ToLocalWithSameFilenameDontOverrideIfS3ObjectIsOlder(t *testing.T) {
	t.Parallel()

	bucket := s3BucketFromTestName(t)

	s3client, s5cmd, cleanup := setup(t)
	defer cleanup()

	const (
		filename = "testfile1.txt"
		content  = "this is the content"
	)

	createBucket(t, s3client, bucket)
	// upload a modified version of the file.
	putFile(t, s3client, bucket, filename, content+"\n")

	// file on the fs is newer than the file on s3. expect an 'dont override'
	// behaviour.
	now := time.Now().UTC()
	timestamp := fs.WithTimestamps(
		now.Add(time.Minute), // access time
		now.Add(time.Minute), // mod time
	)
	workdir := fs.NewDir(t, t.Name(), fs.WithFile(filename, content, timestamp))
	defer workdir.Remove()

	cmd := s5cmd("--log=debug", "cp", "-n", "-u", "s3://"+bucket+"/"+filename, ".")
	result := icmd.RunCmd(cmd, withWorkingDir(workdir))

	// '-n' prevents overriding the file, but '-s' overrides '-n' if the file
	// size differs.
	result.Assert(t, icmd.Success)

	assertLines(t, result.Stdout(), map[int]compareFunc{
		0: equals(`DEBUG "cp s3://%v/%v %v": object is newer or same age`, bucket, filename, filename),
	})

	assertLines(t, result.Stderr(), map[int]compareFunc{})

	expected := fs.Expected(t, fs.WithFile(filename, content))
	assert.Assert(t, fs.Equal(workdir.Path(), expected))
}

// cp -u -s s3://bucket/prefix/* dir/
func TestCopyS3ToLocal_Issue70(t *testing.T) {
	t.Parallel()

	bucket := s3BucketFromTestName(t)

	s3client, s5cmd, cleanup := setup(t)
	defer cleanup()

	createBucket(t, s3client, bucket)

	filesToContent := map[string]string{
		"config/.local/folder1/file1.txt": "this is a test file 1",
		"config/.local/folder2/file2.txt": "this is a test file 2",
	}

	for filename, content := range filesToContent {
		putFile(t, s3client, bucket, filename, content)
	}

	workdir := fs.NewDir(t, t.Name())
	defer workdir.Remove()

	srcpath := fmt.Sprintf("s3://%v/config/.local/*", bucket)
	dstpath := filepath.Join(workdir.Path(), ".local")

	dstpath = filepath.ToSlash(dstpath)
	cmd := s5cmd("cp", "-u", "-s", srcpath, dstpath)

	result := icmd.RunCmd(cmd, withWorkingDir(workdir))

	result.Assert(t, icmd.Success)

	assertLines(t, result.Stdout(), map[int]compareFunc{
		0: equals(`cp s3://%v/config/.local/folder1/file1.txt %v/folder1/file1.txt`, bucket, dstpath),
		1: equals(`cp s3://%v/config/.local/folder2/file2.txt %v/folder2/file2.txt`, bucket, dstpath),
	}, sortInput(true))

	// assert local filesystem
	expectedFiles := []fs.PathOp{
		fs.WithDir(
			".local",
			fs.WithMode(0755),
			fs.WithDir("folder1", fs.WithMode(0755), fs.WithFile("file1.txt", "this is a test file 1")),
			fs.WithDir("folder2", fs.WithMode(0755), fs.WithFile("file2.txt", "this is a test file 2")),
		),
	}

	expectedResult := fs.Expected(t, expectedFiles...)
	assert.Assert(t, fs.Equal(workdir.Path(), expectedResult))

	// assert s3 objects
	for filename, content := range filesToContent {
		assert.Assert(t, ensureS3Object(s3client, bucket, filename, content))
	}
}

// cp file s3://bucket (bucket/file exists)
func TestCopyLocalFileToS3WithTheSameFilename(t *testing.T) {
	t.Parallel()

	bucket := s3BucketFromTestName(t)

	s3client, s5cmd, cleanup := setup(t)
	defer cleanup()

	const (
		filename   = "testfile1.txt"
		content    = "this is the content"
		newContent = content + "\n"
	)

	createBucket(t, s3client, bucket)
	putFile(t, s3client, bucket, filename, content)

	// the file to be uploaded is modified
	workdir := fs.NewDir(t, t.Name(), fs.WithFile(filename, newContent))
	defer workdir.Remove()

	dst := "s3://" + bucket
	cmd := s5cmd("cp", filename, dst)
	result := icmd.RunCmd(cmd, withWorkingDir(workdir))

	result.Assert(t, icmd.Success)

	assertLines(t, result.Stdout(), map[int]compareFunc{
		0: equals(`cp %v %v/%v`, filename, dst, filename),
	})

	// assert local filesystem
	expected := fs.Expected(t, fs.WithFile(filename, newContent))
	assert.Assert(t, fs.Equal(workdir.Path(), expected))

	// expect s3 object to be updated with new content
	assert.Assert(t, ensureS3Object(s3client, bucket, filename, newContent))
}

// -log=debug cp -n file s3://bucket (bucket/file exists)
func TestCopyLocalFileToS3WithSameFilenameWithNoClobber(t *testing.T) {
	t.Parallel()

	bucket := s3BucketFromTestName(t)

	s3client, s5cmd, cleanup := setup(t)
	defer cleanup()

	const (
		filename   = "testfile1.txt"
		content    = "this is the content"
		newContent = content + "\n"
	)

	createBucket(t, s3client, bucket)
	putFile(t, s3client, bucket, filename, content)

	// the file to be uploaded is modified
	workdir := fs.NewDir(t, t.Name(), fs.WithFile(filename, newContent))
	defer workdir.Remove()

	cmd := s5cmd("--log=debug", "cp", "-n", filename, "s3://"+bucket)
	result := icmd.RunCmd(cmd, withWorkingDir(workdir))

	result.Assert(t, icmd.Success)

	assertLines(t, result.Stdout(), map[int]compareFunc{
		0: equals(`DEBUG "cp %v s3://%v/%v": object already exists`, filename, bucket, filename),
	})

	assertLines(t, result.Stderr(), map[int]compareFunc{})

	// assert local filesystem
	expected := fs.Expected(t, fs.WithFile(filename, newContent))
	assert.Assert(t, fs.Equal(workdir.Path(), expected))

	// expect s3 object is not overridden
	assert.Assert(t, ensureS3Object(s3client, bucket, filename, content))
}

// cp -n file s3://bucket
func TestCopyLocalFileToS3WithNoClobber(t *testing.T) {
	t.Parallel()

	bucket := s3BucketFromTestName(t)

	s3client, s5cmd, cleanup := setup(t)
	defer cleanup()

	const (
		filename   = "testfile1.txt"
		content    = "this is the content"
		newContent = content + "\n"
	)

	createBucket(t, s3client, bucket)

	// the file to be uploaded is modified
	workdir := fs.NewDir(t, t.Name(), fs.WithFile(filename, newContent))
	defer workdir.Remove()

	dst := "s3://" + bucket
	cmd := s5cmd("cp", "-n", filename, dst)
	result := icmd.RunCmd(cmd, withWorkingDir(workdir))

	result.Assert(t, icmd.Success)

	assertLines(t, result.Stdout(), map[int]compareFunc{
		0: equals(`cp %v %v/%v`, filename, dst, filename),
	})

	assertLines(t, result.Stderr(), map[int]compareFunc{})

	// assert local filesystem
	expected := fs.Expected(t, fs.WithFile(filename, newContent))
	assert.Assert(t, fs.Equal(workdir.Path(), expected))

	// expect s3 object is not overridden
	assert.Assert(t, ensureS3Object(s3client, bucket, filename, newContent))
}

// cp -n -s file s3://bucket (bucket/file exists)
func TestCopyLocalFileToS3WithSameFilenameOverrideIfSizeDiffers(t *testing.T) {
	t.Parallel()

	bucket := s3BucketFromTestName(t)

	s3client, s5cmd, cleanup := setup(t)
	defer cleanup()

	const (
		filename        = "testfile1.txt"
		content         = "this is the content"
		expectedContent = content + "\n"
	)

	workdir := fs.NewDir(t, t.Name(), fs.WithFile(filename, expectedContent))
	defer workdir.Remove()

	createBucket(t, s3client, bucket)
	// upload a modified version of the file
	putFile(t, s3client, bucket, filename, content)

	dst := "s3://" + bucket
	cmd := s5cmd("cp", "-n", "-s", filename, dst)
	result := icmd.RunCmd(cmd, withWorkingDir(workdir))

	// '-n' prevents overriding the file, but '-s' overrides '-n' if the file
	// size differs.
	result.Assert(t, icmd.Success)

	assertLines(t, result.Stdout(), map[int]compareFunc{
		0: equals(`cp %v %v/%v`, filename, dst, filename),
	})

	assertLines(t, result.Stderr(), map[int]compareFunc{})

	assert.NilError(t, ensureS3Object(s3client, bucket, filename, expectedContent))
}

// cp -n -u file s3://bucket (bucket/file exists, source is newer)
func TestCopyLocalFileToS3WithSameFilenameOverrideIfSourceIsNewer(t *testing.T) {
	t.Parallel()

	bucket := s3BucketFromTestName(t)

	s3client, s5cmd, cleanup := setup(t)
	defer cleanup()

	const (
		filename        = "testfile1.txt"
		content         = "this is the content"
		expectedContent = content + "\n"
	)

	createBucket(t, s3client, bucket)
	// upload a modified version of the file. also uploaded file is newer than
	// the file on local fs.
	putFile(t, s3client, bucket, filename, content)

	now := time.Now().UTC()
	timestamp := fs.WithTimestamps(
		now.Add(time.Minute), // access time
		now.Add(time.Minute), // mod time
	)
	workdir := fs.NewDir(t, t.Name(), fs.WithFile(filename, expectedContent, timestamp))
	defer workdir.Remove()

	dst := "s3://" + bucket
	cmd := s5cmd("cp", "-n", "-u", filename, dst)
	result := icmd.RunCmd(cmd, withWorkingDir(workdir))

	// '-n' prevents overriding the file, but '-u' overrides '-n' if the file
	// modtime differs.
	result.Assert(t, icmd.Success)

	assertLines(t, result.Stdout(), map[int]compareFunc{
		0: equals(`cp %v %v/%v`, filename, dst, filename),
	})

	assertLines(t, result.Stderr(), map[int]compareFunc{})

	assert.NilError(t, ensureS3Object(s3client, bucket, filename, expectedContent))
}

// cp -n -u file s3://bucket (bucket/file exists, source is older)
func TestCopyLocalFileToS3WithSameFilenameDontOverrideIfS3ObjectIsOlder(t *testing.T) {
	t.Parallel()

	bucket := s3BucketFromTestName(t)

	s3client, s5cmd, cleanup := setup(t)
	defer cleanup()

	const (
		filename        = "testfile1.txt"
		content         = "this is the content"
		expectedContent = content + "\n"
	)

	createBucket(t, s3client, bucket)
	// upload a modified version of the file. also uploaded file is newer than
	// the file on local fs.
	putFile(t, s3client, bucket, filename, content)

	now := time.Now().UTC()
	timestamp := fs.WithTimestamps(
		now.Add(-time.Minute), // access time
		now.Add(-time.Minute), // mod time
	)
	workdir := fs.NewDir(t, t.Name(), fs.WithFile(filename, expectedContent, timestamp))
	defer workdir.Remove()

	cmd := s5cmd("--log=debug", "cp", "-n", "-u", filename, "s3://"+bucket)
	result := icmd.RunCmd(cmd, withWorkingDir(workdir))

	// '-n' prevents overriding the file, but '-u' overrides '-n' if the file
	// modtime differs.
	result.Assert(t, icmd.Success)

	assertLines(t, result.Stdout(), map[int]compareFunc{
		0: equals(`DEBUG "cp %v s3://%v/%v": object is newer or same age`, filename, bucket, filename),
	})

	assertLines(t, result.Stderr(), map[int]compareFunc{})

	assert.NilError(t, ensureS3Object(s3client, bucket, filename, content))
}

// cp file s3://bucket/
func TestCopyLocalFileToS3WithFilePermissions(t *testing.T) {
	t.Parallel()

	bucket := s3BucketFromTestName(t)

	const (
		filename = "testfile1.txt"
		content  = "this is the content"
	)

	fileModes := []os.FileMode{0400, 0440, 0444, 0600, 0640, 0644, 0700, 0750, 0755}

	for _, fileMode := range fileModes {
		s3client, s5cmd, cleanup := setup(t)
		defer cleanup()

		createBucket(t, s3client, bucket)

		workdir := fs.NewDir(t, t.Name(), fs.WithFile(filename, content, fs.WithMode(fileMode)))
		defer workdir.Remove()

		dstpath := fmt.Sprintf("s3://%v/%v", bucket, filename)

		cmd := s5cmd("cp", filename, dstpath)
		result := icmd.RunCmd(cmd, withWorkingDir(workdir))

		result.Assert(t, icmd.Success)

		assertLines(t, result.Stdout(), map[int]compareFunc{
			0: equals(`cp %v %v`, filename, dstpath),
		})

		// assert local filesystem
		expected := fs.Expected(t, fs.WithFile(filename, content, fs.WithMode(fileMode)))
		assert.Assert(t, fs.Equal(workdir.Path(), expected))

		// assert s3 object
		assert.Assert(t, ensureS3Object(s3client, bucket, filename, content))
	}
}

// cp file s3://bucket/object
func TestCopyLocalFileToS3WithCustomName(t *testing.T) {
	t.Parallel()

	bucket := s3BucketFromTestName(t)

	s3client, s5cmd, cleanup := setup(t)
	defer cleanup()

	const (
		filename = "testfile1.txt"
		content  = "this is the content"
	)

	createBucket(t, s3client, bucket)

	workdir := fs.NewDir(t, t.Name(), fs.WithFile(filename, content))
	defer workdir.Remove()

	dstpath := fmt.Sprintf("s3://%v/%v", bucket, filename)

	cmd := s5cmd("cp", filename, dstpath)
	result := icmd.RunCmd(cmd, withWorkingDir(workdir))

	result.Assert(t, icmd.Success)

	assertLines(t, result.Stdout(), map[int]compareFunc{
		0: equals(`cp %v %v`, filename, dstpath),
	})

	// assert local filesystem
	expected := fs.Expected(t, fs.WithFile(filename, content))
	assert.Assert(t, fs.Equal(workdir.Path(), expected))

	// assert s3 object
	assert.Assert(t, ensureS3Object(s3client, bucket, filename, content))
}

// cp file s3://bucket/prefix/
func TestCopyLocalFileToS3WithPrefix(t *testing.T) {
	t.Parallel()

	bucket := s3BucketFromTestName(t)

	s3client, s5cmd, cleanup := setup(t)
	defer cleanup()

	const (
		filename = "testfile1.txt"
		content  = "this is the content"
	)

	createBucket(t, s3client, bucket)

	workdir := fs.NewDir(t, t.Name(), fs.WithFile(filename, content))
	defer workdir.Remove()

	dstpath := fmt.Sprintf("s3://%v/s5cmdtest/", bucket)

	cmd := s5cmd("cp", filename, dstpath)
	result := icmd.RunCmd(cmd, withWorkingDir(workdir))

	result.Assert(t, icmd.Success)

	assertLines(t, result.Stdout(), map[int]compareFunc{
		0: equals(`cp %v %v%v`, filename, dstpath, filename),
	})

	// assert local filesystem
	expected := fs.Expected(t, fs.WithFile(filename, content))
	assert.Assert(t, fs.Equal(workdir.Path(), expected))

	// assert s3 object
	assert.Assert(t, ensureS3Object(s3client, bucket, fmt.Sprintf("s5cmdtest/%v", filename), content))
}

// cp file s3://bucket
func TestMultipleLocalFileToS3Bucket(t *testing.T) {
	t.Parallel()

	bucket := s3BucketFromTestName(t)

	s3client, s5cmd, cleanup := setup(t)
	defer cleanup()

	const (
		filename = "testfile1.txt"
		content  = "this is the content"
	)

	createBucket(t, s3client, bucket)

	workdir := fs.NewDir(t, t.Name(), fs.WithFile(filename, content))
	defer workdir.Remove()

	dstpath := fmt.Sprintf("s3://%v", bucket)

	cmd := s5cmd("cp", filename, dstpath)
	result := icmd.RunCmd(cmd, withWorkingDir(workdir))

	result.Assert(t, icmd.Success)

	assertLines(t, result.Stdout(), map[int]compareFunc{
		0: equals(`cp %v %v/%v`, filename, dstpath, filename),
	})

	// assert local filesystem
	expected := fs.Expected(t, fs.WithFile(filename, content))
	assert.Assert(t, fs.Equal(workdir.Path(), expected))

	// assert s3 object
	assert.Assert(t, ensureS3Object(s3client, bucket, filename, content))
}

// cp * s3://bucket/prefix/
func TestCopyMultipleLocalNestedFilesToS3(t *testing.T) {
	t.Parallel()

	s3client, s5cmd, cleanup := setup(t)
	defer cleanup()

	const bucket = "bucket"
	createBucket(t, s3client, bucket)

	// nested folder layout
	//
	// ├─a
	// │ ├─readme.md
	// │ └─file1.txt
	// └─b
	//   └─c
	//     └─file2.txt
	//
	// after `s5cmd cp * s3://bucket/prefix/`, expect:
	//
	// prefix
	//  ├─a
	//  │ ├─readme.md
	//  │ └─file1.txt
	//  └─b
	//    └─c
	//      └─file2.txt

	folderLayout := []fs.PathOp{
		fs.WithDir(
			"a",
			fs.WithFile("file1.txt", "file1"),
			fs.WithFile("readme.md", "readme"),
		),
		fs.WithDir(
			"b",
			fs.WithDir(
				"c",
				fs.WithFile("file2.txt", "file2"),
			),
		),
	}

	workdir := fs.NewDir(t, t.Name(), folderLayout...)
	defer workdir.Remove()

	dst := fmt.Sprintf("s3://%v/prefix/", bucket)

	cmd := s5cmd("cp", "*", dst)
	result := icmd.RunCmd(cmd, withWorkingDir(workdir))

	result.Assert(t, icmd.Success)

	assertLines(t, result.Stdout(), map[int]compareFunc{
		0: equals("cp a/file1.txt %va/file1.txt", dst),
		1: equals("cp a/readme.md %va/readme.md", dst),
		2: equals("cp b/c/file2.txt %vb/c/file2.txt", dst),
	}, sortInput(true))

	// assert local filesystem
	expected := fs.Expected(t, folderLayout...)
	assert.Assert(t, fs.Equal(workdir.Path(), expected))

	// assert s3 objects
	assert.Assert(t, ensureS3Object(s3client, bucket, "prefix/a/readme.md", "readme"))
	assert.Assert(t, ensureS3Object(s3client, bucket, "prefix/a/file1.txt", "file1"))
	assert.Assert(t, ensureS3Object(s3client, bucket, "prefix/b/c/file2.txt", "file2"))
}

// cp --no-follow-symlinks my_link s3://bucket/prefix/
func TestCopyLinkToASingleFileWithFollowSymlinkDisabled(t *testing.T) {
	t.Parallel()

	s3client, s5cmd, cleanup := setup(t)
	defer cleanup()

	const bucket = "bucket"
	createBucket(t, s3client, bucket)

	fileContent := "CAFEBABE"
	folderLayout := []fs.PathOp{
		fs.WithDir(
			"a",
			fs.WithFile("f1.txt", fileContent),
		),
		fs.WithDir("b"),
		fs.WithSymlink("b/my_link", "a/f1.txt"),
	}

	workdir := fs.NewDir(t, t.Name(), folderLayout...)
	defer workdir.Remove()

	dst := fmt.Sprintf("s3://%v/prefix/", bucket)

	cmd := s5cmd("cp", "--no-follow-symlinks", "b/my_link", dst)
	result := icmd.RunCmd(cmd, withWorkingDir(workdir))

	result.Assert(t, icmd.Success)

	assertLines(t, result.Stdout(), map[int]compareFunc{})
}

// cp * s3://bucket/prefix/
func TestCopyWithFollowSymlink(t *testing.T) {
	t.Parallel()

	s3client, s5cmd, cleanup := setup(t)
	defer cleanup()

	const bucket = "bucket"
	createBucket(t, s3client, bucket)

	fileContent := "CAFEBABE"
	folderLayout := []fs.PathOp{
		fs.WithDir(
			"a",
			fs.WithFile("f1.txt", fileContent),
		),
		fs.WithDir("b"),
		fs.WithDir("c"),
		fs.WithSymlink("b/link1", "a/f1.txt"),
		fs.WithSymlink("c/link2", "b/link1"),
	}

	workdir := fs.NewDir(t, t.Name(), folderLayout...)
	defer workdir.Remove()

	dst := fmt.Sprintf("s3://%v/prefix/", bucket)

	cmd := s5cmd("cp", "*", dst)
	result := icmd.RunCmd(cmd, withWorkingDir(workdir))

	result.Assert(t, icmd.Success)

	assertLines(t, result.Stdout(), map[int]compareFunc{
		0: equals("cp a/f1.txt %va/f1.txt", dst),
		1: equals("cp b/link1 %vb/link1", dst),
		2: equals("cp c/link2 %vc/link2", dst),
	}, sortInput(true))

	// assert s3 objects
	assert.Assert(t, ensureS3Object(s3client, bucket, "prefix/a/f1.txt", fileContent))
	assert.Assert(t, ensureS3Object(s3client, bucket, "prefix/b/link1", fileContent))
	assert.Assert(t, ensureS3Object(s3client, bucket, "prefix/c/link2", fileContent))
}

// cp --no-follow-symlinks * s3://bucket/prefix/
func TestCopyWithNoFollowSymlink(t *testing.T) {
	t.Parallel()

	s3client, s5cmd, cleanup := setup(t)
	defer cleanup()

	const bucket = "bucket"
	createBucket(t, s3client, bucket)

	fileContent := "CAFEBABE"
	folderLayout := []fs.PathOp{
		fs.WithDir(
			"a",
			fs.WithFile("f1.txt", fileContent),
		),
		fs.WithDir("b"),
		fs.WithDir("c"),
		fs.WithSymlink("b/link1", "a/f1.txt"),
		fs.WithSymlink("c/link2", "b/link1"),
	}

	workdir := fs.NewDir(t, t.Name(), folderLayout...)
	defer workdir.Remove()

	dst := fmt.Sprintf("s3://%v/prefix/", bucket)

	cmd := s5cmd("cp", "--no-follow-symlinks", "*", dst)
	result := icmd.RunCmd(cmd, withWorkingDir(workdir))

	result.Assert(t, icmd.Success)

	assertLines(t, result.Stdout(), map[int]compareFunc{
		0: equals("cp a/f1.txt %va/f1.txt", dst),
	}, sortInput(true))

	// assert s3 objects
	assert.Assert(t, ensureS3Object(s3client, bucket, "prefix/a/f1.txt", fileContent))
}

// --dry-run cp dir/ s3://bucket/
func TestCopyDirToS3DryRun(t *testing.T) {
	t.Parallel()

	bucket := s3BucketFromTestName(t)

	s3client, s5cmd, cleanup := setup(t)
	defer cleanup()

	createBucket(t, s3client, bucket)

	folderLayout := []fs.PathOp{
		fs.WithFile("file1.txt", "content"),
		fs.WithDir(
			"c",
			fs.WithFile("file2.txt", "content"),
		),
	}

	workdir := fs.NewDir(t, t.Name(), folderLayout...)
	defer workdir.Remove()

	srcpath := filepath.ToSlash(workdir.Path())
	dstpath := fmt.Sprintf("s3://%v/", bucket)

	cmd := s5cmd("--dry-run", "cp", workdir.Path()+"/", dstpath)
	result := icmd.RunCmd(cmd)

	result.Assert(t, icmd.Success)

	assertLines(t, result.Stdout(), map[int]compareFunc{
		0: equals(`cp %v/c/file2.txt %vc/file2.txt`, srcpath, dstpath),
		1: equals(`cp %v/file1.txt %vfile1.txt`, srcpath, dstpath),
	}, sortInput(true))

	// assert no change in s3
	objs := []string{"c/file2.txt", "file1.txt"}
	for _, obj := range objs {
		err := ensureS3Object(s3client, bucket, obj, "content")
		assertError(t, err, errS3NoSuchKey)
	}

	// assert local filesystem
	expected := fs.Expected(t, folderLayout...)
	assert.Assert(t, fs.Equal(workdir.Path(), expected))
}

// --dry-run cp s3://bucket/* dir/
func TestCopyS3ToDirDryRun(t *testing.T) {
	t.Parallel()

	bucket := s3BucketFromTestName(t)

	s3client, s5cmd, cleanup := setup(t)
	defer cleanup()

	createBucket(t, s3client, bucket)

	files := [...]string{"c/file2.txt", "file1.txt"}

	putFile(t, s3client, bucket, files[0], "content")
	putFile(t, s3client, bucket, files[1], "content")

	srcpath := fmt.Sprintf("s3://%s", bucket)

	cmd := s5cmd("--dry-run", "cp", srcpath+"/*", "dir/")
	result := icmd.RunCmd(cmd)

	result.Assert(t, icmd.Success)

	assertLines(t, result.Stdout(), map[int]compareFunc{
		0: equals("cp %v/c/file2.txt dir/%s", srcpath, files[0]),
		1: equals("cp %v/file1.txt dir/%s", srcpath, files[1]),
	}, sortInput(true))

	// not even outermost directory should be created
	_, err := os.Stat(cmd.Dir + "/dir")
	assert.Assert(t, os.IsNotExist(err))

	// assert s3
	for _, f := range files {
		assert.Assert(t, ensureS3Object(s3client, bucket, f, "content"))
	}
}

<<<<<<< HEAD
// cp --exclude "*.py" s3://bucket/* .
func TestCopyS3ObjectsWithExcludeFilter(t *testing.T) {
	t.Parallel()

	bucket := s3BucketFromTestName(t)

	s3client, s5cmd, cleanup := setup(t)
	defer cleanup()

	createBucket(t, s3client, bucket)

	const (
		excludePattern = "*.py"
		fileContent    = "content"
	)

	files := [...]string{
		"file1.txt",
		"file2.txt",
		"file.py",
		"a.py",
		"src/file.py",
	}

	for _, filename := range files {
		putFile(t, s3client, bucket, filename, fileContent)
	}

	srcpath := fmt.Sprintf("s3://%s", bucket)

	cmd := s5cmd("cp", "--exclude", excludePattern, srcpath+"/*", ".")
	result := icmd.RunCmd(cmd)

	result.Assert(t, icmd.Success)

	assertLines(t, result.Stdout(), map[int]compareFunc{
		0: equals("cp %v/file1.txt %s", srcpath, files[0]),
		1: equals("cp %v/file2.txt %s", srcpath, files[1]),
	}, sortInput(true))

	// assert s3
	for _, f := range files {
		assert.Assert(t, ensureS3Object(s3client, bucket, f, fileContent))
	}

	expectedFileSystem := []fs.PathOp{
		fs.WithFile("file1.txt", fileContent),
		fs.WithFile("file2.txt", fileContent),
	}
	// assert local filesystem
	expected := fs.Expected(t, expectedFileSystem...)
	assert.Assert(t, fs.Equal(cmd.Dir, expected))
}

// cp --exclude "*.py" --exclude "file*" s3://bucket/* .
func TestCopyS3ObjectsWithExcludeFilters(t *testing.T) {
	t.Parallel()

	bucket := s3BucketFromTestName(t)

	s3client, s5cmd, cleanup := setup(t)
	defer cleanup()

	createBucket(t, s3client, bucket)

	const (
		excludePattern1 = "*.py"
		excludePattern2 = "file*"
		fileContent     = "content"
	)

	files := [...]string{
		"file1.txt",
		"file2.txt",
		"file.py",
		"a.py",
		"src/file.py",
		"main.c",
	}

	for _, filename := range files {
		putFile(t, s3client, bucket, filename, fileContent)
	}

	srcpath := fmt.Sprintf("s3://%s", bucket)

	cmd := s5cmd("cp", "--exclude", excludePattern1, "--exclude", excludePattern2, srcpath+"/*", ".")
	result := icmd.RunCmd(cmd)

	result.Assert(t, icmd.Success)

	assertLines(t, result.Stdout(), map[int]compareFunc{
		0: equals("cp %v/main.c main.c", srcpath),
	})

	// assert s3
	for _, f := range files {
		assert.Assert(t, ensureS3Object(s3client, bucket, f, fileContent))
	}

	expectedFileSystem := []fs.PathOp{
		fs.WithFile("main.c", fileContent),
	}
	// assert local filesystem
	expected := fs.Expected(t, expectedFileSystem...)
	assert.Assert(t, fs.Equal(cmd.Dir, expected))
}

// cp --exclude "*.gz" dir/* s3://bucket/
func TestCopyLocalDirectoryToS3WithExcludeFilter(t *testing.T) {
=======
func TestCopyLocalObjectstoS3WithRawFlag(t *testing.T) {
	if runtime.GOOS == "windows" {
		t.Skip()
	}

	t.Parallel()
	const (
		bucket      = "bucket"
		fileContent = "this is a file content"
	)

	testcases := []struct {
		name             string
		src              []fs.PathOp
		dst              string
		wantedFile       string
		expectedFiles    []string
		nonExpectedFiles []string
		rawFlag          string
	}{
		{
			name: "cp --raw file*.txt s3://bucket/",
			src: []fs.PathOp{
				fs.WithFile("file*.txt", "content"),
				fs.WithFile("file*1.txt", "content"),
				fs.WithFile("file*file.txt", "content"),
				fs.WithFile("file*2.txt", "content"),
			},
			wantedFile:       "file*.txt",
			dst:              "s3://bucket/",
			expectedFiles:    []string{"file*.txt"},
			nonExpectedFiles: []string{"file*1.txt", "file*file.txt", "file*2.txt"},
			rawFlag:          "--raw",
		},
		{
			name: "cp  file*.txt s3://bucket/",
			src: []fs.PathOp{
				fs.WithFile("file*.txt", "content"),
				fs.WithFile("file*1.txt", "content"),
				fs.WithFile("file*file.txt", "content"),
				fs.WithFile("file*2.txt", "content"),
			},
			wantedFile:       "file*.txt",
			dst:              "s3://bucket/",
			expectedFiles:    []string{"file*.txt", "file*1.txt", "file*file.txt", "file*2.txt"},
			nonExpectedFiles: []string{},
			rawFlag:          "",
		},
		{
			name: "cp  a*/file*.txt s3://bucket/",
			src: []fs.PathOp{
				fs.WithDir(
					"a*",
					fs.WithFile("file*.txt", "content"),
					fs.WithFile("file*1.txt", "content"),
				),
				fs.WithDir(
					"a*b",
					fs.WithFile("file*2.txt", "content"),
					fs.WithFile("file*3.txt", "content"),
				),

				fs.WithFile("file4.txt", "content"),
			},
			wantedFile:       "a*/file*.txt",
			dst:              "s3://bucket/",
			expectedFiles:    []string{"file*.txt"}, // when full path entered, the base part is uploaded.
			nonExpectedFiles: []string{"a*/file*.txt", "a*/file*1.txt", "a*b/file*2.txt", "a*/file*3.txt", "file*4.txt", "file*1.txt", "file*2.txt", "file*3.txt"},
			rawFlag:          "--raw",
		},
	}

	for _, tc := range testcases {
		tc := tc
		t.Run(tc.name, func(t *testing.T) {
			t.Parallel()

			s3client, s5cmd, cleanup := setup(t)
			defer cleanup()

			createBucket(t, s3client, bucket)

			workdir := fs.NewDir(t, "copy-raw-test", tc.src...)
			defer workdir.Remove()

			srcpath := filepath.ToSlash(workdir.Join(tc.wantedFile))

			cmd := s5cmd("cp", srcpath, tc.dst)
			if tc.rawFlag != "" {
				cmd = s5cmd("cp", tc.rawFlag, srcpath, tc.dst)
			}

			result := icmd.RunCmd(cmd)
			result.Assert(t, icmd.Success)

			for _, obj := range tc.expectedFiles {
				err := ensureS3Object(s3client, bucket, obj, "content")
				if err != nil {
					t.Fatalf("%s is not exist in s3\n", obj)
				}
			}

			for _, obj := range tc.nonExpectedFiles {
				err := ensureS3Object(s3client, bucket, obj, "content")
				assertError(t, err, errS3NoSuchKey)
			}

			// assert filesystem
			expected := fs.Expected(t, tc.src...)
			assert.Assert(t, fs.Equal(workdir.Path(), expected))
		})
	}
}

// When folder is uploaded with --raw flag, it only uploads file with given name.
func TestCopyDirToS3WithRawFlag(t *testing.T) {
	if runtime.GOOS == "windows" {
		t.Skip()
	}

>>>>>>> 5a611da2
	t.Parallel()

	bucket := s3BucketFromTestName(t)

	s3client, s5cmd, cleanup := setup(t)
	defer cleanup()

	createBucket(t, s3client, bucket)

	folderLayout := []fs.PathOp{
<<<<<<< HEAD
		fs.WithFile("testfile1.txt", "this is a test file 1"),
		fs.WithFile("readme.md", "this is a readme file"),
		fs.WithDir(
			"a",
			fs.WithFile("another_test_file.txt", "yet another txt file. yatf."),
		),
		fs.WithDir(
			"b",
			fs.WithFile("filename-with-hypen.gz", "file has hypen in its name"),
		),
	}

	workdir := fs.NewDir(t, "somedir", folderLayout...)
	defer workdir.Remove()

	const excludePattern = "*.gz"

	src := fmt.Sprintf("%v/", workdir.Path())
	dst := fmt.Sprintf("s3://%v/prefix/", bucket)

	src = filepath.ToSlash(src)
	cmd := s5cmd("cp", "--exclude", excludePattern, src, dst)
=======
		fs.WithDir(
			"a*",
			fs.WithFile("file*.txt", "content"),
			fs.WithFile("file*1.txt", "content"),
		),
		fs.WithDir(
			"a*b",
			fs.WithFile("file*2.txt", "content"),
			fs.WithFile("file*3.txt", "content"),
		),

		fs.WithFile("file*4.txt", "content"),
	}

	workdir := fs.NewDir(t, t.Name(), folderLayout...)
	defer workdir.Remove()

	srcpath := filepath.ToSlash(workdir.Join("a*"))
	dstpath := fmt.Sprintf("s3://%v", bucket)

	cmd := s5cmd("cp", "--raw", srcpath, dstpath)
>>>>>>> 5a611da2
	result := icmd.RunCmd(cmd)

	result.Assert(t, icmd.Success)

	assertLines(t, result.Stdout(), map[int]compareFunc{
<<<<<<< HEAD
		0: equals(`cp %va/another_test_file.txt %va/another_test_file.txt`, src, dst),
		1: equals(`cp %vreadme.md %vreadme.md`, src, dst),
		2: equals(`cp %vtestfile1.txt %vtestfile1.txt`, src, dst),
	}, sortInput(true))

	// assert local filesystem
	expected := fs.Expected(t, folderLayout...)
	assert.Assert(t, fs.Equal(workdir.Path(), expected))

	expectedS3Content := map[string]string{
		"prefix/testfile1.txt":           "this is a test file 1",
		"prefix/readme.md":               "this is a readme file",
		"prefix/a/another_test_file.txt": "yet another txt file. yatf.",
	}

	nonExpectedS3Content := map[string]string{
		"prefix/b/filename-with-hypen.gz": "file has hypen in its name",
	}

	// assert objects should be in S3
	for key, content := range expectedS3Content {
		assert.Assert(t, ensureS3Object(s3client, bucket, key, content))
	}

	//assert objects should not be in S3.
	for key, content := range nonExpectedS3Content {
		err := ensureS3Object(s3client, bucket, key, content)
		assertError(t, err, errS3NoSuchKey)
	}
}

// cp --exclude "*.gz" --exclude "*.txt" dir/* s3://bucket/
func TestCopyLocalDirectoryToS3WithExcludeFilters(t *testing.T) {
	t.Parallel()

	bucket := s3BucketFromTestName(t)
=======
		0: equals("cp %v/file*.txt %v/a*/file*.txt", srcpath, dstpath),
		1: equals("cp %v/file*1.txt %v/a*/file*1.txt", srcpath, dstpath),
	}, sortInput(true))

	expectedObjs := []string{"a*/file*.txt", "a*/file*1.txt"}
	for _, obj := range expectedObjs {
		err := ensureS3Object(s3client, bucket, obj, "content")
		if err != nil {
			t.Fatalf("Object %s is not in S3\n", obj)
		}
	}

	nonExpectedObjs := []string{"a*b/file*2.txt", "a*b/file*3.txt", "file*.txt", "file*1.txt", "file*2.txt", "file*3.txt", "file*4.txt"}
	for _, obj := range nonExpectedObjs {
		err := ensureS3Object(s3client, bucket, obj, "content")
		assertError(t, err, errS3NoSuchKey)
	}

	// assert local filesystem
	expected := fs.Expected(t, folderLayout...)
	assert.Assert(t, fs.Equal(workdir.Path(), expected))
}

func TestCopyS3ObjectstoLocalWithRawFlag(t *testing.T) {
	if runtime.GOOS == "windows" {
		t.Skip()
	}

	t.Parallel()
	const (
		bucket      = "bucket"
		fileContent = "this is a file content"
	)

	testcases := []struct {
		name           string
		src            []string
		wantedFile     string
		expectedOutput string
		expectedFiles  []fs.PathOp
		rawFlag        string
	}{
		{
			name:           "cp --raw file*.txt s3://bucket/",
			src:            []string{"file*.txt", "file*1.txt", "file*2.txt"},
			wantedFile:     "file*.txt",
			expectedOutput: "cp s3://bucket/file*.txt file*txt",
			rawFlag:        "--raw",
			expectedFiles: []fs.PathOp{
				fs.WithFile("file*.txt", fileContent),
			},
		},
		{
			name:       "cp  file*.txt s3://bucket/",
			src:        []string{"file*.txt", "file*1.txt", "file*2.txt"},
			wantedFile: "file*.txt",
			rawFlag:    "",
			expectedFiles: []fs.PathOp{
				fs.WithFile("file*.txt", fileContent),
				fs.WithFile("file*1.txt", fileContent),
				fs.WithFile("file*2.txt", fileContent),
			},
		},
		{
			name:       "cp  a*/file.txt s3://bucket/",
			src:        []string{"a*/file*.txt", "a*b/file1.txt", "a*c/file2.txt"},
			wantedFile: "a*/file*.txt",
			rawFlag:    "--raw",
			expectedFiles: []fs.PathOp{
				fs.WithFile("file*.txt", fileContent),
			},
		},
		{
			name:       "cp  a*/file.txt s3://bucket/",
			src:        []string{"a*/file.txt", "a*/file1.txt", "a*/file2.txt"},
			wantedFile: "a*/file.txt",
			rawFlag:    "",
			expectedFiles: []fs.PathOp{
				fs.WithDir(
					"a*",
					fs.WithFile("file.txt", fileContent),
				),
			},
		},
	}

	for _, tc := range testcases {
		tc := tc
		t.Run(tc.name, func(t *testing.T) {
			t.Parallel()

			s3client, s5cmd, cleanup := setup(t)
			defer cleanup()

			createBucket(t, s3client, bucket)

			for _, filename := range tc.src {
				putFile(t, s3client, bucket, filename, fileContent)

			}

			cmd := s5cmd("cp", "s3://"+bucket+"/"+tc.wantedFile, ".")
			if tc.rawFlag != "" {
				cmd = s5cmd("cp", "--raw", "s3://"+bucket+"/"+tc.wantedFile, ".")
			}

			result := icmd.RunCmd(cmd)

			result.Assert(t, icmd.Success)

			// assert local file system
			expected := fs.Expected(t, tc.expectedFiles...)
			assert.Assert(t, fs.Equal(cmd.Dir, expected))

			// assert s3 object
			for _, filename := range tc.src {
				assert.Assert(t, ensureS3Object(s3client, bucket, filename, fileContent))
			}
		})
	}
}

func TestCopyMultipleS3ObjectsToS3WithRawMode(t *testing.T) {
	t.Parallel()

	const bucket = "bucket"
	const destBucket = "destbucket"
>>>>>>> 5a611da2

	s3client, s5cmd, cleanup := setup(t)
	defer cleanup()

	createBucket(t, s3client, bucket)
<<<<<<< HEAD

	folderLayout := []fs.PathOp{
		fs.WithFile("testfile1.txt", "this is a test file 1"),
		fs.WithFile("readme.md", "this is a readme file"),
		fs.WithDir(
			"a",
			fs.WithFile("another_test_file.txt", "yet another txt file. yatf."),
		),
		fs.WithDir(
			"b",
			fs.WithFile("filename-with-hypen.gz", "file has hypen in its name"),
		),
	}

	workdir := fs.NewDir(t, "somedir", folderLayout...)
	defer workdir.Remove()

	const (
		excludePattern1 = "*.gz"
		excludePattern2 = "*.txt"
	)

	src := fmt.Sprintf("%v/", workdir.Path())
	dst := fmt.Sprintf("s3://%v/prefix/", bucket)

	src = filepath.ToSlash(src)
	cmd := s5cmd("cp", "--exclude", excludePattern1, "--exclude", excludePattern2, src, dst)
=======
	createBucket(t, s3client, destBucket)

	filesToContent := map[string]string{
		"file*.txt":      "this is a test file 1",
		"file*1.txt":     "this is a test file 2",
		"file*.py":       "this is a test python file",
		"file*/file.txt": "this is a test file with prefix",
	}

	for filename, content := range filesToContent {
		putFile(t, s3client, bucket, filename, content)
	}

	src := fmt.Sprintf("s3://%v/file*.txt", bucket)
	dst := fmt.Sprintf("s3://%v", destBucket)

	cmd := s5cmd("cp", "--raw", src, dst)
>>>>>>> 5a611da2
	result := icmd.RunCmd(cmd)

	result.Assert(t, icmd.Success)

	assertLines(t, result.Stdout(), map[int]compareFunc{
<<<<<<< HEAD
		0: equals(`cp %vreadme.md %vreadme.md`, src, dst),
	})

	// assert local filesystem
	expected := fs.Expected(t, folderLayout...)
	assert.Assert(t, fs.Equal(workdir.Path(), expected))

	expectedS3Content := map[string]string{
		"prefix/readme.md": "this is a readme file",
	}

	nonExpectedS3Content := map[string]string{
		"prefix/b/filename-with-hypen.gz": "file has hypen in its name",
		"prefix/a/another_test_file.txt":  "yet another txt file. yatf.",
		"prefix/testfile1.txt":            "this is a test file 1",
	}

	// assert objects should be in S3
	for key, content := range expectedS3Content {
		assert.Assert(t, ensureS3Object(s3client, bucket, key, content))
	}

	//assert objects should not be in S3.
	for key, content := range nonExpectedS3Content {
		err := ensureS3Object(s3client, bucket, key, content)
		assertError(t, err, errS3NoSuchKey)
	}
}

// cp --exclude "main*" 's3://srcbucket/*' s3://dstbucket
func TestCopySingleS3ObjectsIntoAnotherBucketWithExcludeFilter(t *testing.T) {
	t.Parallel()

	const (
		srcbucket = "bucket"
		dstbucket = "dstbucket"
	)
=======
		0: equals("cp %v %v/file*.txt", src, dst),
	})

	// assert s3 source objects
	for filename, content := range filesToContent {
		assert.Assert(t, ensureS3Object(s3client, bucket, filename, content))
	}

	expectedFiles := map[string]string{
		"file*.txt": "this is a test file 1",
	}

	for filename, content := range expectedFiles {
		assert.Assert(t, ensureS3Object(s3client, destBucket, filename, content))
	}
}

// cp --raw s3://bucket/file* s3://destbucket
func TestCopyMultipleS3ObjectsWithPrefixToS3WithRawMode(t *testing.T) {
	t.Parallel()

	const bucket = "bucket"
	const destBucket = "destbucket"
>>>>>>> 5a611da2

	s3client, s5cmd, cleanup := setup(t)
	defer cleanup()

<<<<<<< HEAD
	createBucket(t, s3client, srcbucket)
	createBucket(t, s3client, dstbucket)

	files := []string{
		"file.txt",
		"file1.txt",
		"main.py",
		"main.js",
		"readme.md",
		"main.pdf",
		"main/file.txt",
	}

	expectedFiles := []string{
		"file.txt",
		"file1.txt",
		"readme.md",
	}

	nonExpectedFiles := []string{
		"main.py",
		"main.js",
		"main.pdf",
		"main/file.txt",
	}

	const (
		content        = "this is a file content"
		excludePattern = "main*"
	)

	for _, filename := range files {
		putFile(t, s3client, srcbucket, filename, content)
	}

	src := fmt.Sprintf("s3://%v/*", srcbucket)
	dst := fmt.Sprintf("s3://%v/", dstbucket)

	cmd := s5cmd("cp", "--exclude", excludePattern, src, dst)
	result := icmd.RunCmd(cmd)

	result.Assert(t, icmd.Success)

	assertLines(t, result.Stdout(), map[int]compareFunc{
		0: equals(`cp s3://%s/file.txt s3://%s/file.txt`, srcbucket, dstbucket),
		1: equals(`cp s3://%s/file1.txt s3://%s/file1.txt`, srcbucket, dstbucket),
		2: equals(`cp s3://%s/readme.md s3://%s/readme.md`, srcbucket, dstbucket),
	}, sortInput(true))

	// assert s3 source objects
	for _, filename := range files {
		assert.Assert(t, ensureS3Object(s3client, srcbucket, filename, content))
	}

	// assert s3 destination objects
	for _, filename := range expectedFiles {
		assert.Assert(t, ensureS3Object(s3client, dstbucket, filename, content))
	}

	// assert s3 destination objects which should not be in bucket.
	for _, filename := range nonExpectedFiles {
		err := ensureS3Object(s3client, dstbucket, filename, content)
		assertError(t, err, errS3NoSuchKey)
	}
}

func TestCopySingleS3ObjectsIntoAnotherBucketWithExcludeFilters(t *testing.T) {
	t.Parallel()

	const (
		srcbucket = "bucket"
		dstbucket = "dstbucket"
	)
=======
	createBucket(t, s3client, bucket)
	createBucket(t, s3client, destBucket)

	filesToContent := map[string]string{
		"file*/file.txt":   "this is a test file 1 in file*",
		"file*/file1.txt":  "this is a test file 2 in file*",
		"file*a/file.txt":  "this is a test file 1 in file*b",
		"file*a/file1.txt": "this is a test file 2 in file*b",
	}

	for filename, content := range filesToContent {
		putFile(t, s3client, bucket, filename, content)
	}

	src := fmt.Sprintf("s3://%v/file*", bucket)
	dst := fmt.Sprintf("s3://%v", destBucket)

	cmd := s5cmd("cp", "--raw", src, dst)
	result := icmd.RunCmd(cmd)

	result.Assert(t, icmd.Expected{ExitCode: 1})

	expected := fmt.Sprintf(`ERROR "cp %v %v/file*": NoSuchKey:`, src, dst)

	assertLines(t, result.Stderr()[:len(expected)], map[int]compareFunc{
		0: equals(expected),
	})
}

// cp --raw s3://bucket/file* s3://destbucket
func TestCopyRawModeAllowDestinationWithoutPrefix(t *testing.T) {
	t.Parallel()

	const bucket = "bucket"
>>>>>>> 5a611da2

	s3client, s5cmd, cleanup := setup(t)
	defer cleanup()

<<<<<<< HEAD
	createBucket(t, s3client, srcbucket)
	createBucket(t, s3client, dstbucket)

	files := []string{
		"file.txt",
		"file1.txt",
		"main.py",
		"main.js",
		"readme.md",
		"main.pdf",
		"main/file.txt",
	}

	expectedFiles := []string{
		"file.txt",
		"file1.txt",
	}

	nonExpectedFiles := []string{
		"main.py",
		"main.js",
		"main.pdf",
		"main/file.txt",
		"readme.md",
	}

	const (
		content         = "this is a file content"
		excludePattern1 = "main*"
		excludePattern2 = "*.md"
	)

	for _, filename := range files {
		putFile(t, s3client, srcbucket, filename, content)
	}

	src := fmt.Sprintf("s3://%v/*", srcbucket)
	dst := fmt.Sprintf("s3://%v/", dstbucket)

	cmd := s5cmd("cp", "--exclude", excludePattern1, "--exclude", excludePattern2, src, dst)
=======
	createBucket(t, s3client, bucket)

	filesToContent := map[string]string{
		"test*/file.txt": "this is a test file 1 in file*",
	}

	for filename, content := range filesToContent {
		putFile(t, s3client, bucket, filename, content)
	}

	folderLayout := []fs.PathOp{
		fs.WithFile("testfile.txt", "this is a test file 1"),
		fs.WithFile("readme.md", "this is a readme file"),
		fs.WithDir(
			"a",
			fs.WithFile("another_test_file.txt", "yet another txt file. yatf."),
		),
		fs.WithDir(
			"b",
			fs.WithFile("filename-with-hypen.gz", "file has hypen in its name"),
		),
	}

	workdir := fs.NewDir(t, "somedir", folderLayout...)
	defer workdir.Remove()

	src := fmt.Sprintf("%v/testfile.txt", workdir.Path())
	src = filepath.ToSlash(src)
	dst := fmt.Sprintf("s3://%s/test*/", bucket)

	cmd := s5cmd("cp", "--raw", src, dst)
>>>>>>> 5a611da2
	result := icmd.RunCmd(cmd)

	result.Assert(t, icmd.Success)

	assertLines(t, result.Stdout(), map[int]compareFunc{
<<<<<<< HEAD
		0: equals(`cp s3://%s/file.txt s3://%s/file.txt`, srcbucket, dstbucket),
		1: equals(`cp s3://%s/file1.txt s3://%s/file1.txt`, srcbucket, dstbucket),
	}, sortInput(true))

	// assert s3 source objects
	for _, filename := range files {
		assert.Assert(t, ensureS3Object(s3client, srcbucket, filename, content))
	}

	// assert s3 destination objects
	for _, filename := range expectedFiles {
		assert.Assert(t, ensureS3Object(s3client, dstbucket, filename, content))
	}

	// assert s3 destination objects which should not be in bucket.
	for _, filename := range nonExpectedFiles {
		err := ensureS3Object(s3client, dstbucket, filename, content)
		assertError(t, err, errS3NoSuchKey)
=======
		0: equals("cp %v %vtestfile.txt", src, dst),
	})

	err := ensureS3Object(s3client, bucket, "test*/testfile.txt", "this is a test file 1")
	if err != nil {
		t.Errorf("testfile*.txt not exist in S3 bucket %v\n", dst)
>>>>>>> 5a611da2
	}
}<|MERGE_RESOLUTION|>--- conflicted
+++ resolved
@@ -2927,118 +2927,6 @@
 	}
 }
 
-<<<<<<< HEAD
-// cp --exclude "*.py" s3://bucket/* .
-func TestCopyS3ObjectsWithExcludeFilter(t *testing.T) {
-	t.Parallel()
-
-	bucket := s3BucketFromTestName(t)
-
-	s3client, s5cmd, cleanup := setup(t)
-	defer cleanup()
-
-	createBucket(t, s3client, bucket)
-
-	const (
-		excludePattern = "*.py"
-		fileContent    = "content"
-	)
-
-	files := [...]string{
-		"file1.txt",
-		"file2.txt",
-		"file.py",
-		"a.py",
-		"src/file.py",
-	}
-
-	for _, filename := range files {
-		putFile(t, s3client, bucket, filename, fileContent)
-	}
-
-	srcpath := fmt.Sprintf("s3://%s", bucket)
-
-	cmd := s5cmd("cp", "--exclude", excludePattern, srcpath+"/*", ".")
-	result := icmd.RunCmd(cmd)
-
-	result.Assert(t, icmd.Success)
-
-	assertLines(t, result.Stdout(), map[int]compareFunc{
-		0: equals("cp %v/file1.txt %s", srcpath, files[0]),
-		1: equals("cp %v/file2.txt %s", srcpath, files[1]),
-	}, sortInput(true))
-
-	// assert s3
-	for _, f := range files {
-		assert.Assert(t, ensureS3Object(s3client, bucket, f, fileContent))
-	}
-
-	expectedFileSystem := []fs.PathOp{
-		fs.WithFile("file1.txt", fileContent),
-		fs.WithFile("file2.txt", fileContent),
-	}
-	// assert local filesystem
-	expected := fs.Expected(t, expectedFileSystem...)
-	assert.Assert(t, fs.Equal(cmd.Dir, expected))
-}
-
-// cp --exclude "*.py" --exclude "file*" s3://bucket/* .
-func TestCopyS3ObjectsWithExcludeFilters(t *testing.T) {
-	t.Parallel()
-
-	bucket := s3BucketFromTestName(t)
-
-	s3client, s5cmd, cleanup := setup(t)
-	defer cleanup()
-
-	createBucket(t, s3client, bucket)
-
-	const (
-		excludePattern1 = "*.py"
-		excludePattern2 = "file*"
-		fileContent     = "content"
-	)
-
-	files := [...]string{
-		"file1.txt",
-		"file2.txt",
-		"file.py",
-		"a.py",
-		"src/file.py",
-		"main.c",
-	}
-
-	for _, filename := range files {
-		putFile(t, s3client, bucket, filename, fileContent)
-	}
-
-	srcpath := fmt.Sprintf("s3://%s", bucket)
-
-	cmd := s5cmd("cp", "--exclude", excludePattern1, "--exclude", excludePattern2, srcpath+"/*", ".")
-	result := icmd.RunCmd(cmd)
-
-	result.Assert(t, icmd.Success)
-
-	assertLines(t, result.Stdout(), map[int]compareFunc{
-		0: equals("cp %v/main.c main.c", srcpath),
-	})
-
-	// assert s3
-	for _, f := range files {
-		assert.Assert(t, ensureS3Object(s3client, bucket, f, fileContent))
-	}
-
-	expectedFileSystem := []fs.PathOp{
-		fs.WithFile("main.c", fileContent),
-	}
-	// assert local filesystem
-	expected := fs.Expected(t, expectedFileSystem...)
-	assert.Assert(t, fs.Equal(cmd.Dir, expected))
-}
-
-// cp --exclude "*.gz" dir/* s3://bucket/
-func TestCopyLocalDirectoryToS3WithExcludeFilter(t *testing.T) {
-=======
 func TestCopyLocalObjectstoS3WithRawFlag(t *testing.T) {
 	if runtime.GOOS == "windows" {
 		t.Skip()
@@ -3159,7 +3047,6 @@
 		t.Skip()
 	}
 
->>>>>>> 5a611da2
 	t.Parallel()
 
 	bucket := s3BucketFromTestName(t)
@@ -3170,30 +3057,6 @@
 	createBucket(t, s3client, bucket)
 
 	folderLayout := []fs.PathOp{
-<<<<<<< HEAD
-		fs.WithFile("testfile1.txt", "this is a test file 1"),
-		fs.WithFile("readme.md", "this is a readme file"),
-		fs.WithDir(
-			"a",
-			fs.WithFile("another_test_file.txt", "yet another txt file. yatf."),
-		),
-		fs.WithDir(
-			"b",
-			fs.WithFile("filename-with-hypen.gz", "file has hypen in its name"),
-		),
-	}
-
-	workdir := fs.NewDir(t, "somedir", folderLayout...)
-	defer workdir.Remove()
-
-	const excludePattern = "*.gz"
-
-	src := fmt.Sprintf("%v/", workdir.Path())
-	dst := fmt.Sprintf("s3://%v/prefix/", bucket)
-
-	src = filepath.ToSlash(src)
-	cmd := s5cmd("cp", "--exclude", excludePattern, src, dst)
-=======
 		fs.WithDir(
 			"a*",
 			fs.WithFile("file*.txt", "content"),
@@ -3215,50 +3078,11 @@
 	dstpath := fmt.Sprintf("s3://%v", bucket)
 
 	cmd := s5cmd("cp", "--raw", srcpath, dstpath)
->>>>>>> 5a611da2
-	result := icmd.RunCmd(cmd)
-
-	result.Assert(t, icmd.Success)
-
-	assertLines(t, result.Stdout(), map[int]compareFunc{
-<<<<<<< HEAD
-		0: equals(`cp %va/another_test_file.txt %va/another_test_file.txt`, src, dst),
-		1: equals(`cp %vreadme.md %vreadme.md`, src, dst),
-		2: equals(`cp %vtestfile1.txt %vtestfile1.txt`, src, dst),
-	}, sortInput(true))
-
-	// assert local filesystem
-	expected := fs.Expected(t, folderLayout...)
-	assert.Assert(t, fs.Equal(workdir.Path(), expected))
-
-	expectedS3Content := map[string]string{
-		"prefix/testfile1.txt":           "this is a test file 1",
-		"prefix/readme.md":               "this is a readme file",
-		"prefix/a/another_test_file.txt": "yet another txt file. yatf.",
-	}
-
-	nonExpectedS3Content := map[string]string{
-		"prefix/b/filename-with-hypen.gz": "file has hypen in its name",
-	}
-
-	// assert objects should be in S3
-	for key, content := range expectedS3Content {
-		assert.Assert(t, ensureS3Object(s3client, bucket, key, content))
-	}
-
-	//assert objects should not be in S3.
-	for key, content := range nonExpectedS3Content {
-		err := ensureS3Object(s3client, bucket, key, content)
-		assertError(t, err, errS3NoSuchKey)
-	}
-}
-
-// cp --exclude "*.gz" --exclude "*.txt" dir/* s3://bucket/
-func TestCopyLocalDirectoryToS3WithExcludeFilters(t *testing.T) {
-	t.Parallel()
-
-	bucket := s3BucketFromTestName(t)
-=======
+	result := icmd.RunCmd(cmd)
+
+	result.Assert(t, icmd.Success)
+
+	assertLines(t, result.Stdout(), map[int]compareFunc{
 		0: equals("cp %v/file*.txt %v/a*/file*.txt", srcpath, dstpath),
 		1: equals("cp %v/file*1.txt %v/a*/file*1.txt", srcpath, dstpath),
 	}, sortInput(true))
@@ -3386,41 +3210,11 @@
 
 	const bucket = "bucket"
 	const destBucket = "destbucket"
->>>>>>> 5a611da2
-
-	s3client, s5cmd, cleanup := setup(t)
-	defer cleanup()
-
-	createBucket(t, s3client, bucket)
-<<<<<<< HEAD
-
-	folderLayout := []fs.PathOp{
-		fs.WithFile("testfile1.txt", "this is a test file 1"),
-		fs.WithFile("readme.md", "this is a readme file"),
-		fs.WithDir(
-			"a",
-			fs.WithFile("another_test_file.txt", "yet another txt file. yatf."),
-		),
-		fs.WithDir(
-			"b",
-			fs.WithFile("filename-with-hypen.gz", "file has hypen in its name"),
-		),
-	}
-
-	workdir := fs.NewDir(t, "somedir", folderLayout...)
-	defer workdir.Remove()
-
-	const (
-		excludePattern1 = "*.gz"
-		excludePattern2 = "*.txt"
-	)
-
-	src := fmt.Sprintf("%v/", workdir.Path())
-	dst := fmt.Sprintf("s3://%v/prefix/", bucket)
-
-	src = filepath.ToSlash(src)
-	cmd := s5cmd("cp", "--exclude", excludePattern1, "--exclude", excludePattern2, src, dst)
-=======
+
+	s3client, s5cmd, cleanup := setup(t)
+	defer cleanup()
+
+	createBucket(t, s3client, bucket)
 	createBucket(t, s3client, destBucket)
 
 	filesToContent := map[string]string{
@@ -3438,13 +3232,341 @@
 	dst := fmt.Sprintf("s3://%v", destBucket)
 
 	cmd := s5cmd("cp", "--raw", src, dst)
->>>>>>> 5a611da2
-	result := icmd.RunCmd(cmd)
-
-	result.Assert(t, icmd.Success)
-
-	assertLines(t, result.Stdout(), map[int]compareFunc{
-<<<<<<< HEAD
+	result := icmd.RunCmd(cmd)
+
+	result.Assert(t, icmd.Success)
+
+	assertLines(t, result.Stdout(), map[int]compareFunc{
+		0: equals("cp %v %v/file*.txt", src, dst),
+	})
+
+	// assert s3 source objects
+	for filename, content := range filesToContent {
+		assert.Assert(t, ensureS3Object(s3client, bucket, filename, content))
+	}
+
+	expectedFiles := map[string]string{
+		"file*.txt": "this is a test file 1",
+	}
+
+	for filename, content := range expectedFiles {
+		assert.Assert(t, ensureS3Object(s3client, destBucket, filename, content))
+	}
+}
+
+// cp --raw s3://bucket/file* s3://destbucket
+func TestCopyMultipleS3ObjectsWithPrefixToS3WithRawMode(t *testing.T) {
+	t.Parallel()
+
+	const bucket = "bucket"
+	const destBucket = "destbucket"
+
+	s3client, s5cmd, cleanup := setup(t)
+	defer cleanup()
+
+	createBucket(t, s3client, bucket)
+	createBucket(t, s3client, destBucket)
+
+	filesToContent := map[string]string{
+		"file*/file.txt":   "this is a test file 1 in file*",
+		"file*/file1.txt":  "this is a test file 2 in file*",
+		"file*a/file.txt":  "this is a test file 1 in file*b",
+		"file*a/file1.txt": "this is a test file 2 in file*b",
+	}
+
+	for filename, content := range filesToContent {
+		putFile(t, s3client, bucket, filename, content)
+	}
+
+	src := fmt.Sprintf("s3://%v/file*", bucket)
+	dst := fmt.Sprintf("s3://%v", destBucket)
+
+	cmd := s5cmd("cp", "--raw", src, dst)
+	result := icmd.RunCmd(cmd)
+
+	result.Assert(t, icmd.Expected{ExitCode: 1})
+
+	expected := fmt.Sprintf(`ERROR "cp %v %v/file*": NoSuchKey:`, src, dst)
+
+	assertLines(t, result.Stderr()[:len(expected)], map[int]compareFunc{
+		0: equals(expected),
+	})
+}
+
+// cp --raw s3://bucket/file* s3://destbucket
+func TestCopyRawModeAllowDestinationWithoutPrefix(t *testing.T) {
+	t.Parallel()
+
+	const bucket = "bucket"
+
+	s3client, s5cmd, cleanup := setup(t)
+	defer cleanup()
+
+	createBucket(t, s3client, bucket)
+
+	filesToContent := map[string]string{
+		"test*/file.txt": "this is a test file 1 in file*",
+	}
+
+	for filename, content := range filesToContent {
+		putFile(t, s3client, bucket, filename, content)
+	}
+
+	folderLayout := []fs.PathOp{
+		fs.WithFile("testfile.txt", "this is a test file 1"),
+		fs.WithFile("readme.md", "this is a readme file"),
+		fs.WithDir(
+			"a",
+			fs.WithFile("another_test_file.txt", "yet another txt file. yatf."),
+		),
+		fs.WithDir(
+			"b",
+			fs.WithFile("filename-with-hypen.gz", "file has hypen in its name"),
+		),
+	}
+
+	workdir := fs.NewDir(t, "somedir", folderLayout...)
+	defer workdir.Remove()
+
+	src := fmt.Sprintf("%v/testfile.txt", workdir.Path())
+	src = filepath.ToSlash(src)
+	dst := fmt.Sprintf("s3://%s/test*/", bucket)
+
+	cmd := s5cmd("cp", "--raw", src, dst)
+	result := icmd.RunCmd(cmd)
+
+	result.Assert(t, icmd.Success)
+
+	assertLines(t, result.Stdout(), map[int]compareFunc{
+		0: equals("cp %v %vtestfile.txt", src, dst),
+	})
+
+	err := ensureS3Object(s3client, bucket, "test*/testfile.txt", "this is a test file 1")
+	if err != nil {
+		t.Errorf("testfile*.txt not exist in S3 bucket %v\n", dst)
+	}
+}
+
+// cp --exclude "*.py" s3://bucket/* .
+func TestCopyS3ObjectsWithExcludeFilter(t *testing.T) {
+	t.Parallel()
+
+	bucket := s3BucketFromTestName(t)
+
+	s3client, s5cmd, cleanup := setup(t)
+	defer cleanup()
+
+	createBucket(t, s3client, bucket)
+
+	const (
+		excludePattern = "*.py"
+		fileContent    = "content"
+	)
+
+	files := [...]string{
+		"file1.txt",
+		"file2.txt",
+		"file.py",
+		"a.py",
+		"src/file.py",
+	}
+
+	for _, filename := range files {
+		putFile(t, s3client, bucket, filename, fileContent)
+	}
+
+	srcpath := fmt.Sprintf("s3://%s", bucket)
+
+	cmd := s5cmd("cp", "--exclude", excludePattern, srcpath+"/*", ".")
+	result := icmd.RunCmd(cmd)
+
+	result.Assert(t, icmd.Success)
+
+	assertLines(t, result.Stdout(), map[int]compareFunc{
+		0: equals("cp %v/file1.txt %s", srcpath, files[0]),
+		1: equals("cp %v/file2.txt %s", srcpath, files[1]),
+	}, sortInput(true))
+
+	// assert s3
+	for _, f := range files {
+		assert.Assert(t, ensureS3Object(s3client, bucket, f, fileContent))
+	}
+
+	expectedFileSystem := []fs.PathOp{
+		fs.WithFile("file1.txt", fileContent),
+		fs.WithFile("file2.txt", fileContent),
+	}
+	// assert local filesystem
+	expected := fs.Expected(t, expectedFileSystem...)
+	assert.Assert(t, fs.Equal(cmd.Dir, expected))
+}
+
+// cp --exclude "*.py" --exclude "file*" s3://bucket/* .
+func TestCopyS3ObjectsWithExcludeFilters(t *testing.T) {
+	t.Parallel()
+
+	bucket := s3BucketFromTestName(t)
+
+	s3client, s5cmd, cleanup := setup(t)
+	defer cleanup()
+
+	createBucket(t, s3client, bucket)
+
+	const (
+		excludePattern1 = "*.py"
+		excludePattern2 = "file*"
+		fileContent     = "content"
+	)
+
+	files := [...]string{
+		"file1.txt",
+		"file2.txt",
+		"file.py",
+		"a.py",
+		"src/file.py",
+		"main.c",
+	}
+
+	for _, filename := range files {
+		putFile(t, s3client, bucket, filename, fileContent)
+	}
+
+	srcpath := fmt.Sprintf("s3://%s", bucket)
+
+	cmd := s5cmd("cp", "--exclude", excludePattern1, "--exclude", excludePattern2, srcpath+"/*", ".")
+	result := icmd.RunCmd(cmd)
+
+	result.Assert(t, icmd.Success)
+
+	assertLines(t, result.Stdout(), map[int]compareFunc{
+		0: equals("cp %v/main.c main.c", srcpath),
+	})
+
+	// assert s3
+	for _, f := range files {
+		assert.Assert(t, ensureS3Object(s3client, bucket, f, fileContent))
+	}
+
+	expectedFileSystem := []fs.PathOp{
+		fs.WithFile("main.c", fileContent),
+	}
+	// assert local filesystem
+	expected := fs.Expected(t, expectedFileSystem...)
+	assert.Assert(t, fs.Equal(cmd.Dir, expected))
+}
+
+// cp --exclude "*.gz" dir/* s3://bucket/
+func TestCopyLocalDirectoryToS3WithExcludeFilter(t *testing.T) {
+	t.Parallel()
+
+	bucket := s3BucketFromTestName(t)
+
+	s3client, s5cmd, cleanup := setup(t)
+	defer cleanup()
+
+	createBucket(t, s3client, bucket)
+
+	folderLayout := []fs.PathOp{
+		fs.WithFile("testfile1.txt", "this is a test file 1"),
+		fs.WithFile("readme.md", "this is a readme file"),
+		fs.WithDir(
+			"a",
+			fs.WithFile("another_test_file.txt", "yet another txt file. yatf."),
+		),
+		fs.WithDir(
+			"b",
+			fs.WithFile("filename-with-hypen.gz", "file has hypen in its name"),
+		),
+	}
+
+	workdir := fs.NewDir(t, "somedir", folderLayout...)
+	defer workdir.Remove()
+
+	const excludePattern = "*.gz"
+
+	src := fmt.Sprintf("%v/", workdir.Path())
+	dst := fmt.Sprintf("s3://%v/prefix/", bucket)
+
+	src = filepath.ToSlash(src)
+	cmd := s5cmd("cp", "--exclude", excludePattern, src, dst)
+	result := icmd.RunCmd(cmd)
+
+	result.Assert(t, icmd.Success)
+
+	assertLines(t, result.Stdout(), map[int]compareFunc{
+		0: equals(`cp %va/another_test_file.txt %va/another_test_file.txt`, src, dst),
+		1: equals(`cp %vreadme.md %vreadme.md`, src, dst),
+		2: equals(`cp %vtestfile1.txt %vtestfile1.txt`, src, dst),
+	}, sortInput(true))
+
+	// assert local filesystem
+	expected := fs.Expected(t, folderLayout...)
+	assert.Assert(t, fs.Equal(workdir.Path(), expected))
+
+	expectedS3Content := map[string]string{
+		"prefix/testfile1.txt":           "this is a test file 1",
+		"prefix/readme.md":               "this is a readme file",
+		"prefix/a/another_test_file.txt": "yet another txt file. yatf.",
+	}
+
+	nonExpectedS3Content := map[string]string{
+		"prefix/b/filename-with-hypen.gz": "file has hypen in its name",
+	}
+
+	// assert objects should be in S3
+	for key, content := range expectedS3Content {
+		assert.Assert(t, ensureS3Object(s3client, bucket, key, content))
+	}
+
+	//assert objects should not be in S3.
+	for key, content := range nonExpectedS3Content {
+		err := ensureS3Object(s3client, bucket, key, content)
+		assertError(t, err, errS3NoSuchKey)
+	}
+}
+
+// cp --exclude "*.gz" --exclude "*.txt" dir/* s3://bucket/
+func TestCopyLocalDirectoryToS3WithExcludeFilters(t *testing.T) {
+	t.Parallel()
+
+	bucket := s3BucketFromTestName(t)
+
+	s3client, s5cmd, cleanup := setup(t)
+	defer cleanup()
+
+	createBucket(t, s3client, bucket)
+
+	folderLayout := []fs.PathOp{
+		fs.WithFile("testfile1.txt", "this is a test file 1"),
+		fs.WithFile("readme.md", "this is a readme file"),
+		fs.WithDir(
+			"a",
+			fs.WithFile("another_test_file.txt", "yet another txt file. yatf."),
+		),
+		fs.WithDir(
+			"b",
+			fs.WithFile("filename-with-hypen.gz", "file has hypen in its name"),
+		),
+	}
+
+	workdir := fs.NewDir(t, "somedir", folderLayout...)
+	defer workdir.Remove()
+
+	const (
+		excludePattern1 = "*.gz"
+		excludePattern2 = "*.txt"
+	)
+
+	src := fmt.Sprintf("%v/", workdir.Path())
+	dst := fmt.Sprintf("s3://%v/prefix/", bucket)
+
+	src = filepath.ToSlash(src)
+	cmd := s5cmd("cp", "--exclude", excludePattern1, "--exclude", excludePattern2, src, dst)
+	result := icmd.RunCmd(cmd)
+
+	result.Assert(t, icmd.Success)
+
+	assertLines(t, result.Stdout(), map[int]compareFunc{
 		0: equals(`cp %vreadme.md %vreadme.md`, src, dst),
 	})
 
@@ -3482,36 +3604,10 @@
 		srcbucket = "bucket"
 		dstbucket = "dstbucket"
 	)
-=======
-		0: equals("cp %v %v/file*.txt", src, dst),
-	})
-
-	// assert s3 source objects
-	for filename, content := range filesToContent {
-		assert.Assert(t, ensureS3Object(s3client, bucket, filename, content))
-	}
-
-	expectedFiles := map[string]string{
-		"file*.txt": "this is a test file 1",
-	}
-
-	for filename, content := range expectedFiles {
-		assert.Assert(t, ensureS3Object(s3client, destBucket, filename, content))
-	}
-}
-
-// cp --raw s3://bucket/file* s3://destbucket
-func TestCopyMultipleS3ObjectsWithPrefixToS3WithRawMode(t *testing.T) {
-	t.Parallel()
-
-	const bucket = "bucket"
-	const destBucket = "destbucket"
->>>>>>> 5a611da2
-
-	s3client, s5cmd, cleanup := setup(t)
-	defer cleanup()
-
-<<<<<<< HEAD
+
+	s3client, s5cmd, cleanup := setup(t)
+	defer cleanup()
+
 	createBucket(t, s3client, srcbucket)
 	createBucket(t, s3client, dstbucket)
 
@@ -3585,47 +3681,10 @@
 		srcbucket = "bucket"
 		dstbucket = "dstbucket"
 	)
-=======
-	createBucket(t, s3client, bucket)
-	createBucket(t, s3client, destBucket)
-
-	filesToContent := map[string]string{
-		"file*/file.txt":   "this is a test file 1 in file*",
-		"file*/file1.txt":  "this is a test file 2 in file*",
-		"file*a/file.txt":  "this is a test file 1 in file*b",
-		"file*a/file1.txt": "this is a test file 2 in file*b",
-	}
-
-	for filename, content := range filesToContent {
-		putFile(t, s3client, bucket, filename, content)
-	}
-
-	src := fmt.Sprintf("s3://%v/file*", bucket)
-	dst := fmt.Sprintf("s3://%v", destBucket)
-
-	cmd := s5cmd("cp", "--raw", src, dst)
-	result := icmd.RunCmd(cmd)
-
-	result.Assert(t, icmd.Expected{ExitCode: 1})
-
-	expected := fmt.Sprintf(`ERROR "cp %v %v/file*": NoSuchKey:`, src, dst)
-
-	assertLines(t, result.Stderr()[:len(expected)], map[int]compareFunc{
-		0: equals(expected),
-	})
-}
-
-// cp --raw s3://bucket/file* s3://destbucket
-func TestCopyRawModeAllowDestinationWithoutPrefix(t *testing.T) {
-	t.Parallel()
-
-	const bucket = "bucket"
->>>>>>> 5a611da2
-
-	s3client, s5cmd, cleanup := setup(t)
-	defer cleanup()
-
-<<<<<<< HEAD
+
+	s3client, s5cmd, cleanup := setup(t)
+	defer cleanup()
+
 	createBucket(t, s3client, srcbucket)
 	createBucket(t, s3client, dstbucket)
 
@@ -3666,45 +3725,11 @@
 	dst := fmt.Sprintf("s3://%v/", dstbucket)
 
 	cmd := s5cmd("cp", "--exclude", excludePattern1, "--exclude", excludePattern2, src, dst)
-=======
-	createBucket(t, s3client, bucket)
-
-	filesToContent := map[string]string{
-		"test*/file.txt": "this is a test file 1 in file*",
-	}
-
-	for filename, content := range filesToContent {
-		putFile(t, s3client, bucket, filename, content)
-	}
-
-	folderLayout := []fs.PathOp{
-		fs.WithFile("testfile.txt", "this is a test file 1"),
-		fs.WithFile("readme.md", "this is a readme file"),
-		fs.WithDir(
-			"a",
-			fs.WithFile("another_test_file.txt", "yet another txt file. yatf."),
-		),
-		fs.WithDir(
-			"b",
-			fs.WithFile("filename-with-hypen.gz", "file has hypen in its name"),
-		),
-	}
-
-	workdir := fs.NewDir(t, "somedir", folderLayout...)
-	defer workdir.Remove()
-
-	src := fmt.Sprintf("%v/testfile.txt", workdir.Path())
-	src = filepath.ToSlash(src)
-	dst := fmt.Sprintf("s3://%s/test*/", bucket)
-
-	cmd := s5cmd("cp", "--raw", src, dst)
->>>>>>> 5a611da2
-	result := icmd.RunCmd(cmd)
-
-	result.Assert(t, icmd.Success)
-
-	assertLines(t, result.Stdout(), map[int]compareFunc{
-<<<<<<< HEAD
+	result := icmd.RunCmd(cmd)
+
+	result.Assert(t, icmd.Success)
+
+	assertLines(t, result.Stdout(), map[int]compareFunc{
 		0: equals(`cp s3://%s/file.txt s3://%s/file.txt`, srcbucket, dstbucket),
 		1: equals(`cp s3://%s/file1.txt s3://%s/file1.txt`, srcbucket, dstbucket),
 	}, sortInput(true))
@@ -3723,13 +3748,5 @@
 	for _, filename := range nonExpectedFiles {
 		err := ensureS3Object(s3client, dstbucket, filename, content)
 		assertError(t, err, errS3NoSuchKey)
-=======
-		0: equals("cp %v %vtestfile.txt", src, dst),
-	})
-
-	err := ensureS3Object(s3client, bucket, "test*/testfile.txt", "this is a test file 1")
-	if err != nil {
-		t.Errorf("testfile*.txt not exist in S3 bucket %v\n", dst)
->>>>>>> 5a611da2
 	}
 }