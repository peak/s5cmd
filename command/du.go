package command

import (
	"context"
	"fmt"

	"github.com/hashicorp/go-multierror"
	"github.com/urfave/cli/v2"

	errorpkg "github.com/peak/s5cmd/error"
	"github.com/peak/s5cmd/log"
	"github.com/peak/s5cmd/log/stat"
	"github.com/peak/s5cmd/storage"
	"github.com/peak/s5cmd/storage/url"
	"github.com/peak/s5cmd/strutil"
)

var sizeHelpTemplate = `Name:
	{{.HelpName}} - {{.Usage}}

Usage:
	{{.HelpName}} [options] argument

Options:
	{{range .VisibleFlags}}{{.}}
	{{end}}
Examples:
	1. Show disk usage of all objects in a bucket
		 > s5cmd {{.HelpName}} s3://bucket/*

	2. Show disk usage of all objects that match a wildcard, grouped by storage class
		 > s5cmd {{.HelpName}} --group s3://bucket/prefix/obj*.gz
`

var sizeCommand = &cli.Command{
	Name:               "du",
	HelpName:           "du",
	Usage:              "show object size usage",
	CustomHelpTemplate: sizeHelpTemplate,
	Flags: []cli.Flag{
		&cli.BoolFlag{
			Name:    "group",
			Aliases: []string{"g"},
			Usage:   "group sizes by storage class",
		},
		&cli.BoolFlag{
			Name:    "humanize",
			Aliases: []string{"H"},
			Usage:   "human-readable output for object sizes",
		},
	},
	Before: func(c *cli.Context) error {
		err := validateDUCommand(c)
		if err != nil {
			printError(givenCommand(c), c.Command.Name, err)
		}
		return err
	},
<<<<<<< HEAD
	Action: func(c *cli.Context) (err error) {
		defer stat.Collect(c.Command.FullName(), &err)()

		groupByClass := c.Bool("group")
		humanize := c.Bool("humanize")

		return Size(
			c.Context,
			c.Args().First(),
			groupByClass,
			humanize,
		)
=======
	Action: func(c *cli.Context) error {
		return Size{
			src:         c.Args().First(),
			op:          c.Command.Name,
			fullCommand: givenCommand(c),
			// flags
			groupByClass: c.Bool("group"),
			humanize:     c.Bool("humanize"),
		}.Run(c.Context)
>>>>>>> 390930f9
	},
}

// Size holds disk usage (du) operation flags and states.
type Size struct {
	src         string
	op          string
	fullCommand string

	// flags
	groupByClass bool
	humanize     bool
}

// Run calculates disk usage of given source.
func (sz Size) Run(ctx context.Context) error {
	srcurl, err := url.New(sz.src)
	if err != nil {
		return err
	}

	client := storage.NewClient(srcurl)

	storageTotal := map[string]sizeAndCount{}
	total := sizeAndCount{}

	var merror error

	for object := range client.List(ctx, srcurl, false) {
		if object.Type.IsDir() || errorpkg.IsCancelation(object.Err) {
			continue
		}

		if err := object.Err; err != nil {
			merror = multierror.Append(merror, err)
			printError(sz.fullCommand, sz.op, err)
			continue
		}
		storageClass := string(object.StorageClass)
		s := storageTotal[storageClass]
		s.addObject(object)
		storageTotal[storageClass] = s

		total.addObject(object)
	}

	if !sz.groupByClass {
		msg := SizeMessage{
			Source:        srcurl.String(),
			Count:         total.count,
			Size:          total.size,
			showHumanized: sz.humanize,
		}
		log.Info(msg)
		return nil
	}

	for k, v := range storageTotal {
		msg := SizeMessage{
			Source:        srcurl.String(),
			StorageClass:  k,
			Count:         v.count,
			Size:          v.size,
			showHumanized: sz.humanize,
		}
		log.Info(msg)
	}
	return merror
}

// SizeMessage is the structure for logging disk usage.
type SizeMessage struct {
	Source       string `json:"source"`
	StorageClass string `json:"storage_class,omitempty"`
	Count        int64  `json:"count"`
	Size         int64  `json:"size"`

	showHumanized bool
}

// humanize is a helper method to humanize bytes.
func (s SizeMessage) humanize() string {
	if s.showHumanized {
		return strutil.HumanizeBytes(s.Size)
	}
	return fmt.Sprintf("%d", s.Size)
}

// String returns the string representation of SizeMessage.
func (s SizeMessage) String() string {
	var storageCls string
	if s.StorageClass != "" {
		storageCls = fmt.Sprintf(" [%s]", s.StorageClass)
	}
	return fmt.Sprintf(
		"%s bytes in %d objects: %s%s",
		s.humanize(),
		s.Count,
		s.Source,
		storageCls,
	)
}

// JSON returns the JSON representation of SizeMessage.
func (s SizeMessage) JSON() string {
	return strutil.JSON(s)
}

type sizeAndCount struct {
	size  int64
	count int64
}

func (s *sizeAndCount) addObject(obj *storage.Object) {
	s.size += obj.Size
	s.count++
}

func validateDUCommand(c *cli.Context) error {
	if c.Args().Len() != 1 {
		return fmt.Errorf("expected only 1 argument")
	}
	return nil
}<|MERGE_RESOLUTION|>--- conflicted
+++ resolved
@@ -56,21 +56,9 @@
 		}
 		return err
 	},
-<<<<<<< HEAD
 	Action: func(c *cli.Context) (err error) {
 		defer stat.Collect(c.Command.FullName(), &err)()
 
-		groupByClass := c.Bool("group")
-		humanize := c.Bool("humanize")
-
-		return Size(
-			c.Context,
-			c.Args().First(),
-			groupByClass,
-			humanize,
-		)
-=======
-	Action: func(c *cli.Context) error {
 		return Size{
 			src:         c.Args().First(),
 			op:          c.Command.Name,
@@ -79,7 +67,6 @@
 			groupByClass: c.Bool("group"),
 			humanize:     c.Bool("humanize"),
 		}.Run(c.Context)
->>>>>>> 390930f9
 	},
 }
 
