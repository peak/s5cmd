package command

import (
	"context"
	"fmt"

	"github.com/hashicorp/go-multierror"
	"github.com/urfave/cli/v2"

	errorpkg "github.com/peak/s5cmd/error"
	"github.com/peak/s5cmd/log"
	"github.com/peak/s5cmd/log/stat"
	"github.com/peak/s5cmd/storage"
	"github.com/peak/s5cmd/storage/url"
)

var deleteHelpTemplate = `Name:
	{{.HelpName}} - {{.Usage}}

Usage:
	{{.HelpName}} argument [argument]

Options:
	{{range .VisibleFlags}}{{.}}
	{{end}}
Examples:
	1. Delete an S3 object
		 > s5cmd {{.HelpName}} s3://bucketname/prefix/object.gz

	2. Delete all objects with a prefix
		 > s5cmd {{.HelpName}} s3://bucketname/prefix/*

	3. Delete all objects that matches a wildcard
		 > s5cmd {{.HelpName}} s3://bucketname/*/obj*.gz

	4. Delete all matching objects and a specific object
		 > s5cmd {{.HelpName}} s3://bucketname/prefix/* s3://bucketname/object1.gz
`

var deleteCommand = &cli.Command{
	Name:               "rm",
	HelpName:           "rm",
	Usage:              "remove objects",
	CustomHelpTemplate: deleteHelpTemplate,
	Before: func(c *cli.Context) error {
		err := validateRMCommand(c)
		if err != nil {
			printError(givenCommand(c), c.Command.Name, err)
		}
		return err
	},
<<<<<<< HEAD
	Action: func(c *cli.Context) error {
		return Delete{
			src:         c.Args().Slice(),
			op:          c.Command.Name,
			fullCommand: givenCommand(c),
			storageOpts: storage.Options{
				MaxRetries:  c.Int("retry-count"),
				Endpoint:    c.String("endpoint-url"),
				NoVerifySSL: c.Bool("no-verify-ssl"),
				DryRun:      c.Bool("dry-run"),
			},
		}.Run(c.Context)
=======
	Action: func(c *cli.Context) (err error) {
		defer stat.Collect(c.Command.FullName(), &err)()

		return Delete(
			c.Context,
			c.Command.Name,
			givenCommand(c),
			c.Args().Slice()...,
		)
>>>>>>> 9adb792b
	},
}

// Delete holds delete operation flags and states.
type Delete struct {
	src         []string
	op          string
	fullCommand string

	// storage options
	storageOpts storage.Options
}

// Run remove given sources.
func (d Delete) Run(ctx context.Context) error {
	srcurls, err := newURLs(d.src...)
	if err != nil {
		printError(fullCommand, op, err)
		return err
	}
	srcurl := srcurls[0]

	client, err := storage.NewClient(srcurl, d.storageOpts)
	if err != nil {
		printError(d.fullCommand, d.op, err)
		return err
	}

	objChan := expandSources(ctx, client, false, srcurls...)

	// do object->url transformation
	urlch := make(chan *url.URL)
	go func() {
		defer close(urlch)

		for object := range objChan {
			if object.Type.IsDir() || errorpkg.IsCancelation(object.Err) {
				continue
			}

			if err := object.Err; err != nil {
				printError(d.fullCommand, d.op, err)
				continue
			}
			urlch <- object.URL
		}
	}()

	resultch := client.MultiDelete(ctx, urlch)

	var merror error
	for obj := range resultch {
		if err := obj.Err; err != nil {
			if errorpkg.IsCancelation(obj.Err) {
				continue
			}

			merror = multierror.Append(merror, obj.Err)
			printError(d.fullCommand, d.op, obj.Err)
			continue
		}

		msg := log.InfoMessage{
			Operation: d.op,
			Source:    obj.URL,
		}
		log.Info(msg)
	}

	return merror
}

// newSources creates object URL list from given sources.
func newURLs(sources ...string) ([]*url.URL, error) {
	var urls []*url.URL
	for _, src := range sources {
		srcurl, err := url.New(src)
		if err != nil {
			return nil, err
		}
		urls = append(urls, srcurl)
	}
	return urls, nil
}

// sourcesHaveSameType check if given sources share the same object types.
func sourcesHaveSameType(sources ...string) error {
	var hasRemote, hasLocal bool
	for _, src := range sources {
		srcurl, err := url.New(src)
		if err != nil {
			return err
		}

		// we don't operate on S3 prefixes for copy and delete operations.
		if srcurl.IsBucket() || srcurl.IsPrefix() {
			return fmt.Errorf("source argument must contain wildcard character")
		}

		if srcurl.IsRemote() {
			hasRemote = true
		} else {
			hasLocal = true
		}

		if hasLocal && hasRemote {
			return fmt.Errorf("arguments cannot have both local and remote sources")
		}
	}
	return nil
}

func validateRMCommand(c *cli.Context) error {
	if !c.Args().Present() {
		return fmt.Errorf("expected at least 1 object to remove")
	}

	return sourcesHaveSameType(c.Args().Slice()...)
}<|MERGE_RESOLUTION|>--- conflicted
+++ resolved
@@ -49,8 +49,8 @@
 		}
 		return err
 	},
-<<<<<<< HEAD
-	Action: func(c *cli.Context) error {
+	Action: func(c *cli.Context) (err error) {
+		defer stat.Collect(c.Command.FullName(), &err)()
 		return Delete{
 			src:         c.Args().Slice(),
 			op:          c.Command.Name,
@@ -62,17 +62,6 @@
 				DryRun:      c.Bool("dry-run"),
 			},
 		}.Run(c.Context)
-=======
-	Action: func(c *cli.Context) (err error) {
-		defer stat.Collect(c.Command.FullName(), &err)()
-
-		return Delete(
-			c.Context,
-			c.Command.Name,
-			givenCommand(c),
-			c.Args().Slice()...,
-		)
->>>>>>> 9adb792b
 	},
 }
 
@@ -90,7 +79,7 @@
 func (d Delete) Run(ctx context.Context) error {
 	srcurls, err := newURLs(d.src...)
 	if err != nil {
-		printError(fullCommand, op, err)
+		printError(d.fullCommand, d.op, err)
 		return err
 	}
 	srcurl := srcurls[0]
