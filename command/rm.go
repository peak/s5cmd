package command

import (
	"context"
	"fmt"
	"sync"

	"github.com/hashicorp/go-multierror"
	"github.com/urfave/cli/v2"

	errorpkg "github.com/peak/s5cmd/error"
	"github.com/peak/s5cmd/log"
	"github.com/peak/s5cmd/log/stat"
	"github.com/peak/s5cmd/storage"
	"github.com/peak/s5cmd/storage/url"
)

var deleteHelpTemplate = `Name:
	{{.HelpName}} - {{.Usage}}

Usage:
	{{.HelpName}} argument [argument]

Options:
	{{range .VisibleFlags}}{{.}}
	{{end}}
Examples:
	1. Delete an S3 object
		 > s5cmd {{.HelpName}} s3://bucketname/prefix/object.gz

	2. Delete all objects with a prefix
		 > s5cmd {{.HelpName}} s3://bucketname/prefix/*

	3. Delete all objects that matches a wildcard
		 > s5cmd {{.HelpName}} s3://bucketname/*/obj*.gz

	4. Delete all matching objects and a specific object
		 > s5cmd {{.HelpName}} s3://bucketname/prefix/* s3://bucketname/object1.gz
`

var deleteCommand = &cli.Command{
	Name:               "rm",
	HelpName:           "rm",
	Usage:              "remove objects",
	CustomHelpTemplate: deleteHelpTemplate,
	Before: func(c *cli.Context) error {
		err := validateRMCommand(c)
		if err != nil {
			printError(givenCommand(c), c.Command.Name, err)
		}
		return err
	},
	Action: func(c *cli.Context) (err error) {
		defer stat.Collect(c.Command.FullName(), &err)()
		return Delete{
			src:         c.Args().Slice(),
			op:          c.Command.Name,
			fullCommand: givenCommand(c),
			storageOpts: NewStorageOpts(c),
		}.Run(c.Context)
	},
}

// Delete holds delete operation flags and states.
type Delete struct {
	src         []string
	op          string
	fullCommand string

	// storage options
	storageOpts storage.Options
}

// Run remove given sources.
func (d Delete) Run(ctx context.Context) error {
	srcurls, err := newURLs(d.src...)
	if err != nil {
		printError(d.fullCommand, d.op, err)
		return err
	}

<<<<<<< HEAD
	resultch := make(chan *storage.Object)
=======
	client, err := storage.NewClient(srcurl, d.storageOpts)
	if err != nil {
		printError(d.fullCommand, d.op, err)
		return err
	}
>>>>>>> a1428705

	var wg sync.WaitGroup
	go func() {
		defer close(resultch)

<<<<<<< HEAD
		for _, srcurl := range srcurls {
			wg.Add(1)
			go doDelete(ctx, srcurl, op, fullCommand, resultch, &wg)
=======
		for object := range objChan {
			if object.Type.IsDir() || errorpkg.IsCancelation(object.Err) {
				continue
			}

			if err := object.Err; err != nil {
				printError(d.fullCommand, d.op, err)
				continue
			}
			urlch <- object.URL
>>>>>>> a1428705
		}
		wg.Wait()
	}()

	var merror error
	for obj := range resultch {
		if err := obj.Err; err != nil {
			if errorpkg.IsCancelation(obj.Err) {
				continue
			}

			merror = multierror.Append(merror, obj.Err)
			printError(d.fullCommand, d.op, obj.Err)
			continue
		}

		msg := log.InfoMessage{
			Operation: d.op,
			Source:    obj.URL,
		}
		log.Info(msg)
	}

	return merror
}

func doDelete(
	ctx context.Context,
	src *url.URL,
	op string,
	fullCommand string,
	ch chan<- *storage.Object,
	wg *sync.WaitGroup,
) {
	defer wg.Done()

	objChan, err := expandSource(ctx, false, src)
	if err != nil {
		ch <- &storage.Object{Err: err}
		return
	}

	// do object->url transformation
	urlch := make(chan *url.URL)
	go func() {
		defer close(urlch)

		for object := range objChan {
			if object.Type.IsDir() || errorpkg.IsCancelation(object.Err) {
				continue
			}

			if err := object.Err; err != nil {
				printError(fullCommand, op, err)
				continue
			}
			urlch <- object.URL
		}
	}()

	client, err := storage.NewClient(src)
	if err != nil {
		ch <- &storage.Object{Err: err}
		return
	}

	resultch := client.MultiDelete(ctx, urlch)
	for obj := range resultch {
		ch <- obj
	}
}

// newSources creates object URL list from given sources.
func newURLs(sources ...string) ([]*url.URL, error) {
	var urls []*url.URL
	for _, src := range sources {
		srcurl, err := url.New(src)
		if err != nil {
			return nil, err
		}
		urls = append(urls, srcurl)
	}
	return urls, nil
}

// sourcesHaveSameType check if given sources share the same object types.
func sourcesHaveSameType(sources ...string) error {
	var hasRemote, hasLocal bool
	for _, src := range sources {
		srcurl, err := url.New(src)
		if err != nil {
			return err
		}

		// we don't operate on S3 prefixes for copy and delete operations.
		if srcurl.IsBucket() || srcurl.IsPrefix() {
			return fmt.Errorf("source argument must contain wildcard character")
		}

		if srcurl.IsRemote() {
			hasRemote = true
		} else {
			hasLocal = true
		}

		if hasLocal && hasRemote {
			return fmt.Errorf("arguments cannot have both local and remote sources")
		}
	}
	return nil
}

func validateRMCommand(c *cli.Context) error {
	if !c.Args().Present() {
		return fmt.Errorf("expected at least 1 object to remove")
	}

	return sourcesHaveSameType(c.Args().Slice()...)
}<|MERGE_RESOLUTION|>--- conflicted
+++ resolved
@@ -79,38 +79,17 @@
 		return err
 	}
 
-<<<<<<< HEAD
 	resultch := make(chan *storage.Object)
-=======
-	client, err := storage.NewClient(srcurl, d.storageOpts)
-	if err != nil {
-		printError(d.fullCommand, d.op, err)
-		return err
-	}
->>>>>>> a1428705
 
 	var wg sync.WaitGroup
 	go func() {
 		defer close(resultch)
 
-<<<<<<< HEAD
 		for _, srcurl := range srcurls {
 			wg.Add(1)
-			go doDelete(ctx, srcurl, op, fullCommand, resultch, &wg)
-=======
-		for object := range objChan {
-			if object.Type.IsDir() || errorpkg.IsCancelation(object.Err) {
-				continue
-			}
-
-			if err := object.Err; err != nil {
-				printError(d.fullCommand, d.op, err)
-				continue
-			}
-			urlch <- object.URL
->>>>>>> a1428705
-		}
-		wg.Wait()
+			go doDelete(ctx, srcurl, d.op, d.fullCommand, resultch, &wg, d.storageOpts)
+			wg.Wait()
+		}
 	}()
 
 	var merror error
@@ -142,10 +121,11 @@
 	fullCommand string,
 	ch chan<- *storage.Object,
 	wg *sync.WaitGroup,
+	storageOpts storage.Options,
 ) {
 	defer wg.Done()
 
-	objChan, err := expandSource(ctx, false, src)
+	objChan, err := expandSource(ctx, false, src, storageOpts)
 	if err != nil {
 		ch <- &storage.Object{Err: err}
 		return
@@ -169,7 +149,7 @@
 		}
 	}()
 
-	client, err := storage.NewClient(src)
+	client, err := storage.NewClient(src, storageOpts)
 	if err != nil {
 		ch <- &storage.Object{Err: err}
 		return
