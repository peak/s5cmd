package e2e

import (
	"fmt"
	"strings"
	"testing"
	"time"

	"gotest.tools/v3/fs"
	"gotest.tools/v3/icmd"
)

func TestRunFromStdin(t *testing.T) {
	t.Parallel()

	bucket := s3BucketFromTestName(t)

	s3client, s5cmd, cleanup := setup(t)
	defer cleanup()

	createBucket(t, s3client, bucket)
	putFile(t, s3client, bucket, "file1.txt", "content")
	putFile(t, s3client, bucket, "file2.txt", "content")

	input := strings.NewReader(
		strings.Join([]string{
			fmt.Sprintf("ls s3://%v/file1.txt", bucket),
			" # this is a comment",
			fmt.Sprintf("ls s3://%v/file2.txt # this is an inline comment", bucket),
		}, "\n"),
	)
	cmd := s5cmd("run")
	result := icmd.RunCmd(cmd, icmd.WithStdin(input))

	result.Assert(t, icmd.Success)

	assertLines(t, result.Stdout(), map[int]compareFunc{
		0: suffix("file1.txt"),
		1: suffix("file2.txt"),
	}, sortInput(true))

	assertLines(t, result.Stderr(), map[int]compareFunc{})
}

func TestRunFromStdinWithErrors(t *testing.T) {
	t.Parallel()

	bucket := s3BucketFromTestName(t)

	s3client, s5cmd, cleanup := setup(t)
	defer cleanup()

	createBucket(t, s3client, bucket)

	input := strings.NewReader(
		strings.Join([]string{
			"ls s3:/",
			fmt.Sprintf("cp s3://%v/nonexistentobject .", bucket),
		}, "\n"),
	)
	cmd := s5cmd("run")
	result := icmd.RunCmd(cmd, icmd.WithStdin(input))

	result.Assert(t, icmd.Success)

	assertLines(t, result.Stdout(), map[int]compareFunc{})

	assertLines(t, result.Stderr(), map[int]compareFunc{
		0: contains(`ERROR "cp s3://%v/nonexistentobject nonexistentobject": NoSuchKey: status code: 404`, bucket),
		1: equals(`ERROR "ls s3:/": given object not found`),
	}, sortInput(true))
}

func TestRunFromStdinJSON(t *testing.T) {
	t.Parallel()

	bucket := s3BucketFromTestName(t)

	s3client, s5cmd, cleanup := setup(t)
	defer cleanup()

	createBucket(t, s3client, bucket)
	putFile(t, s3client, bucket, "file1.txt", "content")
	putFile(t, s3client, bucket, "file2.txt", "content")

	input := strings.NewReader(
		strings.Join([]string{
			fmt.Sprintf("ls s3://%v/file1.txt", bucket),
			fmt.Sprintf("ls s3://%v/file2.txt", bucket),
		}, "\n"),
	)
	cmd := s5cmd("--json", "run")
	result := icmd.RunCmd(cmd, icmd.WithStdin(input))

	result.Assert(t, icmd.Success)

	assertLines(t, result.Stdout(), map[int]compareFunc{
		0: prefix(`{"key":"s3://%v/file1.txt",`, bucket),
		1: prefix(`{"key":"s3://%v/file2.txt",`, bucket),
	}, sortInput(true), jsonCheck(true))

	assertLines(t, result.Stderr(), map[int]compareFunc{})
}

func TestRunFromFile(t *testing.T) {
	t.Parallel()

	bucket := s3BucketFromTestName(t)

	s3client, s5cmd, cleanup := setup(t)
	defer cleanup()

	createBucket(t, s3client, bucket)
	putFile(t, s3client, bucket, "file1.txt", "content")
	putFile(t, s3client, bucket, "file2.txt", "content")

	filecontent := strings.Join([]string{
		fmt.Sprintf("ls s3://%v/file1.txt", bucket),
		fmt.Sprintf("ls s3://%v/file2.txt", bucket),
	}, "\n")

	file := fs.NewFile(t, "prefix", fs.WithContent(filecontent))
	defer file.Remove()

	cmd := s5cmd("run", file.Path())
	result := icmd.RunCmd(cmd)

	result.Assert(t, icmd.Success)

	assertLines(t, result.Stdout(), map[int]compareFunc{
		0: suffix("file1.txt"),
		1: suffix("file2.txt"),
	}, sortInput(true))

	assertLines(t, result.Stderr(), map[int]compareFunc{})
}

func TestRunFromFileJSON(t *testing.T) {
	t.Parallel()

	bucket := s3BucketFromTestName(t)

	s3client, s5cmd, cleanup := setup(t)
	defer cleanup()

	createBucket(t, s3client, bucket)
	putFile(t, s3client, bucket, "file1.txt", "content")
	putFile(t, s3client, bucket, "file2.txt", "content")

	filecontent := strings.Join([]string{
		fmt.Sprintf("ls s3://%v/file1.txt", bucket),
		fmt.Sprintf("ls s3://%v/file2.txt", bucket),
	}, "\n")

	file := fs.NewFile(t, "prefix", fs.WithContent(filecontent))
	defer file.Remove()

	cmd := s5cmd("--json", "run", file.Path())
	result := icmd.RunCmd(cmd)

	result.Assert(t, icmd.Success)

	assertLines(t, result.Stdout(), map[int]compareFunc{
		0: prefix(`{"key":"s3://%v/file1.txt",`, bucket),
		1: prefix(`{"key":"s3://%v/file2.txt",`, bucket),
	}, sortInput(true), jsonCheck(true))

	assertLines(t, result.Stderr(), map[int]compareFunc{})
}

func TestRunWildcardCountGreaterEqualThanWorkerCount(t *testing.T) {
	t.Parallel()

	bucket := s3BucketFromTestName(t)

	s3client, s5cmd, cleanup := setup(t)
	defer cleanup()

	createBucket(t, s3client, bucket)
	putFile(t, s3client, bucket, "file.txt", "content")

	content := []string{
		"cp s3://" + bucket + "/f*.txt .",
		"cp s3://" + bucket + "/f*.txt .",
		"cp s3://" + bucket + "/f*.txt .",
	}
	file := fs.NewFile(t, "prefix", fs.WithContent(strings.Join(content, "\n")))
	defer file.Remove()

	// worker count < len(wildcards)
	cmd := s5cmd("--numworkers", "2", "run", file.Path())
	cmd.Timeout = time.Second
	result := icmd.RunCmd(cmd)
	result.Assert(t, icmd.Success)

	assertLines(t, result.Stdout(), map[int]compareFunc{
		0: equals(`cp s3://%v/file.txt file.txt`, bucket),
		1: equals(`cp s3://%v/file.txt file.txt`, bucket),
		2: equals(`cp s3://%v/file.txt file.txt`, bucket),
	}, sortInput(true))

<<<<<<< HEAD
	assertLines(t, result.Stderr(), map[int]compareFunc{
		0: equals(""),
	}, strictLineCheck(true))
}

func TestRunSpecialCharactersInPrefix(t *testing.T) {
	t.Parallel()

	bucket := s3BucketFromTestName(t)

	s3client, s5cmd, cleanup := setup(t)
	defer cleanup()

	createBucket(t, s3client, bucket)
	putFile(t, s3client, bucket, "file.txt", "content")

	content := []string{
		`cp "s3://` + bucket + `/special-chars_!@#$%^&_()_+{[_%5Cäè| __;'_,_._-中文 =/_!@#$%^&_()_+{[_%5Cäè| __;'_,_._-中文 =image.jpg" ./image.jpg`,
	}
	file := fs.NewFile(t, "prefix", fs.WithContent(strings.Join(content, "\n")))
	defer file.Remove()

	cmd := s5cmd("run", file.Path())
	cmd.Timeout = time.Second
	result := icmd.RunCmd(cmd)
	result.Assert(t, icmd.Success)

	assertLines(t, result.Stdout(), map[int]compareFunc{
		0: equals(""),
		1: equals(`cp s3://` + bucket + `/special-chars_!@#$%^&_()_+{[_%5Cäè| __;'_,_._-中文 =/_!@#$%^&_()_+{[_%5Cäè| __;'_,_._-中文 =image.jpg`),
	}, sortInput(true))

	assertLines(t, result.Stderr(), map[int]compareFunc{
		0: equals(""),
	}, strictLineCheck(true))
=======
	assertLines(t, result.Stderr(), map[int]compareFunc{})
>>>>>>> 15bba2a1
}<|MERGE_RESOLUTION|>--- conflicted
+++ resolved
@@ -199,10 +199,7 @@
 		2: equals(`cp s3://%v/file.txt file.txt`, bucket),
 	}, sortInput(true))
 
-<<<<<<< HEAD
-	assertLines(t, result.Stderr(), map[int]compareFunc{
-		0: equals(""),
-	}, strictLineCheck(true))
+	assertLines(t, result.Stderr(), map[int]compareFunc{})
 }
 
 func TestRunSpecialCharactersInPrefix(t *testing.T) {
@@ -235,7 +232,4 @@
 	assertLines(t, result.Stderr(), map[int]compareFunc{
 		0: equals(""),
 	}, strictLineCheck(true))
-=======
-	assertLines(t, result.Stderr(), map[int]compareFunc{})
->>>>>>> 15bba2a1
 }