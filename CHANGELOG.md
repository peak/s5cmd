# Changelog

## not released yet

<<<<<<< HEAD
#### Bugfixes
- Fixed a bug where (`--stat`) prints unnecessarily when used with help and version commands ([#452](https://github.com/peak/s5cmd/issues/452))
=======
#### Improvements
- Disable AWS SDK logger if log level is not "trace"
>>>>>>> 5b644697

## v2.0.0 - 4 Jul 2022

#### Breaking changes
- Dropped inline comment feature for `run` command. Previously s5cmd supported a command with an inline comment like `ls s3://bucket/object.gz  # inline comment`. ([#309](https://github.com/peak/s5cmd/issues/309))
- Changed homebrew installation command on macOS. Users can install s5cmd via `brew install peak/tap/s5cmd`. ([#356](https://github.com/peak/s5cmd/issues/356))
- Print usage errors to stderr instead of stdout and do not show help text on usage error. ([#399](https://github.com/peak/s5cmd/issues/399))
- Working directory of the Docker image changed to `/aws` from `/`. ([#412](https://github.com/peak/s5cmd/pull/412))

#### Features
- Added `sync` command to synchronize two given buckets, prefixes, or objects. ([#3](https://github.com/peak/s5cmd/issues/3))
- Added AWS Single Sign-On (SSO) profiles support. ([#385](https://github.com/peak/s5cmd/issues/385))
- Added `--force-glacier-transfer` flag to `select` command. ([#346](https://github.com/peak/s5cmd/issues/346))
- Added `--ignore-glacier-warnings` flag to `cp`, `mv` and `select` commands. ([#346](https://github.com/peak/s5cmd/issues/346))
- Added `--request-payer` flag to include `x-amz-request-payer` in header while sending GET, POST and HEAD requests. ([#297](https://github.com/peak/s5cmd/issues/297)) [@Kirill888](https://github.com/Kirill888)
- Added `--use-list-objects-v1` flag to force using S3 ListObjects API instead of ListObjectsV2 API. ([#405](https://github.com/peak/s5cmd/issues/405)) [@greenpau](https://github.com/greenpau)
- Added trace log level(`--log=trace`) which enables SDK debug logs.([#363](https://github.com/peak/s5cmd/issues/363))

#### Improvements
- Upgraded minimum required Go version to 1.16.

#### Bugfixes
- Fixed a bug about precedence of region detection, which auto region detection would always override region defined in environment or profile. ([#325](https://github.com/peak/s5cmd/issues/325))
- Fixed a bug where errors did not result a non-zero exit code. ([#304](https://github.com/peak/s5cmd/issues/304))
- Print error if the commands file of `run` command is not accessible. ([#410](https://github.com/peak/s5cmd/pull/410))
- Updated region detection call to use current session's address resolving method ([#314](https://github.com/peak/s5cmd/issues/314))
- Fixed a bug where lines with large tokens fail in `run` command. `sync` was failing when it finds multiple files to remove. ([#435](https://github.com/peak/s5cmd/issues/435), [#436](https://github.com/peak/s5cmd/issues/436))
- Print usage error if given log level(`--log`) is not valid. ([#430](https://github.com/peak/s5cmd/pull/430))
- Fixed a bug where (`--stat`) is ignored when log level is error. ([#359](https://github.com/peak/s5cmd/issues/359))

## v1.4.0 - 21 Sep 2021

#### Features

- Added `select` command. It allows to select JSON records from objects using SQL expressions. ([#299](https://github.com/peak/s5cmd/issues/299)) [@skeggse](https://github.com/skeggse)
- Added `rb` command to remove buckets. ([#303](https://github.com/peak/s5cmd/issues/303))
- Added `--exclude` flag to `cp`, `rm`, `ls`, `du` and `select` commands. This flag allows users to exclude objects with given pattern. ([#266](https://github.com/peak/s5cmd/issues/266))
- Added `--raw` flag to `cp` and `rm` commands. It disables the wildcard operations. It is useful when an object contains glob characters which interfers with glob expansion logic. ([#235](https://github.com/peak/s5cmd/issues/235))
- Added `--cache-control` and `--expires` flags to `cp` and `mv` commands. It adds support for setting cache control and expires header to S3 objects. ([#318](https://github.com/peak/s5cmd/pull/318)) [@tombokombo](https://github.com/tombokombo)
- Added `--force-glacier-transfer` flag to `cp` command. It forces a transfer request on all Glacier objects. ([#206](https://github.com/peak/s5cmd/issues/206))
- Added `--source-region` and `destination-region` flags to `cp` command. It allows overriding bucket region. ([#262](https://github.com/peak/s5cmd/issues/262)) [@kemege](https://github.com/kemege)

#### Improvements

- Added `MacPorts` installation option. ([#311](https://github.com/peak/s5cmd/pull/311)) [@manojkarthick](https://github.com/manojkarthick)
- Added `S3_ENDPOINT_URL` environment variable ([#343](https://github.com/peak/s5cmd/pull/343)) [@Dexus](https://github.com/Dexus)
- Prevent retries if a token related error is received ([#337](https://github.com/peak/s5cmd/pull/337))

#### Bugfixes

- Change the order of precedence in URL expansion in file system. Glob (*) expansion have precedence over directory expansion. ([#322](https://github.com/peak/s5cmd/pull/322))
- Fixed data race for concurrent writes for expand ([#330](https://github.com/peak/s5cmd/pull/330))
- Fixed concurrent writes to the flags list of run command ([#335](https://github.com/peak/s5cmd/pull/335))
- Fixed options usage on mv command ([#338](https://github.com/peak/s5cmd/pull/338))

## v1.3.0 - 1 Jul 2021

#### Features

- Added global `--no-sign-request` flag. API requests won't be signed and credentials won't be used if this option is provided. It is useful for accessing public buckets. ([#285](https://github.com/peak/s5cmd/issues/285))

#### Improvements

- If retryable errors are received during command execution, users now can see what's happening under the hood. ([#261](https://github.com/peak/s5cmd/pull/261))
- Update documentation about the AWS_PROFILE environment variable. ([#275](https://github.com/peak/s5cmd/pull/275)) [@davebiffuk](https://github.com/davebiffuk)

#### Bugfixes

- Fixed a bug where write-bit was required to upload a file. ([#258](https://github.com/peak/s5cmd/issues/258))
- Fixed a bug where object could not be found if S3 key contains certain special characters. ([#279](https://github.com/peak/s5cmd/issues/279)) [@khacminh](https://github.com/khacminh)
- `s5cmd` exits with code `1` if given command is not found. It was `0` before. ([#295](https://github.com/peak/s5cmd/issues/295))


## v1.2.1 - 3 Dec 2020

#### Improvements

- Statically link `s5cmd` in Docker image ([#250](https://github.com/peak/s5cmd/issues/250))

#### Bugfixes

- Fixed a bug where HeadBucket request fails during region information retrieval. ([#251](https://github.com/peak/s5cmd/issues/251), [#252](https://github.com/peak/s5cmd/issues/252))


## v1.2.0 - 5 Nov 2020

With this release, `s5cmd` automatically determines region information of destination buckets.

#### Features

- Added global `--dry-run` option. It displays which command(s) will be executed without actually having a side effect. ([#90](https://github.com/peak/s5cmd/issues/90))
- Added `--stat` option for `s5cmd` and it displays program execution statistics before the end of the program output. ([#148](https://github.com/peak/s5cmd/issues/148))
- Added cross-region transfer support. Bucket regions are inferred, thus, supporting cross-region transfers and multiple regions in batch mode. ([#155](https://github.com/peak/s5cmd/issues/155))

#### Bugfixes

- Fixed incorrect MIME type inference for `cp`, give priority to file extension for type inference. ([#214](https://github.com/peak/s5cmd/issues/214))
- Fixed error reporting issue, where some errors from the `ls` operation were not printed.

#### Improvements

- Requests to different buckets not allowed in `rm` batch operation, i.e., throw an error.
- AWS S3 `RequestTimeTooSkewed` request error was not retryable before, it is now. ([205](https://github.com/peak/s5cmd/issues/205))
- For some operations errors were printed at the end of the program execution. Now, errors are displayed immediately after being detected. ([#136](https://github.com/peak/s5cmd/issues/136))
- From now on, docker images will be published on Docker Hub. ([#238](https://github.com/peak/s5cmd/issues/238))
- Changed misleading 'mirroring' examples in the help text of `cp`. ([#213](https://github.com/peak/s5cmd/issues/213))


## v1.1.0 - 22 Jul 2020

With this release, Windows is supported.

#### Breaking changes

- Dropped storage class short codes display from default behaviour of `ls` operation. Instead, use `-s` flag with `ls`
to see full names of the storage classes when listing objects.


#### Features

- Added Server-side Encryption (SSE) support for mv/cp operations. It uses customer master keys (CMKs) managed by AWS Key Management Service. ([#18](https://github.com/peak/s5cmd/issues/18))
- Added an option to show full form of [storage class](https://aws.amazon.com/s3/storage-classes/) when listing objects. ([#165](https://github.com/peak/s5cmd/issues/165))
- Add [access control lists (ACLs)](https://docs.aws.amazon.com/AmazonS3/latest/dev/acl-overview.html)
support to enable managing access to buckets and objects. ([#26](https://github.com/peak/s5cmd/issues/26))


#### Bugfixes

- Fixed infinite repetition issue on mv/cp operations which would occur
 if the destination matched the source wildcard. ([#168](https://github.com/peak/s5cmd/issues/168))
- Fixed windows filepath issue, where backslashes should be treated as the path delimiter. ([#178](https://github.com/peak/s5cmd/issues/178))
- All tests pass on windows, by converting and treating file paths to UNIX filepath format.
- Fixed a transfer issue where the object path contains particular regex metacharacters. ([#111](https://github.com/peak/s5cmd/pull/111)) [@brendan-matroid](https://github.com/brendan-matroid)
- Correctly parse object paths that contain whitespaces in run-mode. ([#111](https://github.com/peak/s5cmd/pull/111)) [@brendan-matroid](https://github.com/brendan-matroid)


#### Improvements

- Retry when connection closed by S3 unexpectedly. ([#189](https://github.com/peak/s5cmd/pull/189)) [@eminugurkenar](https://github.com/eminugurkenar)

## v1.0.0 - 1 Apr 2020

This is a major release with many breaking changes.

#### Breaking changes

- Dropped `get` command. Users could get the same effect with `s5cmd cp <src> .`.
- Dropped `nested command` support.
- Dropped `!` command. It was used to execute shell commands and was used in
  conjunction with nested commands.
- `s5cmd -f` and `s5cmd -f -` usage has changed to `s5cmd run`. `run` command
  accepts a file. If not provided, it'll listen for commands from stdin.
- Exit code for errors was `127`. It is `1` now.
- Dropped `exit` command. It was used to change the shell exit code and usually
  a part of the nested command usage.
- Dropped local->local copy and move support. ([#118](https://github.com/peak/s5cmd/issues/118))
- All error messages are sent to stderr now.
- `-version` flag is changed to `version` command.
- Dropped `batch-rm` command. It was not listed in the help output. Now that we
  support variadic arguments, users can remove multiple objects by providing
  wildcards or multiple arguments to `s5cmd rm` command. ([#106](https://github.com/peak/s5cmd/pull/106))
- [Virtual host style bucket name
  resolving](https://aws.amazon.com/blogs/aws/amazon-s3-path-deprecation-plan-the-rest-of-the-story/)
  is enabled by default for S3 and GCS. If you provide a custom endpoint via
  `--endpoint-url` flag (other than GCS and S3 transfer acceleration), `s5cmd`
  will fall back to the `path-style`. ([#92](https://github.com/peak/s5cmd/pull/92))
- Listing a non-existent object will return exit code `1`, instead of `0`. ([#23](https://github.com/peak/s5cmd/issues/23))
- `-ds`, `-dw`, `-us` and `-uw` global flags are no longer available. Multipart
  concurrency and part size flags are now part of the `cp/mv` command. New
  replacement flags are `--concurrency | -c` and `--part-size | -p`. ([#110](https://github.com/peak/s5cmd/pull/110))
- s5cmd `cp` command follows symbolic links by default (only when uploading to
  s3 from local filesystem). Use `--no-follow-symlinks` flag to disable this
  feature. ([#17](https://github.com/peak/s5cmd/issues/17))
- Dropped `-parents` flag from copy command. Copy behaviour has changed to
  preserve the directory hierarchy as a default. Optional `-flatten` flag is
  added to flatten directory structure. ([#107](https://github.com/peak/s5cmd/issues/107))
- Dropped `-vv` verbosity flag. `--log` flag is introduced.

#### Features

- Added `mb` command to make buckets. ([#25](https://github.com/peak/s5cmd/issues/25))
- Added `--json` flag for JSON logging. ([#22](https://github.com/peak/s5cmd/issues/22))
- Added [S3 transfer acceleration](https://docs.aws.amazon.com/AmazonS3/latest/dev/transfer-acceleration.html) support. ([#40](https://github.com/peak/s5cmd/issues/40))
- Added [Google Cloud Storage](https://github.com/peak/s5cmd#google-cloud-storage-support) support. ([#81](https://github.com/peak/s5cmd/issues/81))
- Added `cat` command to print remote object contents to stdout ([#20](https://github.com/peak/s5cmd/issues/20))

#### Bugfixes

- Correctly set `Content-Type` of a file on upload operations. ([#33](https://github.com/peak/s5cmd/issues/33))
- Fixed a bug where workers are unable to consume job if there are too many
  outstanding wildcard expansion requests. ([#12](https://github.com/peak/s5cmd/issues/12), [#58](https://github.com/peak/s5cmd/issues/58))

#### Improvements

- Pre-compiled binaries are provided on [releases page](https://github.com/peak/s5cmd/releases) ([#21](https://github.com/peak/s5cmd/issues/21))
- AWS Go SDK is updated to support IAM role for service accounts. ([#32](https://github.com/peak/s5cmd/issues/32))
- For copy/move operations, `s5cmd` now creates destination directory if missing.
- Increase the soft limit of open files to 1000 and exits immediately when it encounters `too many open files` error. ([#52](https://github.com/peak/s5cmd/issues/52))

## v0.7.0 - 27 Jan 2020

- Use go modules.
- Update minimum required Go version to 1.13.

## v0.6.2 - 24 Jan 2020

- Fix bug in brew install.
- Update travis configuration.

## v0.6.1 - 9 Jan 2020

- Integrate Travis CI.
- Add option to disable SSL verification.
- Add endpoint url flag to support S3 compatible services.
- Use client's endpoint in GetSessionForBucket.
- Upgrade minimum required Go version to 1.7.

## v0.6.0 - 30 Mar 2018

- Use 50mb chunks by default.
- Add human-readable output option -H.
- Implement "command -h".

## v0.5.8 - 15 Mar 2018

- Refactor retryable error handling.
- Autodetect bucket region in command completion.
- Add HomeBrew formula.

## v0.5.7 - 16 Aug 2017

- Add -s and -u options to overwrite files if sizes differ or files are lastly modified.
- Use constructor for *JobArgument.

## v0.5.6 - 15 Jun 2017

- Add -dlw, -dlp and -ulw configuration options for worker pool.

## v0.5.5 - 29 May 2017
- Fix get/cp without 2nd param or exact destination filename.

## v0.5.4 - 23 May 2017

- Implement shell auto completion.
- Add context support for batch AWS requests.
- Implement "s5cmd get".
- Reduce idle-timer values.
- Add option -vv to log parser errors verbosely.
- Implement "du -g" to group by storage class.

## v0.5.3 - 9 Mar 2017

- Use Go bool type instead of aws.Bool on recoverer.

## v0.5.2 - 9 Mar 2017

- Make RequestError retryable.

## v0.5.1 - 8 Mar 2017

- Implement verbose output (-vv flag).
- Add godoc for error types.<|MERGE_RESOLUTION|>--- conflicted
+++ resolved
@@ -2,13 +2,11 @@
 
 ## not released yet
 
-<<<<<<< HEAD
 #### Bugfixes
 - Fixed a bug where (`--stat`) prints unnecessarily when used with help and version commands ([#452](https://github.com/peak/s5cmd/issues/452))
-=======
+
 #### Improvements
 - Disable AWS SDK logger if log level is not "trace"
->>>>>>> 5b644697
 
 ## v2.0.0 - 4 Jul 2022
 
