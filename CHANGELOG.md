# Changelog

## not released yet

#### Breaking changes
- Dropped inline comment feature for `run` command. Previously s5cmd supported a command with an inline comment like `ls s3://bucket/object.gz  # inline comment`. ([#309](https://github.com/peak/s5cmd/issues/309))
- Changed homebrew installation command on macOS. Users can install s5cmd via `brew install peak/tap/s5cmd`. ([#356](https://github.com/peak/s5cmd/issues/356))
- Print usage errors to stderr instead of stdout and do not show help text on usage error. ([#399](https://github.com/peak/s5cmd/issues/399))
- Working directory of the Docker image changed to `/aws` from `/`. ([#412](https://github.com/peak/s5cmd/pull/412))

#### Features
- Added `sync` command to synchronize two given buckets, prefixes, or objects. ([#3](https://github.com/peak/s5cmd/issues/3))
- Added AWS Single Sign-On (SSO) profiles support. ([#385](https://github.com/peak/s5cmd/issues/385))
- Added `--force-glacier-transfer` flag to `select` command. ([#346](https://github.com/peak/s5cmd/issues/346))
- Added `--ignore-glacier-warnings` flag to `cp`, `mv` and `select` commands. ([#346](https://github.com/peak/s5cmd/issues/346))
- Added `--request-payer` flag to include `x-amz-request-payer` in header while sending GET, POST and HEAD requests. ([#297](https://github.com/peak/s5cmd/issues/297)) [@Kirill888](https://github.com/Kirill888)
- Added `--use-list-objects-v1` flag to force using S3 ListObjects API instead of ListObjectsV2 API. ([#405](https://github.com/peak/s5cmd/issues/405)) [@greenpau](https://github.com/greenpau)
- Added trace log level(`--log=trace`) which enables SDK debug logs.([#363](https://github.com/peak/s5cmd/issues/363))

#### Improvements
- Upgraded minimum required Go version to 1.16.

#### Bugfixes
- Fixed a bug about precedence of region detection, which auto region detection would always override region defined in environment or profile. ([#325](https://github.com/peak/s5cmd/issues/325))
- Fixed a bug where errors did not result a non-zero exit code. ([#304](https://github.com/peak/s5cmd/issues/304))
- Print error if the commands file of `run` command is not accessible. ([#410](https://github.com/peak/s5cmd/pull/410))
- Updated region detection call to use current session's address resolving method ([#314](https://github.com/peak/s5cmd/issues/314))
- Fixed a bug where lines with large tokens fail in `run` command. `sync` was failing when it finds multiple files to remove. ([#435](https://github.com/peak/s5cmd/issues/435), [#436](https://github.com/peak/s5cmd/issues/436))
- Print usage error if given log level(`--log`) is not valid. ([#430](https://github.com/peak/s5cmd/pull/430))
<<<<<<< HEAD
- Fixed a bug where some part of destination path is removed by `cp` and `sync` subcommands  ([#360](https://github.com/peak/s5cmd/issues/360))
=======
- Fixed a bug where (`--stat`) is ignored when log level is error. ([#359](https://github.com/peak/s5cmd/issues/359))
>>>>>>> 35bb2fa9

## v1.4.0 - 21 Sep 2021

#### Features

- Added `select` command. It allows to select JSON records from objects using SQL expressions. ([#299](https://github.com/peak/s5cmd/issues/299)) [@skeggse](https://github.com/skeggse)
- Added `rb` command to remove buckets. ([#303](https://github.com/peak/s5cmd/issues/303))
- Added `--exclude` flag to `cp`, `rm`, `ls`, `du` and `select` commands. This flag allows users to exclude objects with given pattern. ([#266](https://github.com/peak/s5cmd/issues/266))
- Added `--raw` flag to `cp` and `rm` commands. It disables the wildcard operations. It is useful when an object contains glob characters which interfers with glob expansion logic. ([#235](https://github.com/peak/s5cmd/issues/235))
- Added `--cache-control` and `--expires` flags to `cp` and `mv` commands. It adds support for setting cache control and expires header to S3 objects. ([#318](https://github.com/peak/s5cmd/pull/318)) [@tombokombo](https://github.com/tombokombo)
- Added `--force-glacier-transfer` flag to `cp` command. It forces a transfer request on all Glacier objects. ([#206](https://github.com/peak/s5cmd/issues/206))
- Added `--source-region` and `destination-region` flags to `cp` command. It allows overriding bucket region. ([#262](https://github.com/peak/s5cmd/issues/262)) [@kemege](https://github.com/kemege)

#### Improvements

- Added `MacPorts` installation option. ([#311](https://github.com/peak/s5cmd/pull/311)) [@manojkarthick](https://github.com/manojkarthick)
- Added `S3_ENDPOINT_URL` environment variable ([#343](https://github.com/peak/s5cmd/pull/343)) [@Dexus](https://github.com/Dexus)
- Prevent retries if a token related error is received ([#337](https://github.com/peak/s5cmd/pull/337))

#### Bugfixes

- Change the order of precedence in URL expansion in file system. Glob (*) expansion have precedence over directory expansion. ([#322](https://github.com/peak/s5cmd/pull/322))
- Fixed data race for concurrent writes for expand ([#330](https://github.com/peak/s5cmd/pull/330))
- Fixed concurrent writes to the flags list of run command ([#335](https://github.com/peak/s5cmd/pull/335))
- Fixed options usage on mv command ([#338](https://github.com/peak/s5cmd/pull/338))

## v1.3.0 - 1 Jul 2021

#### Features

- Added global `--no-sign-request` flag. API requests won't be signed and credentials won't be used if this option is provided. It is useful for accessing public buckets. ([#285](https://github.com/peak/s5cmd/issues/285))

#### Improvements

- If retryable errors are received during command execution, users now can see what's happening under the hood. ([#261](https://github.com/peak/s5cmd/pull/261))
- Update documentation about the AWS_PROFILE environment variable. ([#275](https://github.com/peak/s5cmd/pull/275)) [@davebiffuk](https://github.com/davebiffuk)

#### Bugfixes

- Fixed a bug where write-bit was required to upload a file. ([#258](https://github.com/peak/s5cmd/issues/258))
- Fixed a bug where object could not be found if S3 key contains certain special characters. ([#279](https://github.com/peak/s5cmd/issues/279)) [@khacminh](https://github.com/khacminh)
- `s5cmd` exits with code `1` if given command is not found. It was `0` before. ([#295](https://github.com/peak/s5cmd/issues/295))


## v1.2.1 - 3 Dec 2020

#### Improvements

- Statically link `s5cmd` in Docker image ([#250](https://github.com/peak/s5cmd/issues/250))

#### Bugfixes

- Fixed a bug where HeadBucket request fails during region information retrieval. ([#251](https://github.com/peak/s5cmd/issues/251), [#252](https://github.com/peak/s5cmd/issues/252))


## v1.2.0 - 5 Nov 2020

With this release, `s5cmd` automatically determines region information of destination buckets.

#### Features

- Added global `--dry-run` option. It displays which command(s) will be executed without actually having a side effect. ([#90](https://github.com/peak/s5cmd/issues/90))
- Added `--stat` option for `s5cmd` and it displays program execution statistics before the end of the program output. ([#148](https://github.com/peak/s5cmd/issues/148))
- Added cross-region transfer support. Bucket regions are inferred, thus, supporting cross-region transfers and multiple regions in batch mode. ([#155](https://github.com/peak/s5cmd/issues/155))

#### Bugfixes

- Fixed incorrect MIME type inference for `cp`, give priority to file extension for type inference. ([#214](https://github.com/peak/s5cmd/issues/214))
- Fixed error reporting issue, where some errors from the `ls` operation were not printed.

#### Improvements

- Requests to different buckets not allowed in `rm` batch operation, i.e., throw an error.
- AWS S3 `RequestTimeTooSkewed` request error was not retryable before, it is now. ([205](https://github.com/peak/s5cmd/issues/205))
- For some operations errors were printed at the end of the program execution. Now, errors are displayed immediately after being detected. ([#136](https://github.com/peak/s5cmd/issues/136))
- From now on, docker images will be published on Docker Hub. ([#238](https://github.com/peak/s5cmd/issues/238))
- Changed misleading 'mirroring' examples in the help text of `cp`. ([#213](https://github.com/peak/s5cmd/issues/213))


## v1.1.0 - 22 Jul 2020

With this release, Windows is supported.

#### Breaking changes

- Dropped storage class short codes display from default behaviour of `ls` operation. Instead, use `-s` flag with `ls`
to see full names of the storage classes when listing objects.


#### Features

- Added Server-side Encryption (SSE) support for mv/cp operations. It uses customer master keys (CMKs) managed by AWS Key Management Service. ([#18](https://github.com/peak/s5cmd/issues/18))
- Added an option to show full form of [storage class](https://aws.amazon.com/s3/storage-classes/) when listing objects. ([#165](https://github.com/peak/s5cmd/issues/165))
- Add [access control lists (ACLs)](https://docs.aws.amazon.com/AmazonS3/latest/dev/acl-overview.html)
support to enable managing access to buckets and objects. ([#26](https://github.com/peak/s5cmd/issues/26))


#### Bugfixes

- Fixed infinite repetition issue on mv/cp operations which would occur
 if the destination matched the source wildcard. ([#168](https://github.com/peak/s5cmd/issues/168))
- Fixed windows filepath issue, where backslashes should be treated as the path delimiter. ([#178](https://github.com/peak/s5cmd/issues/178))
- All tests pass on windows, by converting and treating file paths to UNIX filepath format.
- Fixed a transfer issue where the object path contains particular regex metacharacters. ([#111](https://github.com/peak/s5cmd/pull/111)) [@brendan-matroid](https://github.com/brendan-matroid)
- Correctly parse object paths that contain whitespaces in run-mode. ([#111](https://github.com/peak/s5cmd/pull/111)) [@brendan-matroid](https://github.com/brendan-matroid)


#### Improvements

- Retry when connection closed by S3 unexpectedly. ([#189](https://github.com/peak/s5cmd/pull/189)) [@eminugurkenar](https://github.com/eminugurkenar)

## v1.0.0 - 1 Apr 2020

This is a major release with many breaking changes.

#### Breaking changes

- Dropped `get` command. Users could get the same effect with `s5cmd cp <src> .`.
- Dropped `nested command` support.
- Dropped `!` command. It was used to execute shell commands and was used in
  conjunction with nested commands.
- `s5cmd -f` and `s5cmd -f -` usage has changed to `s5cmd run`. `run` command
  accepts a file. If not provided, it'll listen for commands from stdin.
- Exit code for errors was `127`. It is `1` now.
- Dropped `exit` command. It was used to change the shell exit code and usually
  a part of the nested command usage.
- Dropped local->local copy and move support. ([#118](https://github.com/peak/s5cmd/issues/118))
- All error messages are sent to stderr now.
- `-version` flag is changed to `version` command.
- Dropped `batch-rm` command. It was not listed in the help output. Now that we
  support variadic arguments, users can remove multiple objects by providing
  wildcards or multiple arguments to `s5cmd rm` command. ([#106](https://github.com/peak/s5cmd/pull/106))
- [Virtual host style bucket name
  resolving](https://aws.amazon.com/blogs/aws/amazon-s3-path-deprecation-plan-the-rest-of-the-story/)
  is enabled by default for S3 and GCS. If you provide a custom endpoint via
  `--endpoint-url` flag (other than GCS and S3 transfer acceleration), `s5cmd`
  will fall back to the `path-style`. ([#92](https://github.com/peak/s5cmd/pull/92))
- Listing a non-existent object will return exit code `1`, instead of `0`. ([#23](https://github.com/peak/s5cmd/issues/23))
- `-ds`, `-dw`, `-us` and `-uw` global flags are no longer available. Multipart
  concurrency and part size flags are now part of the `cp/mv` command. New
  replacement flags are `--concurrency | -c` and `--part-size | -p`. ([#110](https://github.com/peak/s5cmd/pull/110))
- s5cmd `cp` command follows symbolic links by default (only when uploading to
  s3 from local filesystem). Use `--no-follow-symlinks` flag to disable this
  feature. ([#17](https://github.com/peak/s5cmd/issues/17))
- Dropped `-parents` flag from copy command. Copy behaviour has changed to
  preserve the directory hierarchy as a default. Optional `-flatten` flag is
  added to flatten directory structure. ([#107](https://github.com/peak/s5cmd/issues/107))
- Dropped `-vv` verbosity flag. `--log` flag is introduced.

#### Features

- Added `mb` command to make buckets. ([#25](https://github.com/peak/s5cmd/issues/25))
- Added `--json` flag for JSON logging. ([#22](https://github.com/peak/s5cmd/issues/22))
- Added [S3 transfer acceleration](https://docs.aws.amazon.com/AmazonS3/latest/dev/transfer-acceleration.html) support. ([#40](https://github.com/peak/s5cmd/issues/40))
- Added [Google Cloud Storage](https://github.com/peak/s5cmd#google-cloud-storage-support) support. ([#81](https://github.com/peak/s5cmd/issues/81))
- Added `cat` command to print remote object contents to stdout ([#20](https://github.com/peak/s5cmd/issues/20))

#### Bugfixes

- Correctly set `Content-Type` of a file on upload operations. ([#33](https://github.com/peak/s5cmd/issues/33))
- Fixed a bug where workers are unable to consume job if there are too many
  outstanding wildcard expansion requests. ([#12](https://github.com/peak/s5cmd/issues/12), [#58](https://github.com/peak/s5cmd/issues/58))

#### Improvements

- Pre-compiled binaries are provided on [releases page](https://github.com/peak/s5cmd/releases) ([#21](https://github.com/peak/s5cmd/issues/21))
- AWS Go SDK is updated to support IAM role for service accounts. ([#32](https://github.com/peak/s5cmd/issues/32))
- For copy/move operations, `s5cmd` now creates destination directory if missing.
- Increase the soft limit of open files to 1000 and exits immediately when it encounters `too many open files` error. ([#52](https://github.com/peak/s5cmd/issues/52))

## v0.7.0 - 27 Jan 2020

- Use go modules.
- Update minimum required Go version to 1.13.

## v0.6.2 - 24 Jan 2020

- Fix bug in brew install.
- Update travis configuration.

## v0.6.1 - 9 Jan 2020

- Integrate Travis CI.
- Add option to disable SSL verification.
- Add endpoint url flag to support S3 compatible services.
- Use client's endpoint in GetSessionForBucket.
- Upgrade minimum required Go version to 1.7.

## v0.6.0 - 30 Mar 2018

- Use 50mb chunks by default.
- Add human-readable output option -H.
- Implement "command -h".

## v0.5.8 - 15 Mar 2018

- Refactor retryable error handling.
- Autodetect bucket region in command completion.
- Add HomeBrew formula.

## v0.5.7 - 16 Aug 2017

- Add -s and -u options to overwrite files if sizes differ or files are lastly modified.
- Use constructor for *JobArgument.

## v0.5.6 - 15 Jun 2017

- Add -dlw, -dlp and -ulw configuration options for worker pool.

## v0.5.5 - 29 May 2017
- Fix get/cp without 2nd param or exact destination filename.

## v0.5.4 - 23 May 2017

- Implement shell auto completion.
- Add context support for batch AWS requests.
- Implement "s5cmd get".
- Reduce idle-timer values.
- Add option -vv to log parser errors verbosely.
- Implement "du -g" to group by storage class.

## v0.5.3 - 9 Mar 2017

- Use Go bool type instead of aws.Bool on recoverer.

## v0.5.2 - 9 Mar 2017

- Make RequestError retryable.

## v0.5.1 - 8 Mar 2017

- Implement verbose output (-vv flag).
- Add godoc for error types.<|MERGE_RESOLUTION|>--- conflicted
+++ resolved
@@ -27,11 +27,8 @@
 - Updated region detection call to use current session's address resolving method ([#314](https://github.com/peak/s5cmd/issues/314))
 - Fixed a bug where lines with large tokens fail in `run` command. `sync` was failing when it finds multiple files to remove. ([#435](https://github.com/peak/s5cmd/issues/435), [#436](https://github.com/peak/s5cmd/issues/436))
 - Print usage error if given log level(`--log`) is not valid. ([#430](https://github.com/peak/s5cmd/pull/430))
-<<<<<<< HEAD
 - Fixed a bug where some part of destination path is removed by `cp` and `sync` subcommands  ([#360](https://github.com/peak/s5cmd/issues/360))
-=======
 - Fixed a bug where (`--stat`) is ignored when log level is error. ([#359](https://github.com/peak/s5cmd/issues/359))
->>>>>>> 35bb2fa9
 
 ## v1.4.0 - 21 Sep 2021
 
