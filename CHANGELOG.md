--- conflicted
+++ resolved
@@ -1,15 +1,14 @@
 # Changelog
 
-<<<<<<< HEAD
+## not released yet
+
 #### Features
 - Added `--dry-run` option for run, copy, move and remove operations. It displays which commands will be executed without actually having a side effect. ([#90](https://github.com/peak/s5cmd/issues/90))
-=======
-## not released yet
 
 #### Improvements
 
 - For some operations errors were printed at the end of the program execution. Now, errors are displayed immediately after being detected. ([#136](https://github.com/peak/s5cmd/issues/136))
->>>>>>> 390930f9
+
 
 ## v1.1.0 - 22 Jul 2020
 
