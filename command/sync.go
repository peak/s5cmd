package command

import (
	"context"
	"fmt"
	"io"
	"os"
	"path/filepath"
	"strings"
	"sync"

	"github.com/aws/aws-sdk-go/aws/awserr"
	"github.com/hashicorp/go-multierror"
	"github.com/lanrat/extsort"
	"github.com/urfave/cli/v2"

	errorpkg "github.com/peak/s5cmd/v2/error"
	"github.com/peak/s5cmd/v2/log"
	"github.com/peak/s5cmd/v2/log/stat"
	"github.com/peak/s5cmd/v2/parallel"
	"github.com/peak/s5cmd/v2/storage"
	"github.com/peak/s5cmd/v2/storage/url"
)

const (
	extsortChannelBufferSize = 1_000
	extsortChunkSize         = 100_000
)

var syncHelpTemplate = `Name:
	{{.HelpName}} - {{.Usage}}

Usage:
	{{.HelpName}} [options] source destination

Options:
	{{range .VisibleFlags}}{{.}}
	{{end}}
Examples:
	01. Sync local folder to s3 bucket
		 > s5cmd {{.HelpName}} folder/ s3://bucket/

	02. Sync S3 bucket to local folder
		 > s5cmd {{.HelpName}} "s3://bucket/*" folder/

	03. Sync S3 bucket objects under prefix to S3 bucket.
		 > s5cmd {{.HelpName}} "s3://sourcebucket/prefix/*" s3://destbucket/

	04. Sync local folder to S3 but delete the files that S3 bucket has but local does not have.
		 > s5cmd {{.HelpName}} --delete folder/ s3://bucket/

	05. Sync S3 bucket to local folder but use size as only comparison criteria.
		 > s5cmd {{.HelpName}} --size-only "s3://bucket/*" folder/

	06. Sync a file to S3 bucket
		 > s5cmd {{.HelpName}} myfile.gz s3://bucket/

	07. Sync matching S3 objects to another bucket
		 > s5cmd {{.HelpName}} "s3://bucket/*.gz" s3://target-bucket/prefix/

	08. Perform KMS Server Side Encryption of the object(s) at the destination
		 > s5cmd {{.HelpName}} --sse aws:kms s3://bucket/object s3://target-bucket/prefix/object

	09. Perform KMS-SSE of the object(s) at the destination using customer managed Customer Master Key (CMK) key id
		 > s5cmd {{.HelpName}} --sse aws:kms --sse-kms-key-id <your-kms-key-id> s3://bucket/object s3://target-bucket/prefix/object

	10. Sync all files to S3 bucket but exclude the ones with txt and gz extension
		 > s5cmd {{.HelpName}} --exclude "*.txt" --exclude "*.gz" dir/ s3://bucket
`

func NewSyncCommandFlags() []cli.Flag {
	syncFlags := []cli.Flag{
		&cli.BoolFlag{
			Name:  "delete",
			Usage: "delete objects in destination but not in source",
		},
		&cli.BoolFlag{
			Name:  "size-only",
			Usage: "make size of object only criteria to decide whether an object should be synced",
		},
		&cli.BoolFlag{
			Name:  "exit-on-error",
			Usage: "stops the sync process if an error is received",
		},
	}
	sharedFlags := NewSharedFlags()
	return append(syncFlags, sharedFlags...)
}

func NewSyncCommand() *cli.Command {
	cmd := &cli.Command{
		Name:               "sync",
		HelpName:           "sync",
		Usage:              "sync objects",
		Flags:              NewSyncCommandFlags(),
		CustomHelpTemplate: syncHelpTemplate,
		Before: func(c *cli.Context) error {
			// sync command share same validation method as copy command
			err := validateCopyCommand(c)
			if err != nil {
				printError(commandFromContext(c), c.Command.Name, err)
			}
			return err
		},
		Action: func(c *cli.Context) (err error) {
			defer stat.Collect(c.Command.FullName(), &err)()

			return NewSync(c).Run(c)
		},
	}

	cmd.BashComplete = getBashCompleteFn(cmd, false, false)
	return cmd
}

type ObjectPair struct {
	src, dst *storage.Object
}

// Sync holds sync operation flags and states.
type Sync struct {
	src         string
	dst         string
	op          string
	fullCommand string

	// flags
	delete      bool
	sizeOnly    bool
	exitOnError bool

	// s3 options
	storageOpts storage.Options

	followSymlinks bool
	storageClass   storage.StorageClass
	raw            bool

	srcRegion string
	dstRegion string
}

// NewSync creates Sync from cli.Context
func NewSync(c *cli.Context) Sync {
	return Sync{
		src:         c.Args().Get(0),
		dst:         c.Args().Get(1),
		op:          c.Command.Name,
		fullCommand: commandFromContext(c),

		// flags
		delete:      c.Bool("delete"),
		sizeOnly:    c.Bool("size-only"),
		exitOnError: c.Bool("exit-on-error"),

		// flags
		followSymlinks: !c.Bool("no-follow-symlinks"),
		storageClass:   storage.StorageClass(c.String("storage-class")),
		raw:            c.Bool("raw"),
		// region settings
		srcRegion:   c.String("source-region"),
		dstRegion:   c.String("destination-region"),
		storageOpts: NewStorageOpts(c),
	}
}

// Run compares files, plans necessary s5cmd commands to execute
// and executes them in order to sync source to destination.
func (s Sync) Run(c *cli.Context) error {
	srcurl, err := url.New(s.src, url.WithRaw(s.raw))
	if err != nil {
		return err
	}

	dsturl, err := url.New(s.dst, url.WithRaw(s.raw))
	if err != nil {
		return err
	}

	ctx, cancel := context.WithCancel(c.Context)

	sourceObjects, destObjects, err := s.getSourceAndDestinationObjects(ctx, cancel, srcurl, dsturl)
	if err != nil {
		printError(s.fullCommand, s.op, err)
		return err
	}

	isBatch := srcurl.IsWildcard()
	if !isBatch && !srcurl.IsRemote() {
		sourceClient, err := storage.NewClient(ctx, srcurl, s.storageOpts)
		if err != nil {
			return err
		}

<<<<<<< HEAD
		obj, _ := sourceClient.Stat(ctx, srcurl)
=======
		obj, err := sourceClient.Stat(c.Context, srcurl)
		if err != nil {
			return err
		}

>>>>>>> f758adfb
		isBatch = obj != nil && obj.Type.IsDir()
	}

	onlySource, onlyDest, commonObjects := compareObjects(sourceObjects, destObjects)

	sourceObjects = nil
	destObjects = nil

	waiter := parallel.NewWaiter()
	var (
		merrorWaiter error
		errDoneCh    = make(chan bool)
	)

	go func() {
		defer close(errDoneCh)
		for err := range waiter.Err() {
			if strings.Contains(err.Error(), "too many open files") {
				fmt.Println(strings.TrimSpace(fdlimitWarning))
				fmt.Printf("ERROR %v\n", err)

				os.Exit(1)
			}
			printError(s.fullCommand, s.op, err)
			merrorWaiter = multierror.Append(merrorWaiter, err)
		}
	}()

	strategy := NewStrategy(s.sizeOnly) // create comparison strategy.
	pipeReader, pipeWriter := io.Pipe() // create a reader, writer pipe to pass commands to run

	// Create commands in background.
	go s.planRun(c, onlySource, onlyDest, commonObjects, dsturl, strategy, pipeWriter, isBatch)

	err = NewRun(c, pipeReader).Run(ctx)
	return multierror.Append(err, merrorWaiter).ErrorOrNil()
}

// compareObjects compares source and destination objects. It assumes that
// sourceObjects and destObjects channels are already sorted in ascending order.
// Returns objects those in only source, only destination
// and both.
func compareObjects(sourceObjects, destObjects chan *storage.Object) (chan *url.URL, chan *url.URL, chan *ObjectPair) {
	var (
		srcOnly   = make(chan *url.URL, extsortChannelBufferSize)
		dstOnly   = make(chan *url.URL, extsortChannelBufferSize)
		commonObj = make(chan *ObjectPair, extsortChannelBufferSize)
		srcName   string
		dstName   string
	)

	go func() {
		src, srcOk := <-sourceObjects
		dst, dstOk := <-destObjects

		defer close(srcOnly)
		defer close(dstOnly)
		defer close(commonObj)

		for {
			if srcOk {
				srcName = filepath.ToSlash(src.URL.Relative())
			}
			if dstOk {
				dstName = filepath.ToSlash(dst.URL.Relative())
			}

			if srcOk && dstOk {
				if srcName < dstName {
					srcOnly <- src.URL
					src, srcOk = <-sourceObjects
				} else if srcName == dstName { // if there is a match.
					commonObj <- &ObjectPair{src: src, dst: dst}
					src, srcOk = <-sourceObjects
					dst, dstOk = <-destObjects
				} else {
					dstOnly <- dst.URL
					dst, dstOk = <-destObjects
				}
			} else if srcOk {
				srcOnly <- src.URL
				src, srcOk = <-sourceObjects
			} else if dstOk {
				dstOnly <- dst.URL
				dst, dstOk = <-destObjects
			} else /* if !srcOK && !dstOk */ {
				break
			}
		}
	}()

	return srcOnly, dstOnly, commonObj
}

// getSourceAndDestinationObjects returns source and destination objects from
// given URLs. The returned channels gives objects sorted in ascending order
// with respect to their url.Relative path. See also storage.Less.
func (s Sync) getSourceAndDestinationObjects(ctx context.Context, cancel context.CancelFunc, srcurl, dsturl *url.URL) (chan *storage.Object, chan *storage.Object, error) {
	sourceClient, err := storage.NewClient(ctx, srcurl, s.storageOpts)
	if err != nil {
		return nil, nil, err
	}

	destClient, err := storage.NewClient(ctx, dsturl, s.storageOpts)
	if err != nil {
		return nil, nil, err
	}

	// add * to end of destination string, to get all objects recursively.
	var destinationURLPath string
	if strings.HasSuffix(s.dst, "/") {
		destinationURLPath = s.dst + "*"
	} else {
		destinationURLPath = s.dst + "/*"
	}

	destObjectsURL, err := url.New(destinationURLPath)
	if err != nil {
		return nil, nil, err
	}

	var (
		sourceObjects = make(chan *storage.Object, extsortChannelBufferSize)
		destObjects   = make(chan *storage.Object, extsortChannelBufferSize)
	)

	extsortDefaultConfig := extsort.DefaultConfig()
	extsortConfig := &extsort.Config{
		ChunkSize:          extsortChunkSize,
		NumWorkers:         extsortDefaultConfig.NumWorkers,
		ChanBuffSize:       extsortChannelBufferSize,
		SortedChanBuffSize: extsortChannelBufferSize,
	}
	extsortDefaultConfig = nil

	// get source objects.
	go func() {
		defer close(sourceObjects)
		unfilteredSrcObjectChannel := sourceClient.List(ctx, srcurl, s.followSymlinks)
		filteredSrcObjectChannel := make(chan extsort.SortType, extsortChannelBufferSize)

		go func() {
			defer close(filteredSrcObjectChannel)
			// filter and redirect objects
			for st := range unfilteredSrcObjectChannel {
				if st.Err != nil && s.shouldStopSync(st.Err) {
					msg := log.ErrorMessage{
						Err:       cleanupError(st.Err),
						Command:   s.fullCommand,
						Operation: s.op,
					}
					log.Error(msg)
					cancel()
				}
				if s.shouldSkipObject(st, true) {
					continue
				}
				filteredSrcObjectChannel <- *st
			}
		}()

		var (
			sorter        *extsort.SortTypeSorter
			srcOutputChan chan extsort.SortType
		)

		sorter, srcOutputChan, srcErrCh := extsort.New(filteredSrcObjectChannel, storage.FromBytes, storage.Less, extsortConfig)
		sorter.Sort(ctx)

		for srcObject := range srcOutputChan {
			o := srcObject.(storage.Object)
			sourceObjects <- &o
		}

		// read and print the external sort errors
		go func() {
			for err := range srcErrCh {
				printError(s.fullCommand, s.op, err)
			}
		}()
	}()

	// get destination objects.
	go func() {
		defer close(destObjects)
		unfilteredDestObjectsChannel := destClient.List(ctx, destObjectsURL, false)
		filteredDstObjectChannel := make(chan extsort.SortType, extsortChannelBufferSize)

		go func() {
			defer close(filteredDstObjectChannel)
			// filter and redirect objects
			for dt := range unfilteredDestObjectsChannel {
				if dt.Err != nil && s.shouldStopSync(dt.Err) {
					msg := log.ErrorMessage{
						Err:       cleanupError(dt.Err),
						Command:   s.fullCommand,
						Operation: s.op,
					}
					log.Error(msg)
					cancel()
				}
				if s.shouldSkipObject(dt, false) {
					continue
				}
				filteredDstObjectChannel <- *dt
			}
		}()

		var (
			dstSorter     *extsort.SortTypeSorter
			dstOutputChan chan extsort.SortType
		)

		dstSorter, dstOutputChan, dstErrCh := extsort.New(filteredDstObjectChannel, storage.FromBytes, storage.Less, extsortConfig)
		dstSorter.Sort(ctx)

		for destObject := range dstOutputChan {
			o := destObject.(storage.Object)
			destObjects <- &o
		}

		// read and print the external sort errors
		go func() {
			for err := range dstErrCh {
				printError(s.fullCommand, s.op, err)
			}
		}()
	}()

	return sourceObjects, destObjects, nil
}

// planRun prepares the commands and writes them to writer 'w'.
func (s Sync) planRun(
	c *cli.Context,
	onlySource, onlyDest chan *url.URL,
	common chan *ObjectPair,
	dsturl *url.URL,
	strategy SyncStrategy,
	w io.WriteCloser,
	isBatch bool,
) {
	defer w.Close()

	// Always use raw mode since sync command generates commands
	// from raw S3 objects. Otherwise, generated copy command will
	// try to expand given source.
	defaultFlags := map[string]interface{}{
		"raw": true,
	}

	// it should wait until both of the child goroutines for onlySource and common channels
	// are completed before closing the WriteCloser w to ensure that all URLs are processed.
	var wg sync.WaitGroup

	// only in source
	wg.Add(1)
	go func() {
		defer wg.Done()
		for srcurl := range onlySource {
			curDestURL := generateDestinationURL(srcurl, dsturl, isBatch)
			command, err := generateCommand(c, "cp", defaultFlags, srcurl, curDestURL)
			if err != nil {
				printDebug(s.op, err, srcurl, curDestURL)
				continue
			}
			fmt.Fprintln(w, command)
		}
	}()

	// both in source and destination
	wg.Add(1)
	go func() {
		defer wg.Done()
		for commonObject := range common {
			sourceObject, destObject := commonObject.src, commonObject.dst
			curSourceURL, curDestURL := sourceObject.URL, destObject.URL
			err := strategy.ShouldSync(sourceObject, destObject) // check if object should be copied.
			if err != nil {
				printDebug(s.op, err, curSourceURL, curDestURL)
				continue
			}

			command, err := generateCommand(c, "cp", defaultFlags, curSourceURL, curDestURL)
			if err != nil {
				printDebug(s.op, err, curSourceURL, curDestURL)
				continue
			}
			fmt.Fprintln(w, command)
		}
	}()

	// only in destination
	wg.Add(1)
	go func() {
		defer wg.Done()
		if s.delete {
			// unfortunately we need to read them all!
			// or rewrite generateCommand function?
			dstURLs := make([]*url.URL, 0, extsortChunkSize)

			for d := range onlyDest {
				dstURLs = append(dstURLs, d)
			}

			if len(dstURLs) == 0 {
				return
			}

			command, err := generateCommand(c, "rm", defaultFlags, dstURLs...)
			if err != nil {
				printDebug(s.op, err, dstURLs...)
				return
			}
			fmt.Fprintln(w, command)
		} else {
			// we only need  to consume them from the channel so that rest of the objects
			// can be sent to channel.
			for d := range onlyDest {
				_ = d
			}
		}
	}()

	wg.Wait()
}

// generateDestinationURL generates destination url for given
// source url if it would have been in destination.
func generateDestinationURL(srcurl, dsturl *url.URL, isBatch bool) *url.URL {
	objname := srcurl.Base()
	if isBatch {
		objname = srcurl.Relative()
	}

	if dsturl.IsRemote() {
		if dsturl.IsPrefix() || dsturl.IsBucket() {
			return dsturl.Join(objname)
		}
		return dsturl.Clone()

	}

	return dsturl.Join(objname)
}

// shouldSkipObject checks is object should be skipped.
func (s Sync) shouldSkipObject(object *storage.Object, verbose bool) bool {
	if object.Type.IsDir() || errorpkg.IsCancelation(object.Err) {
		return true
	}

	if err := object.Err; err != nil {
		if verbose {
			printError(s.fullCommand, s.op, err)
		}
		return true
	}

	if object.StorageClass.IsGlacier() {
		if verbose {
			err := fmt.Errorf("object '%v' is on Glacier storage", object)
			printError(s.fullCommand, s.op, err)
		}
		return true
	}
	return false
}

// shouldStopSync determines whether a sync process should be stopped or not.
func (s Sync) shouldStopSync(err error) bool {
	if err == storage.ErrNoObjectFound {
		return false
	}
	if awsErr, ok := err.(awserr.Error); ok {
		switch awsErr.Code() {
		case "AccessDenied", "NoSuchBucket":
			return true
		}
	}
	return s.exitOnError
}<|MERGE_RESOLUTION|>--- conflicted
+++ resolved
@@ -192,15 +192,11 @@
 			return err
 		}
 
-<<<<<<< HEAD
-		obj, _ := sourceClient.Stat(ctx, srcurl)
-=======
 		obj, err := sourceClient.Stat(c.Context, srcurl)
 		if err != nil {
 			return err
 		}
 
->>>>>>> f758adfb
 		isBatch = obj != nil && obj.Type.IsDir()
 	}
 
