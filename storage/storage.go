// Package storage implements operations for s3 and fs.
package storage

import (
	"context"
	"encoding/json"
	"fmt"
	"os"
	"time"

	"github.com/peak/s5cmd/log"
	"github.com/peak/s5cmd/storage/url"
	"github.com/peak/s5cmd/strutil"
)

var (

	// ErrNoObjectFound indicates there are no objects found from a given directory.
	ErrNoObjectFound = fmt.Errorf("no object found")
)

// ErrGivenObjectNotFound indicates a specified object is not found.
type ErrGivenObjectNotFound struct {
	ObjectAbsPath string
}

func (e *ErrGivenObjectNotFound) Error() string {
	return fmt.Sprintf("given object %v not found", e.ObjectAbsPath)
}

// Storage is an interface for storage operations that is common
// to local filesystem and remote object storage.
type Storage interface {
	// Stat returns the Object structure describing object. If src is not
	// found, ErrGivenObjectNotFound is returned.
	Stat(ctx context.Context, src *url.URL) (*Object, error)

	// List the objects and directories/prefixes in the src.
	List(ctx context.Context, src *url.URL, followSymlinks bool) <-chan *Object

	// Delete deletes the given src.
	Delete(ctx context.Context, src *url.URL) error

	// MultiDelete deletes all items returned from given urls in batches.
	MultiDelete(ctx context.Context, urls <-chan *url.URL) <-chan *Object

	// Copy src to dst, optionally setting the given metadata. Src and dst
	// arguments are of the same type. If src is a remote type, server side
	// copying will be used.
	Copy(ctx context.Context, src, dst *url.URL, metadata Metadata) error
}

func NewLocalClient(opts Options) *Filesystem {
	return &Filesystem{dryRun: opts.DryRun}
}

func NewRemoteClient(ctx context.Context, url *url.URL, opts Options) (*S3, error) {
	newOpts := Options{
		MaxRetries:       opts.MaxRetries,
		NoVerifySSL:      opts.NoVerifySSL,
		DryRun:           opts.DryRun,
		NoSignRequest:    opts.NoSignRequest,
		UseListObjectsV1: opts.UseListObjectsV1,
		AllVersions:      opts.AllVersions,
		VersionId:        opts.VersionId,
		Endpoint:         opts.Endpoint,
		RequestPayer:     opts.RequestPayer,
		Profile:          opts.Profile,
		CredentialFile:   opts.CredentialFile,
		LogLevel:         opts.LogLevel,
		bucket:           url.Bucket,
		region:           opts.region,
	}
	return newS3Storage(ctx, newOpts)
}

func NewClient(ctx context.Context, url *url.URL, opts Options) (Storage, error) {
	if url.IsRemote() {
		return NewRemoteClient(ctx, url, opts)
	}
	return NewLocalClient(opts), nil
}

// Options stores configuration for storage.
type Options struct {
	MaxRetries       int
	NoVerifySSL      bool
	DryRun           bool
	NoSignRequest    bool
	UseListObjectsV1 bool
<<<<<<< HEAD
	AllVersions      bool
	VersionId        string
	Endpoint         string
=======
	LogLevel         log.LogLevel
>>>>>>> c01c5a2a
	RequestPayer     string
	Profile          string
	CredentialFile   string
	bucket           string
	region           string
}

func (o *Options) SetRegion(region string) {
	o.region = region
}

// Object is a generic type which contains metadata for storage items.
type Object struct {
	URL          *url.URL     `json:"key,omitempty"`
	Etag         string       `json:"etag,omitempty"`
	ModTime      *time.Time   `json:"last_modified,omitempty"`
	Type         ObjectType   `json:"type,omitempty"`
	Size         int64        `json:"size,omitempty"`
	StorageClass StorageClass `json:"storage_class,omitempty"`
	Err          error        `json:"error,omitempty"`
}

// String returns the string representation of Object.
func (o *Object) String() string {
	return o.URL.String()
}

// JSON returns the JSON representation of Object.
func (o *Object) JSON() string {
	return strutil.JSON(o)
}

// ObjectType is the type of Object.
type ObjectType struct {
	mode os.FileMode
}

// String returns the string representation of ObjectType.
func (o ObjectType) String() string {
	switch mode := o.mode; {
	case mode.IsRegular():
		return "file"
	case mode.IsDir():
		return "directory"
	case mode&os.ModeSymlink != 0:
		return "symlink"
	}
	return ""
}

// MarshalJSON returns the stringer of ObjectType as a marshalled json.
func (o ObjectType) MarshalJSON() ([]byte, error) {
	return json.Marshal(o.String())
}

// IsDir checks if the object is a directory.
func (o ObjectType) IsDir() bool {
	return o.mode.IsDir()
}

// IsSymlink checks if the object is a symbolic link.
func (o ObjectType) IsSymlink() bool {
	return o.mode&os.ModeSymlink != 0
}

// ShouldProcessUrl returns true if follow symlinks is enabled.
// If follow symlinks is disabled we should not process the url.
// (this check is needed only for local files)
func ShouldProcessUrl(url *url.URL, followSymlinks bool) bool {
	if followSymlinks {
		return true
	}

	if url.IsRemote() {
		return true
	}
	fi, err := os.Lstat(url.Absolute())
	if err != nil {
		return false
	}

	// do not process symlinks
	return fi.Mode()&os.ModeSymlink == 0
}

// dateFormat is a constant time template for the bucket.
const dateFormat = "2006/01/02 15:04:05"

// Bucket is a container for storage objects.
type Bucket struct {
	CreationDate time.Time `json:"created_at"`
	Name         string    `json:"name"`
}

// String returns the string representation of Bucket.
func (b Bucket) String() string {
	return fmt.Sprintf("%s  s3://%s", b.CreationDate.Format(dateFormat), b.Name)
}

// JSON returns the JSON representation of Bucket.
func (b Bucket) JSON() string {
	return strutil.JSON(b)
}

// StorageClass represents the storage used to store an object.
type StorageClass string

func (s StorageClass) IsGlacier() bool {
	return s == "GLACIER"
}

// notImplemented is a structure which is used on the unsupported operations.
type notImplemented struct {
	apiType string
	method  string
}

// Error returns the string representation of Error for notImplemented.
func (e notImplemented) Error() string {
	return fmt.Sprintf("%q is not supported on %q storage", e.method, e.apiType)
}

type Metadata map[string]string

// NewMetadata will return an empty metadata object.
func NewMetadata() Metadata {
	return Metadata{}
}

func (m Metadata) ACL() string {
	return m["ACL"]
}

func (m Metadata) SetACL(acl string) Metadata {
	m["ACL"] = acl
	return m
}

func (m Metadata) CacheControl() string {
	return m["CacheControl"]
}

func (m Metadata) SetCacheControl(cacheControl string) Metadata {
	m["CacheControl"] = cacheControl
	return m
}

func (m Metadata) Expires() string {
	return m["Expires"]
}

func (m Metadata) SetExpires(expires string) Metadata {
	m["Expires"] = expires
	return m
}

func (m Metadata) StorageClass() string {
	return m["StorageClass"]
}

func (m Metadata) SetStorageClass(class string) Metadata {
	m["StorageClass"] = class
	return m
}

func (m Metadata) ContentType() string {
	return m["ContentType"]
}

func (m Metadata) SetContentType(contentType string) Metadata {
	m["ContentType"] = contentType
	return m
}

func (m Metadata) SSE() string {
	return m["EncryptionMethod"]
}

func (m Metadata) SetSSE(sse string) Metadata {
	m["EncryptionMethod"] = sse
	return m
}

func (m Metadata) SSEKeyID() string {
	return m["EncryptionKeyID"]
}

func (m Metadata) SetSSEKeyID(kid string) Metadata {
	m["EncryptionKeyID"] = kid
	return m
}

func (m Metadata) ContentEncoding() string {
	return m["ContentEncoding"]
}

func (m Metadata) SetContentEncoding(contentEncoding string) Metadata {
	m["ContentEncoding"] = contentEncoding
	return m
}<|MERGE_RESOLUTION|>--- conflicted
+++ resolved
@@ -88,13 +88,10 @@
 	DryRun           bool
 	NoSignRequest    bool
 	UseListObjectsV1 bool
-<<<<<<< HEAD
 	AllVersions      bool
 	VersionId        string
 	Endpoint         string
-=======
 	LogLevel         log.LogLevel
->>>>>>> c01c5a2a
 	RequestPayer     string
 	Profile          string
 	CredentialFile   string
