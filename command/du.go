package command

import (
	"context"
	"fmt"

	"github.com/hashicorp/go-multierror"
	"github.com/urfave/cli/v2"

	errorpkg "github.com/peak/s5cmd/error"
	"github.com/peak/s5cmd/log"
	"github.com/peak/s5cmd/log/stat"
	"github.com/peak/s5cmd/storage"
	"github.com/peak/s5cmd/storage/url"
	"github.com/peak/s5cmd/strutil"
)

var sizeHelpTemplate = `Name:
	{{.HelpName}} - {{.Usage}}

Usage:
	{{.HelpName}} [options] argument

Options:
	{{range .VisibleFlags}}{{.}}
	{{end}}
Examples:
	1. Show disk usage of all objects in a bucket
		 > s5cmd {{.HelpName}} s3://bucket/*

	2. Show disk usage of all objects that match a wildcard, grouped by storage class
		 > s5cmd {{.HelpName}} --group s3://bucket/prefix/obj*.gz
`

var sizeCommand = &cli.Command{
	Name:               "du",
	HelpName:           "du",
	Usage:              "show object size usage",
	CustomHelpTemplate: sizeHelpTemplate,
	Flags: []cli.Flag{
		&cli.BoolFlag{
			Name:    "group",
			Aliases: []string{"g"},
			Usage:   "group sizes by storage class",
		},
		&cli.BoolFlag{
			Name:    "humanize",
			Aliases: []string{"H"},
			Usage:   "human-readable output for object sizes",
		},
	},
	Before: func(c *cli.Context) error {
		err := validateDUCommand(c)
		if err != nil {
			printError(givenCommand(c), c.Command.Name, err)
		}
		return err
	},
	Action: func(c *cli.Context) (err error) {
		defer stat.Collect(c.Command.FullName(), &err)()

		return Size{
			src:         c.Args().First(),
			op:          c.Command.Name,
			fullCommand: givenCommand(c),
			// flags
			groupByClass: c.Bool("group"),
			humanize:     c.Bool("humanize"),

			storageOpts: NewStorageOpts(c),
		}.Run(c.Context)
	},
}

// Size holds disk usage (du) operation flags and states.
type Size struct {
	src         string
	op          string
	fullCommand string

	// flags
	groupByClass bool
	humanize     bool

	storageOpts storage.Options
}

// Run calculates disk usage of given source.
func (sz Size) Run(ctx context.Context) error {
	srcurl, err := url.New(sz.src)
	if err != nil {
		return err
	}

<<<<<<< HEAD
	client, err := storage.NewClient(ctx, srcurl)
	if err != nil {
=======
	client, err := storage.NewClient(srcurl, sz.storageOpts)
	if err != nil {
		printError(sz.fullCommand, sz.op, err)
>>>>>>> 714dfeb1
		return err
	}

	storageTotal := map[string]sizeAndCount{}
	total := sizeAndCount{}

	var merror error

	for object := range client.List(ctx, srcurl, false) {
		if object.Type.IsDir() || errorpkg.IsCancelation(object.Err) {
			continue
		}

		if err := object.Err; err != nil {
			merror = multierror.Append(merror, err)
			printError(sz.fullCommand, sz.op, err)
			continue
		}
		storageClass := string(object.StorageClass)
		s := storageTotal[storageClass]
		s.addObject(object)
		storageTotal[storageClass] = s

		total.addObject(object)
	}

	if !sz.groupByClass {
		msg := SizeMessage{
			Source:        srcurl.String(),
			Count:         total.count,
			Size:          total.size,
			showHumanized: sz.humanize,
		}
		log.Info(msg)
		return nil
	}

	for k, v := range storageTotal {
		msg := SizeMessage{
			Source:        srcurl.String(),
			StorageClass:  k,
			Count:         v.count,
			Size:          v.size,
			showHumanized: sz.humanize,
		}
		log.Info(msg)
	}
	return merror
}

// SizeMessage is the structure for logging disk usage.
type SizeMessage struct {
	Source       string `json:"source"`
	StorageClass string `json:"storage_class,omitempty"`
	Count        int64  `json:"count"`
	Size         int64  `json:"size"`

	showHumanized bool
}

// humanize is a helper method to humanize bytes.
func (s SizeMessage) humanize() string {
	if s.showHumanized {
		return strutil.HumanizeBytes(s.Size)
	}
	return fmt.Sprintf("%d", s.Size)
}

// String returns the string representation of SizeMessage.
func (s SizeMessage) String() string {
	var storageCls string
	if s.StorageClass != "" {
		storageCls = fmt.Sprintf(" [%s]", s.StorageClass)
	}
	return fmt.Sprintf(
		"%s bytes in %d objects: %s%s",
		s.humanize(),
		s.Count,
		s.Source,
		storageCls,
	)
}

// JSON returns the JSON representation of SizeMessage.
func (s SizeMessage) JSON() string {
	return strutil.JSON(s)
}

type sizeAndCount struct {
	size  int64
	count int64
}

func (s *sizeAndCount) addObject(obj *storage.Object) {
	s.size += obj.Size
	s.count++
}

func validateDUCommand(c *cli.Context) error {
	if c.Args().Len() != 1 {
		return fmt.Errorf("expected only 1 argument")
	}
	return nil
}<|MERGE_RESOLUTION|>--- conflicted
+++ resolved
@@ -92,14 +92,9 @@
 		return err
 	}
 
-<<<<<<< HEAD
-	client, err := storage.NewClient(ctx, srcurl)
-	if err != nil {
-=======
-	client, err := storage.NewClient(srcurl, sz.storageOpts)
+	client, err := storage.NewClient(ctx, srcurl, sz.storageOpts)
 	if err != nil {
 		printError(sz.fullCommand, sz.op, err)
->>>>>>> 714dfeb1
 		return err
 	}
 
