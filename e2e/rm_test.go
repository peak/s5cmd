package e2e

import (
	"fmt"
	"runtime"
	"testing"

	"gotest.tools/v3/assert"
	"gotest.tools/v3/fs"
	"gotest.tools/v3/icmd"
)

// rm s3://bucket/object
func TestRemoveSingleS3Object(t *testing.T) {
	t.Parallel()

	bucket := s3BucketFromTestName(t)

	s3client, s5cmd, cleanup := setup(t)
	defer cleanup()

	createBucket(t, s3client, bucket)

	const (
		filename = "testfile1.txt"
		content  = "this is a file content"
	)

	putFile(t, s3client, bucket, filename, content)

	cmd := s5cmd("rm", "s3://"+bucket+"/"+filename)
	result := icmd.RunCmd(cmd)

	result.Assert(t, icmd.Success)

	assertLines(t, result.Stderr(), map[int]compareFunc{})

	assertLines(t, result.Stdout(), map[int]compareFunc{
		0: equals("rm s3://%v/testfile1.txt", bucket),
	})

	// assert s3 object
	err := ensureS3Object(s3client, bucket, filename, content)
	assertError(t, err, errS3NoSuchKey)
}

// --json rm s3://bucket/object
func TestRemoveSingleS3ObjectJSON(t *testing.T) {
	t.Parallel()

	bucket := s3BucketFromTestName(t)

	s3client, s5cmd, cleanup := setup(t)
	defer cleanup()

	createBucket(t, s3client, bucket)

	const (
		filename = "testfile1.txt"
		content  = "this is a file content"
	)

	putFile(t, s3client, bucket, filename, content)

	cmd := s5cmd("--json", "rm", "s3://"+bucket+"/"+filename)
	result := icmd.RunCmd(cmd)

	result.Assert(t, icmd.Success)

	assertLines(t, result.Stderr(), map[int]compareFunc{})

	assertLines(t, result.Stdout(), map[int]compareFunc{
		0: json(`
			{
				"operation": "rm",
				"success": true,
				"source": "s3://%v/%v"
			}
		`, bucket, filename),
	})

	// assert s3 object
	err := ensureS3Object(s3client, bucket, filename, content)
	assertError(t, err, errS3NoSuchKey)
}

// rm s3://bucket/*
func TestRemoveMultipleS3Objects(t *testing.T) {
	t.Parallel()

	bucket := s3BucketFromTestName(t)

	s3client, s5cmd, cleanup := setup(t)
	defer cleanup()

	createBucket(t, s3client, bucket)

	filesToContent := map[string]string{
		"testfile1.txt":          "this is a test file 1",
		"readme.md":              "this is a readme file",
		"filename-with-hypen.gz": "file has hypen in its name",
		"another_test_file.txt":  "yet another txt file. yatf.",
	}

	for filename, content := range filesToContent {
		putFile(t, s3client, bucket, filename, content)
	}

	cmd := s5cmd("rm", "s3://"+bucket+"/*")
	result := icmd.RunCmd(cmd)

	result.Assert(t, icmd.Success)

	assertLines(t, result.Stderr(), map[int]compareFunc{})

	assertLines(t, result.Stdout(), map[int]compareFunc{
		0: equals(`rm s3://%v/another_test_file.txt`, bucket),
		1: equals(`rm s3://%v/filename-with-hypen.gz`, bucket),
		2: equals(`rm s3://%v/readme.md`, bucket),
		3: equals(`rm s3://%v/testfile1.txt`, bucket),
	}, sortInput(true))

	// assert s3 objects
	for filename, content := range filesToContent {
		err := ensureS3Object(s3client, bucket, filename, content)
		assertError(t, err, errS3NoSuchKey)
	}
}

// --json rm s3://bucket/*
func TestRemoveMultipleS3ObjectsJSON(t *testing.T) {
	t.Parallel()

	bucket := s3BucketFromTestName(t)

	s3client, s5cmd, cleanup := setup(t)
	defer cleanup()

	createBucket(t, s3client, bucket)

	filesToContent := map[string]string{
		"testfile1.txt":          "this is a test file 1",
		"readme.md":              "this is a readme file",
		"filename-with-hypen.gz": "file has hypen in its name",
		"another_test_file.txt":  "yet another txt file. yatf.",
	}

	for filename, content := range filesToContent {
		putFile(t, s3client, bucket, filename, content)
	}

	cmd := s5cmd("--json", "rm", "s3://"+bucket+"/*")
	result := icmd.RunCmd(cmd)

	result.Assert(t, icmd.Success)

	assertLines(t, result.Stderr(), map[int]compareFunc{})

	assertLines(t, result.Stdout(), map[int]compareFunc{
		0: json(`
			{
				"operation": "rm",
				"success": true,
				"source": "s3://%v/another_test_file.txt"
			}
		`, bucket),
		1: json(`
			{
				"operation": "rm",
				"success": true,
				"source": "s3://%v/filename-with-hypen.gz"
			}
		`, bucket),
		2: json(`
			{
				"operation": "rm",
				"success": true,
				"source": "s3://%v/readme.md"
			}
		`, bucket),
		3: json(`
			{
				"operation": "rm",
				"success": true,
				"source": "s3://%v/testfile1.txt"
			}
		`, bucket),
	}, sortInput(true))

	// assert s3 objects
	for filename, content := range filesToContent {
		err := ensureS3Object(s3client, bucket, filename, content)
		assertError(t, err, errS3NoSuchKey)
	}

}

// rm s3://bucket/* (removes 10k objects)
func TestRemoveTenThousandS3Objects(t *testing.T) {
	t.Parallel()

	// flaky test, skip it
	t.Skip()

	bucket := s3BucketFromTestName(t)

	// ten thousand s3 objects are created for this test. by default, s3 backend is
	// bolt but we need speed for this test, hence use in-memory storage.
	s3client, s5cmd, cleanup := setup(t, withS3Backend("mem"))
	defer cleanup()

	createBucket(t, s3client, bucket)

	const filecount = 10000

	filenameFunc := func(i int) string { return fmt.Sprintf("file_%06d", i) }
	contentFunc := func(i int) string { return fmt.Sprintf("file body %06d", i) }

	for i := 0; i < filecount; i++ {
		filename := filenameFunc(i)
		content := contentFunc(i)
		putFile(t, s3client, bucket, filename, content)
	}

	cmd := s5cmd("rm", "s3://"+bucket+"/*")
	result := icmd.RunCmd(cmd)

	result.Assert(t, icmd.Success)

	assertLines(t, result.Stderr(), map[int]compareFunc{})

	expected := make(map[int]compareFunc)
	for i := 0; i < filecount; i++ {
		expected[i] = contains(`rm s3://%v/file_%06d`, bucket, i)
	}

	assertLines(t, result.Stdout(), expected, sortInput(true))

	// assert s3 objects
	for i := 0; i < filecount; i++ {
		filename := filenameFunc(i)
		content := contentFunc(i)

		err := ensureS3Object(s3client, bucket, filename, content)
		assertError(t, err, errS3NoSuchKey)
	}
}

// rm s3://bucket/prefix
func TestRemoveS3PrefixWithoutSlash(t *testing.T) {
	t.Parallel()

	bucket := s3BucketFromTestName(t)

	s3client, s5cmd, cleanup := setup(t)
	defer cleanup()

	createBucket(t, s3client, bucket)

	const prefix = "prefix"
	src := fmt.Sprintf("s3://%v/%v", bucket, prefix)

	cmd := s5cmd("rm", src)
	result := icmd.RunCmd(cmd)

	result.Assert(t, icmd.Success)

	assertLines(t, result.Stderr(), map[int]compareFunc{})

	assertLines(t, result.Stdout(), map[int]compareFunc{
		0: equals("rm s3://%v/%v", bucket, prefix),
	})
}

// rm file
func TestRemoveSingleLocalFile(t *testing.T) {
	t.Parallel()

	_, s5cmd, cleanup := setup(t)
	defer cleanup()

	const (
		filename = "testfile1.txt"
		content  = "this is a test file"
	)

	workdir := fs.NewDir(t, t.Name(), fs.WithFile(filename, content))
	defer workdir.Remove()

	cmd := s5cmd("rm", filename)
	result := icmd.RunCmd(cmd, withWorkingDir(workdir))

	result.Assert(t, icmd.Success)

	assertLines(t, result.Stderr(), map[int]compareFunc{})

	assertLines(t, result.Stdout(), map[int]compareFunc{
		0: equals(`rm %v`, filename),
	})

	// assert local filesystem
	expected := fs.Expected(t)
	assert.Assert(t, fs.Equal(workdir.Path(), expected))
}

// rm *.ext
func TestRemoveMultipleLocalFilesShouldNotFail(t *testing.T) {
	t.Parallel()

	_, s5cmd, cleanup := setup(t)
	defer cleanup()

	filesToContent := map[string]string{
		"testfile1.txt":          "this is a test file 1",
		"readme.md":              "this is a readme file",
		"filename-with-hypen.gz": "file has hypen in its name",
		"another_test_file.txt":  "yet another txt file. yatf.",
	}

	var files []fs.PathOp
	for filename, content := range filesToContent {
		op := fs.WithFile(filename, content)
		files = append(files, op)
	}

	workdir := fs.NewDir(t, t.Name(), files...)
	defer workdir.Remove()

	cmd := s5cmd("rm", "*.txt")
	result := icmd.RunCmd(cmd, withWorkingDir(workdir))

	result.Assert(t, icmd.Success)

	assertLines(t, result.Stdout(), map[int]compareFunc{
		0: equals("rm another_test_file.txt"),
		1: equals("rm testfile1.txt"),
	}, sortInput(true))

	assertLines(t, result.Stderr(), map[int]compareFunc{})

	// assert local filesystem
	expectedFiles := []fs.PathOp{
		fs.WithFile("readme.md", "this is a readme file"),
		fs.WithFile("filename-with-hypen.gz", "file has hypen in its name"),
	}
	expected := fs.Expected(t, expectedFiles...)
	assert.Assert(t, fs.Equal(workdir.Path(), expected))
}

// rm dir/
func TestRemoveLocalDirectory(t *testing.T) {
	t.Parallel()

	_, s5cmd, cleanup := setup(t)
	defer cleanup()

	folderLayout := []fs.PathOp{
		fs.WithDir(
			"testdir",
			fs.WithFile("file1.txt", "this is the first test file"),
			fs.WithFile("file2.txt", "this is the second test file"),
			fs.WithFile("readme.md", "this is a readme file"),
		),
	}

	workdir := fs.NewDir(t, t.Name(), folderLayout...)
	defer workdir.Remove()

	cmd := s5cmd("rm", "testdir")
	result := icmd.RunCmd(cmd, withWorkingDir(workdir))

	result.Assert(t, icmd.Success)

	assertLines(t, result.Stdout(), map[int]compareFunc{
		0: equals("rm testdir/file1.txt"),
		1: equals("rm testdir/file2.txt"),
		2: equals("rm testdir/readme.md"),
	}, sortInput(true))

	assertLines(t, result.Stderr(), map[int]compareFunc{})

	// expected empty dir
	expected := fs.Expected(t, fs.WithDir("testdir"))
	assert.Assert(t, fs.Equal(workdir.Path(), expected))
}

// rm prefix*
func TestRemoveLocalDirectoryWithGlob(t *testing.T) {
	t.Parallel()

	if runtime.GOOS == "windows" {
		t.Skip("Files in Windows cannot contain glob(*) characters")
	}

	_, s5cmd, cleanup := setup(t)
	defer cleanup()

	folderLayout := []fs.PathOp{
		fs.WithDir(
			"abc*",
			fs.WithFile("file1.txt", "this is the first test file"),
			fs.WithFile("file2.txt", "this is the second test file"),
		),
		fs.WithDir(
			"abcd",
			fs.WithFile("file1.txt", "this is the first test file"),
		),
		fs.WithDir(
			"abcde",
			fs.WithFile("file1.txt", "this is the first test file"),
			fs.WithFile("file2.txt", "this is the second test file"),
		),
	}

	workdir := fs.NewDir(t, t.Name(), folderLayout...)
	defer workdir.Remove()

	cmd := s5cmd("rm", "abc*")
	result := icmd.RunCmd(cmd, withWorkingDir(workdir))

	result.Assert(t, icmd.Success)

	assertLines(t, result.Stdout(), map[int]compareFunc{
		0: equals("rm abc*/file1.txt"),
		1: equals("rm abc*/file2.txt"),
		2: equals("rm abcd/file1.txt"),
		3: equals("rm abcde/file1.txt"),
		4: equals("rm abcde/file2.txt"),
	}, sortInput(true))

	assertLines(t, result.Stderr(), map[int]compareFunc{})

	// expected 3 empty dirs
	expected := fs.Expected(
		t,
		fs.WithDir("abc*"),
		fs.WithDir("abcd"),
		fs.WithDir("abcde"),
	)
	assert.Assert(t, fs.Equal(workdir.Path(), expected))
}

// rm dir/ file file2
func TestVariadicMultipleLocalFilesWithDirectory(t *testing.T) {
	t.Parallel()

	_, s5cmd, cleanup := setup(t)
	defer cleanup()

	folderLayout := []fs.PathOp{
		fs.WithDir(
			"testdir",
			fs.WithFile("readme.md", "this is a readme file"),
		),
		fs.WithFile("file1.txt", "this is the first test file"),
		fs.WithFile("file2.txt", "this is the second test file"),
	}

	workdir := fs.NewDir(t, t.Name(), folderLayout...)
	defer workdir.Remove()

	cmd := s5cmd("rm", "testdir", "file1.txt", "file2.txt")
	result := icmd.RunCmd(cmd, withWorkingDir(workdir))

	result.Assert(t, icmd.Success)

	assertLines(t, result.Stdout(), map[int]compareFunc{
		0: equals("rm file1.txt"),
		1: equals("rm file2.txt"),
		2: equals("rm testdir/readme.md"),
	}, sortInput(true))

	assertLines(t, result.Stderr(), map[int]compareFunc{})

	// expected empty dir
	expected := fs.Expected(t, fs.WithDir("testdir"))
	assert.Assert(t, fs.Equal(workdir.Path(), expected))
}

// rm s3://bucket/object s3://bucket/object2
func TestVariadicRemoveS3Objects(t *testing.T) {
	t.Parallel()

	s3client, s5cmd, cleanup := setup(t)
	defer cleanup()

	bucket := s3BucketFromTestName(t)
	createBucket(t, s3client, bucket)

	filesToContent := map[string]string{
		"file1.txt": "file1 content",
		"file2.txt": "file2 content",
		"file3.txt": "file3 content",
	}

	for filename, content := range filesToContent {
		putFile(t, s3client, bucket, filename, content)
	}

	// file4.txt is non-existent. s5cmd sends DeleteObjects request but S3
	// doesn't report whether if the given object is exists, hence reported as
	// deleted. We want to keep this behaviour.
	cmd := s5cmd(
		"rm",
		"s3://"+bucket+"/file1.txt",
		"s3://"+bucket+"/file2.txt",
		"s3://"+bucket+"/file3.txt",
		"s3://"+bucket+"/file4.txt",
	)
	result := icmd.RunCmd(cmd)

	result.Assert(t, icmd.Success)

	assertLines(t, result.Stderr(), map[int]compareFunc{})

	assertLines(t, result.Stdout(), map[int]compareFunc{
		0: equals(`rm s3://%v/file1.txt`, bucket),
		1: equals(`rm s3://%v/file2.txt`, bucket),
		2: equals(`rm s3://%v/file3.txt`, bucket),
		3: equals(`rm s3://%v/file4.txt`, bucket),
	}, sortInput(true))

	// assert s3 objects
	for filename, content := range filesToContent {
		err := ensureS3Object(s3client, bucket, filename, content)
		assertError(t, err, errS3NoSuchKey)
	}
}

// rm s3://bucket/prefix/* s3://bucket/object
func TestVariadicRemoveS3ObjectsWithWildcard(t *testing.T) {
	t.Parallel()

	s3client, s5cmd, cleanup := setup(t)
	defer cleanup()

	bucket := s3BucketFromTestName(t)
	createBucket(t, s3client, bucket)

	filesToContent := map[string]string{
		"testdir1/file1.txt":     "file1 content",
		"testdir1/file2.txt":     "file2 content",
		"testdir1/dir/file3.txt": "file23content",
		"file4.txt":              "file4 content",
		"testdir2/file5.txt":     "file5 content",
		"testdir2/file6.txt":     "file6 content",
	}

	for filename, content := range filesToContent {
		putFile(t, s3client, bucket, filename, content)
	}

	cmd := s5cmd(
		"rm",
		"s3://"+bucket+"/testdir1/*",
		"s3://"+bucket+"/testdir2/*",
		"s3://"+bucket+"/file4.txt",
	)
	result := icmd.RunCmd(cmd)

	result.Assert(t, icmd.Success)

	assertLines(t, result.Stderr(), map[int]compareFunc{})

	assertLines(t, result.Stdout(), map[int]compareFunc{
		0: equals(`rm s3://%v/file4.txt`, bucket),
		1: equals(`rm s3://%v/testdir1/dir/file3.txt`, bucket),
		2: equals(`rm s3://%v/testdir1/file1.txt`, bucket),
		3: equals(`rm s3://%v/testdir1/file2.txt`, bucket),
		4: equals(`rm s3://%v/testdir2/file5.txt`, bucket),
		5: equals(`rm s3://%v/testdir2/file6.txt`, bucket),
	}, sortInput(true))

	// assert s3 objects
	for filename, content := range filesToContent {
		err := ensureS3Object(s3client, bucket, filename, content)
		assertError(t, err, errS3NoSuchKey)
	}
}

// rm file s3://bucket/object
func TestRemoveMultipleMixedObjects(t *testing.T) {
	t.Parallel()

	s3client, s5cmd, cleanup := setup(t)
	defer cleanup()

	const bucket = "bucket"
	createBucket(t, s3client, bucket)

	const (
		filename = "file.txt"
		content  = "this is a test file"

		objectname = "object.txt"
	)

	workdir := fs.NewDir(t, t.Name(), fs.WithFile(filename, content))
	defer workdir.Remove()

	putFile(t, s3client, bucket, objectname, content)

	remoteSource := fmt.Sprintf("s3://%v/%v", bucket, objectname)

	cmd := s5cmd("rm", filename, remoteSource)
	result := icmd.RunCmd(cmd, withWorkingDir(workdir))

	result.Assert(t, icmd.Expected{ExitCode: 1})

	assertLines(t, result.Stderr(), map[int]compareFunc{
		0: equals(`ERROR "rm %v %v": arguments cannot have both local and remote sources`, filename, remoteSource),
	})

	// assert local filesystem
	expected := fs.Expected(t, fs.WithFile(filename, content))
	assert.Assert(t, fs.Equal(workdir.Path(), expected))

	// assert s3 object
	assert.Assert(t, ensureS3Object(s3client, bucket, objectname, content))
}

// --dry-run rm s3://bucket/*
func TestRemoveMultipleS3ObjectsDryRun(t *testing.T) {
	t.Parallel()

	bucket := s3BucketFromTestName(t)

	s3client, s5cmd, cleanup := setup(t)
	defer cleanup()

	createBucket(t, s3client, bucket)

	filesToContent := map[string]string{
		"testfile1.txt":          "this is a test file 1",
		"readme.md":              "this is a readme file",
		"filename-with-hypen.gz": "file has hypen in its name",
		"another_test_file.txt":  "yet another txt file. yatf.",
	}

	for filename, content := range filesToContent {
		putFile(t, s3client, bucket, filename, content)
	}

	cmd := s5cmd("--dry-run", "rm", "s3://"+bucket+"/*")
	result := icmd.RunCmd(cmd)

	result.Assert(t, icmd.Success)

	assertLines(t, result.Stderr(), map[int]compareFunc{})

	assertLines(t, result.Stdout(), map[int]compareFunc{
		0: equals(`rm s3://%v/another_test_file.txt`, bucket),
		1: equals(`rm s3://%v/filename-with-hypen.gz`, bucket),
		2: equals(`rm s3://%v/readme.md`, bucket),
		3: equals(`rm s3://%v/testfile1.txt`, bucket),
	}, sortInput(true))

	// assert s3 objects were not removed
	for filename, content := range filesToContent {
		assert.Assert(t, ensureS3Object(s3client, bucket, filename, content))
	}
}

<<<<<<< HEAD
// rm --exclude "*.txt" s3://bucket/*
func TestRemoveMultipleS3ObjectsWithExcludeFilter(t *testing.T) {
=======
func TestRemoveS3ObjectRawFlag(t *testing.T) {
>>>>>>> 5a611da2
	t.Parallel()

	bucket := s3BucketFromTestName(t)

	s3client, s5cmd, cleanup := setup(t)
	defer cleanup()

	createBucket(t, s3client, bucket)
<<<<<<< HEAD
	const excludePattern = "*.txt"

	filesToContent := map[string]string{
		"testfile1.txt":          "this is a test file 1",
		"readme.md":              "this is a readme file",
		"filename-with-hypen.gz": "file has hypen in its name",
		"another_test_file.txt":  "yet another txt file. yatf.",
		"a/file.txt":             "this is a txt file",
		"b/main.txt":             "this is the second txt file",
		"a/file.py":              "this is a python file with prefix a",
	}

	expectedFiles := map[string]string{
		"testfile1.txt":         "this is a test file 1",
		"another_test_file.txt": "yet another txt file. yatf.",
		"a/file.txt":            "this is a txt file",
		"b/main.txt":            "this is the second txt file",
	}

	nonExpectedFiles := map[string]string{
		"readme.md":              "this is a readme file",
		"filename-with-hypen.gz": "file has hypen in its name",
		"a/file.py":              "this is a python file with prefix a",
=======

	filesToContent := map[string]string{
		"file*.txt":  "this is a test file 1",
		"file*1.txt": "this is a test file 2",
		"file*.py":   "test file 1 python version",
		"file*.c":    "test file 1 c version.",
	}

	nonDeletedFiles := map[string]string{
		"file*1.txt": "this is a test file 2",
		"file*.py":   "test file 1 python version",
		"file*.c":    "test file 1 c version.",
	}

	deletedFiles := map[string]string{
		"file*.txt": "this is a test file 1",
>>>>>>> 5a611da2
	}

	for filename, content := range filesToContent {
		putFile(t, s3client, bucket, filename, content)
	}

<<<<<<< HEAD
	cmd := s5cmd("rm", "--exclude", excludePattern, "s3://"+bucket+"/*")
=======
	cmd := s5cmd("rm", "-raw", "s3://"+bucket+"/file*.txt")
>>>>>>> 5a611da2
	result := icmd.RunCmd(cmd)

	result.Assert(t, icmd.Success)

	assertLines(t, result.Stderr(), map[int]compareFunc{})

	assertLines(t, result.Stdout(), map[int]compareFunc{
<<<<<<< HEAD
		0: equals(`rm s3://%v/a/file.py`, bucket),
		1: equals(`rm s3://%v/filename-with-hypen.gz`, bucket),
		2: equals(`rm s3://%v/readme.md`, bucket),
	}, sortInput(true))

	// assert s3 objects were not removed
	for filename, content := range expectedFiles {
		assert.Assert(t, ensureS3Object(s3client, bucket, filename, content))
	}

	// assert s3 objects should be removed
	for filename, content := range nonExpectedFiles {
=======
		0: equals(`rm s3://%v/file*.txt`, bucket),
	})

	// ensure files which is not supposed to be deleted.
	for filename, content := range nonDeletedFiles {
		assert.Assert(t, ensureS3Object(s3client, bucket, filename, content))
	}

	// add no such key
	for filename, content := range deletedFiles {
>>>>>>> 5a611da2
		err := ensureS3Object(s3client, bucket, filename, content)
		assertError(t, err, errS3NoSuchKey)
	}
}

<<<<<<< HEAD
// rm --exclude "*.txt" "*.gz" s3://bucket/*
func TestRemoveMultipleS3ObjectsWithExcludeFilters(t *testing.T) {
=======
func TestRemoveS3ObjectsPrefixRawFlag(t *testing.T) {
>>>>>>> 5a611da2
	t.Parallel()

	bucket := s3BucketFromTestName(t)

	s3client, s5cmd, cleanup := setup(t)
	defer cleanup()

	createBucket(t, s3client, bucket)

<<<<<<< HEAD
	const (
		excludePattern1 = "*.txt"
		excludePattern2 = "*.gz"
	)

	filesToContent := map[string]string{
		"testfile1.txt":          "this is a test file 1",
		"readme.md":              "this is a readme file",
		"filename-with-hypen.gz": "file has hypen in its name",
		"another_test_file.txt":  "yet another txt file. yatf.",
		"a/file.txt":             "this is a txt file",
		"b/main.txt":             "this is the second txt file",
		"a/file.py":              "this is a python file with prefix a",
	}

	expectedFiles := map[string]string{
		"testfile1.txt":          "this is a test file 1",
		"another_test_file.txt":  "yet another txt file. yatf.",
		"a/file.txt":             "this is a txt file",
		"b/main.txt":             "this is the second txt file",
		"filename-with-hypen.gz": "file has hypen in its name",
	}

	nonExpectedFiles := map[string]string{
		"readme.md": "this is a readme file",
		"a/file.py": "this is a python file with prefix a",
=======
	filesToContent := map[string]string{
		"abc*/file.txt":  "this is a test file 1",
		"abc*/file1.txt": "this is a test file 2",
		"abc*/file.py":   "test file 1 python version",
		"abc*/file.c":    "test file 1 c version.",
		"abcd/file.txt":  "this is a test file with different prefix",
	}

	nonDeletedFiles := map[string]string{
		"abc*/file1.txt": "this is a test file 2",
		"abc*/file.py":   "test file 1 python version",
		"abc*/file.c":    "test file 1 c version.",
		"abcd/file.txt":  "this is a test file with different prefix",
>>>>>>> 5a611da2
	}

	for filename, content := range filesToContent {
		putFile(t, s3client, bucket, filename, content)
	}

<<<<<<< HEAD
	cmd := s5cmd("rm", "--exclude", excludePattern1, "--exclude", excludePattern2, "s3://"+bucket+"/*")
=======
	cmd := s5cmd("rm", "-raw", "s3://"+bucket+"/abc*/file.txt")
>>>>>>> 5a611da2
	result := icmd.RunCmd(cmd)

	result.Assert(t, icmd.Success)

	assertLines(t, result.Stderr(), map[int]compareFunc{})

	assertLines(t, result.Stdout(), map[int]compareFunc{
<<<<<<< HEAD
		0: equals(`rm s3://%v/a/file.py`, bucket),
		1: equals(`rm s3://%v/readme.md`, bucket),
	}, sortInput(true))

	// assert s3 objects were not removed
	for filename, content := range expectedFiles {
		assert.Assert(t, ensureS3Object(s3client, bucket, filename, content))
	}

	// assert s3 objects should be removed
	for filename, content := range nonExpectedFiles {
		err := ensureS3Object(s3client, bucket, filename, content)
		assertError(t, err, errS3NoSuchKey)
	}
}

// rm --exclude "" s3://bucket/*
func TestRemoveS3ObjectsExcludePatternEmpty(t *testing.T) {
	t.Parallel()

	s3client, s5cmd, cleanup := setup(t)
	defer cleanup()

	bucket := s3BucketFromTestName(t)
	createBucket(t, s3client, bucket)

	const excludePattern = ""

	filesToContent := map[string]string{
		"testdir1/file1.txt":     "file1 content",
		"testdir1/file2.txt":     "file2 content",
		"testdir1/dir/file3.txt": "file23content",
		"file4.txt":              "file4 content",
		"testdir2/file5.txt":     "file5 content",
		"testdir2/file6.txt":     "file6 content",
=======
		0: equals(`rm s3://%v/abc*/file.txt`, bucket),
	})

	// ensure files which is not supposed to be deleted.
	for filename, content := range nonDeletedFiles {
		assert.Assert(t, ensureS3Object(s3client, bucket, filename, content))
	}
}

func TestRemoveS3PrefixRawFlag(t *testing.T) {
	t.Parallel()

	bucket := s3BucketFromTestName(t)

	s3client, s5cmd, cleanup := setup(t)
	defer cleanup()

	createBucket(t, s3client, bucket)

	filesToContent := map[string]string{
		"abc*/file.txt":  "this is a test file 1",
		"abc*/file1.txt": "this is a test file 2",
		"abc*/file.py":   "test file 1 python version",
		"abc*/file.c":    "test file 1 c version.",
		"abcd/file.txt":  "this is a test file with different prefix",
>>>>>>> 5a611da2
	}

	for filename, content := range filesToContent {
		putFile(t, s3client, bucket, filename, content)
	}

<<<<<<< HEAD
	cmd := s5cmd("rm", "--exclude", excludePattern, "s3://"+bucket+"/*")
=======
	cmd := s5cmd("rm", "-raw", "s3://"+bucket+"/abc*")
>>>>>>> 5a611da2
	result := icmd.RunCmd(cmd)

	result.Assert(t, icmd.Success)

	assertLines(t, result.Stderr(), map[int]compareFunc{})

	assertLines(t, result.Stdout(), map[int]compareFunc{
<<<<<<< HEAD
		0: equals(`rm s3://%v/file4.txt`, bucket),
		1: equals(`rm s3://%v/testdir1/dir/file3.txt`, bucket),
		2: equals(`rm s3://%v/testdir1/file1.txt`, bucket),
		3: equals(`rm s3://%v/testdir1/file2.txt`, bucket),
		4: equals(`rm s3://%v/testdir2/file5.txt`, bucket),
		5: equals(`rm s3://%v/testdir2/file6.txt`, bucket),
	}, sortInput(true))

	// assert s3 objects not in s3 bucket.
	for filename, content := range filesToContent {
		err := ensureS3Object(s3client, bucket, filename, content)
		assertError(t, err, errS3NoSuchKey)
=======
		0: equals(`rm s3://%v/abc*`, bucket), // It prints but does not delete.
	})

	// all of the files should be in S3
	for filename, content := range filesToContent {
		assert.Assert(t, ensureS3Object(s3client, bucket, filename, content))
>>>>>>> 5a611da2
	}
}<|MERGE_RESOLUTION|>--- conflicted
+++ resolved
@@ -661,21 +661,155 @@
 	}
 }
 
-<<<<<<< HEAD
+func TestRemoveS3ObjectRawFlag(t *testing.T) {
+	t.Parallel()
+
+	bucket := s3BucketFromTestName(t)
+
+	s3client, s5cmd, cleanup := setup(t)
+	defer cleanup()
+
+	createBucket(t, s3client, bucket)
+
+	filesToContent := map[string]string{
+		"file*.txt":  "this is a test file 1",
+		"file*1.txt": "this is a test file 2",
+		"file*.py":   "test file 1 python version",
+		"file*.c":    "test file 1 c version.",
+	}
+
+	nonDeletedFiles := map[string]string{
+		"file*1.txt": "this is a test file 2",
+		"file*.py":   "test file 1 python version",
+		"file*.c":    "test file 1 c version.",
+	}
+
+	deletedFiles := map[string]string{
+		"file*.txt": "this is a test file 1",
+	}
+
+	for filename, content := range filesToContent {
+		putFile(t, s3client, bucket, filename, content)
+	}
+
+	cmd := s5cmd("rm", "-raw", "s3://"+bucket+"/file*.txt")
+	result := icmd.RunCmd(cmd)
+
+	result.Assert(t, icmd.Success)
+
+	assertLines(t, result.Stderr(), map[int]compareFunc{})
+
+	assertLines(t, result.Stdout(), map[int]compareFunc{
+		0: equals(`rm s3://%v/file*.txt`, bucket),
+	})
+
+	// ensure files which is not supposed to be deleted.
+	for filename, content := range nonDeletedFiles {
+		assert.Assert(t, ensureS3Object(s3client, bucket, filename, content))
+	}
+
+	// add no such key
+	for filename, content := range deletedFiles {
+		err := ensureS3Object(s3client, bucket, filename, content)
+		assertError(t, err, errS3NoSuchKey)
+	}
+}
+
+func TestRemoveS3ObjectsPrefixRawFlag(t *testing.T) {
+	t.Parallel()
+
+	bucket := s3BucketFromTestName(t)
+
+	s3client, s5cmd, cleanup := setup(t)
+	defer cleanup()
+
+	createBucket(t, s3client, bucket)
+
+	filesToContent := map[string]string{
+		"abc*/file.txt":  "this is a test file 1",
+		"abc*/file1.txt": "this is a test file 2",
+		"abc*/file.py":   "test file 1 python version",
+		"abc*/file.c":    "test file 1 c version.",
+		"abcd/file.txt":  "this is a test file with different prefix",
+	}
+
+	nonDeletedFiles := map[string]string{
+		"abc*/file1.txt": "this is a test file 2",
+		"abc*/file.py":   "test file 1 python version",
+		"abc*/file.c":    "test file 1 c version.",
+		"abcd/file.txt":  "this is a test file with different prefix",
+	}
+
+	for filename, content := range filesToContent {
+		putFile(t, s3client, bucket, filename, content)
+	}
+
+	cmd := s5cmd("rm", "-raw", "s3://"+bucket+"/abc*/file.txt")
+	result := icmd.RunCmd(cmd)
+
+	result.Assert(t, icmd.Success)
+
+	assertLines(t, result.Stderr(), map[int]compareFunc{})
+
+	assertLines(t, result.Stdout(), map[int]compareFunc{
+		0: equals(`rm s3://%v/abc*/file.txt`, bucket),
+	})
+
+	// ensure files which is not supposed to be deleted.
+	for filename, content := range nonDeletedFiles {
+		assert.Assert(t, ensureS3Object(s3client, bucket, filename, content))
+	}
+}
+
+func TestRemoveS3PrefixRawFlag(t *testing.T) {
+	t.Parallel()
+
+	bucket := s3BucketFromTestName(t)
+
+	s3client, s5cmd, cleanup := setup(t)
+	defer cleanup()
+
+	createBucket(t, s3client, bucket)
+
+	filesToContent := map[string]string{
+		"abc*/file.txt":  "this is a test file 1",
+		"abc*/file1.txt": "this is a test file 2",
+		"abc*/file.py":   "test file 1 python version",
+		"abc*/file.c":    "test file 1 c version.",
+		"abcd/file.txt":  "this is a test file with different prefix",
+	}
+
+	for filename, content := range filesToContent {
+		putFile(t, s3client, bucket, filename, content)
+	}
+
+	cmd := s5cmd("rm", "-raw", "s3://"+bucket+"/abc*")
+	result := icmd.RunCmd(cmd)
+
+	result.Assert(t, icmd.Success)
+
+	assertLines(t, result.Stderr(), map[int]compareFunc{})
+
+	assertLines(t, result.Stdout(), map[int]compareFunc{
+		0: equals(`rm s3://%v/abc*`, bucket), // It prints but does not delete.
+	})
+
+	// all of the files should be in S3
+	for filename, content := range filesToContent {
+		assert.Assert(t, ensureS3Object(s3client, bucket, filename, content))
+	}
+}
+
 // rm --exclude "*.txt" s3://bucket/*
 func TestRemoveMultipleS3ObjectsWithExcludeFilter(t *testing.T) {
-=======
-func TestRemoveS3ObjectRawFlag(t *testing.T) {
->>>>>>> 5a611da2
-	t.Parallel()
-
-	bucket := s3BucketFromTestName(t)
-
-	s3client, s5cmd, cleanup := setup(t)
-	defer cleanup()
-
-	createBucket(t, s3client, bucket)
-<<<<<<< HEAD
+	t.Parallel()
+
+	bucket := s3BucketFromTestName(t)
+
+	s3client, s5cmd, cleanup := setup(t)
+	defer cleanup()
+
+	createBucket(t, s3client, bucket)
 	const excludePattern = "*.txt"
 
 	filesToContent := map[string]string{
@@ -699,43 +833,20 @@
 		"readme.md":              "this is a readme file",
 		"filename-with-hypen.gz": "file has hypen in its name",
 		"a/file.py":              "this is a python file with prefix a",
-=======
-
-	filesToContent := map[string]string{
-		"file*.txt":  "this is a test file 1",
-		"file*1.txt": "this is a test file 2",
-		"file*.py":   "test file 1 python version",
-		"file*.c":    "test file 1 c version.",
-	}
-
-	nonDeletedFiles := map[string]string{
-		"file*1.txt": "this is a test file 2",
-		"file*.py":   "test file 1 python version",
-		"file*.c":    "test file 1 c version.",
-	}
-
-	deletedFiles := map[string]string{
-		"file*.txt": "this is a test file 1",
->>>>>>> 5a611da2
-	}
-
-	for filename, content := range filesToContent {
-		putFile(t, s3client, bucket, filename, content)
-	}
-
-<<<<<<< HEAD
+	}
+
+	for filename, content := range filesToContent {
+		putFile(t, s3client, bucket, filename, content)
+	}
+
 	cmd := s5cmd("rm", "--exclude", excludePattern, "s3://"+bucket+"/*")
-=======
-	cmd := s5cmd("rm", "-raw", "s3://"+bucket+"/file*.txt")
->>>>>>> 5a611da2
-	result := icmd.RunCmd(cmd)
-
-	result.Assert(t, icmd.Success)
-
-	assertLines(t, result.Stderr(), map[int]compareFunc{})
-
-	assertLines(t, result.Stdout(), map[int]compareFunc{
-<<<<<<< HEAD
+	result := icmd.RunCmd(cmd)
+
+	result.Assert(t, icmd.Success)
+
+	assertLines(t, result.Stderr(), map[int]compareFunc{})
+
+	assertLines(t, result.Stdout(), map[int]compareFunc{
 		0: equals(`rm s3://%v/a/file.py`, bucket),
 		1: equals(`rm s3://%v/filename-with-hypen.gz`, bucket),
 		2: equals(`rm s3://%v/readme.md`, bucket),
@@ -748,39 +859,22 @@
 
 	// assert s3 objects should be removed
 	for filename, content := range nonExpectedFiles {
-=======
-		0: equals(`rm s3://%v/file*.txt`, bucket),
-	})
-
-	// ensure files which is not supposed to be deleted.
-	for filename, content := range nonDeletedFiles {
-		assert.Assert(t, ensureS3Object(s3client, bucket, filename, content))
-	}
-
-	// add no such key
-	for filename, content := range deletedFiles {
->>>>>>> 5a611da2
 		err := ensureS3Object(s3client, bucket, filename, content)
 		assertError(t, err, errS3NoSuchKey)
 	}
 }
 
-<<<<<<< HEAD
 // rm --exclude "*.txt" "*.gz" s3://bucket/*
 func TestRemoveMultipleS3ObjectsWithExcludeFilters(t *testing.T) {
-=======
-func TestRemoveS3ObjectsPrefixRawFlag(t *testing.T) {
->>>>>>> 5a611da2
-	t.Parallel()
-
-	bucket := s3BucketFromTestName(t)
-
-	s3client, s5cmd, cleanup := setup(t)
-	defer cleanup()
-
-	createBucket(t, s3client, bucket)
-
-<<<<<<< HEAD
+	t.Parallel()
+
+	bucket := s3BucketFromTestName(t)
+
+	s3client, s5cmd, cleanup := setup(t)
+	defer cleanup()
+
+	createBucket(t, s3client, bucket)
+
 	const (
 		excludePattern1 = "*.txt"
 		excludePattern2 = "*.gz"
@@ -807,40 +901,20 @@
 	nonExpectedFiles := map[string]string{
 		"readme.md": "this is a readme file",
 		"a/file.py": "this is a python file with prefix a",
-=======
-	filesToContent := map[string]string{
-		"abc*/file.txt":  "this is a test file 1",
-		"abc*/file1.txt": "this is a test file 2",
-		"abc*/file.py":   "test file 1 python version",
-		"abc*/file.c":    "test file 1 c version.",
-		"abcd/file.txt":  "this is a test file with different prefix",
-	}
-
-	nonDeletedFiles := map[string]string{
-		"abc*/file1.txt": "this is a test file 2",
-		"abc*/file.py":   "test file 1 python version",
-		"abc*/file.c":    "test file 1 c version.",
-		"abcd/file.txt":  "this is a test file with different prefix",
->>>>>>> 5a611da2
-	}
-
-	for filename, content := range filesToContent {
-		putFile(t, s3client, bucket, filename, content)
-	}
-
-<<<<<<< HEAD
+	}
+
+	for filename, content := range filesToContent {
+		putFile(t, s3client, bucket, filename, content)
+	}
+
 	cmd := s5cmd("rm", "--exclude", excludePattern1, "--exclude", excludePattern2, "s3://"+bucket+"/*")
-=======
-	cmd := s5cmd("rm", "-raw", "s3://"+bucket+"/abc*/file.txt")
->>>>>>> 5a611da2
-	result := icmd.RunCmd(cmd)
-
-	result.Assert(t, icmd.Success)
-
-	assertLines(t, result.Stderr(), map[int]compareFunc{})
-
-	assertLines(t, result.Stdout(), map[int]compareFunc{
-<<<<<<< HEAD
+	result := icmd.RunCmd(cmd)
+
+	result.Assert(t, icmd.Success)
+
+	assertLines(t, result.Stderr(), map[int]compareFunc{})
+
+	assertLines(t, result.Stdout(), map[int]compareFunc{
 		0: equals(`rm s3://%v/a/file.py`, bucket),
 		1: equals(`rm s3://%v/readme.md`, bucket),
 	}, sortInput(true))
@@ -876,52 +950,20 @@
 		"file4.txt":              "file4 content",
 		"testdir2/file5.txt":     "file5 content",
 		"testdir2/file6.txt":     "file6 content",
-=======
-		0: equals(`rm s3://%v/abc*/file.txt`, bucket),
-	})
-
-	// ensure files which is not supposed to be deleted.
-	for filename, content := range nonDeletedFiles {
-		assert.Assert(t, ensureS3Object(s3client, bucket, filename, content))
-	}
-}
-
-func TestRemoveS3PrefixRawFlag(t *testing.T) {
-	t.Parallel()
-
-	bucket := s3BucketFromTestName(t)
-
-	s3client, s5cmd, cleanup := setup(t)
-	defer cleanup()
-
-	createBucket(t, s3client, bucket)
-
-	filesToContent := map[string]string{
-		"abc*/file.txt":  "this is a test file 1",
-		"abc*/file1.txt": "this is a test file 2",
-		"abc*/file.py":   "test file 1 python version",
-		"abc*/file.c":    "test file 1 c version.",
-		"abcd/file.txt":  "this is a test file with different prefix",
->>>>>>> 5a611da2
-	}
-
-	for filename, content := range filesToContent {
-		putFile(t, s3client, bucket, filename, content)
-	}
-
-<<<<<<< HEAD
+	}
+
+	for filename, content := range filesToContent {
+		putFile(t, s3client, bucket, filename, content)
+	}
+
 	cmd := s5cmd("rm", "--exclude", excludePattern, "s3://"+bucket+"/*")
-=======
-	cmd := s5cmd("rm", "-raw", "s3://"+bucket+"/abc*")
->>>>>>> 5a611da2
-	result := icmd.RunCmd(cmd)
-
-	result.Assert(t, icmd.Success)
-
-	assertLines(t, result.Stderr(), map[int]compareFunc{})
-
-	assertLines(t, result.Stdout(), map[int]compareFunc{
-<<<<<<< HEAD
+	result := icmd.RunCmd(cmd)
+
+	result.Assert(t, icmd.Success)
+
+	assertLines(t, result.Stderr(), map[int]compareFunc{})
+
+	assertLines(t, result.Stdout(), map[int]compareFunc{
 		0: equals(`rm s3://%v/file4.txt`, bucket),
 		1: equals(`rm s3://%v/testdir1/dir/file3.txt`, bucket),
 		2: equals(`rm s3://%v/testdir1/file1.txt`, bucket),
@@ -934,13 +976,5 @@
 	for filename, content := range filesToContent {
 		err := ensureS3Object(s3client, bucket, filename, content)
 		assertError(t, err, errS3NoSuchKey)
-=======
-		0: equals(`rm s3://%v/abc*`, bucket), // It prints but does not delete.
-	})
-
-	// all of the files should be in S3
-	for filename, content := range filesToContent {
-		assert.Assert(t, ensureS3Object(s3client, bucket, filename, content))
->>>>>>> 5a611da2
 	}
 }