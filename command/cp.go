package command

import (
	"context"
	"errors"
	"fmt"
	"io"
	"mime"
	"net/http"
	"os"
	"path/filepath"
	"strings"
	"sync"

	"github.com/hashicorp/go-multierror"
	"github.com/urfave/cli/v2"

	errorpkg "github.com/peak/s5cmd/v2/error"
	"github.com/peak/s5cmd/v2/log"
	"github.com/peak/s5cmd/v2/log/stat"
	"github.com/peak/s5cmd/v2/parallel"
	"github.com/peak/s5cmd/v2/progressbar"
	"github.com/peak/s5cmd/v2/storage"
	"github.com/peak/s5cmd/v2/storage/url"
)

const (
	defaultCopyConcurrency = 5
	defaultPartSize        = 50 // MiB
	megabytes              = 1024 * 1024
)

var copyHelpTemplate = `Name:
	{{.HelpName}} - {{.Usage}}

Usage:
	{{.HelpName}} [options] source destination

Options:
	{{range .VisibleFlags}}{{.}}
	{{end}}
Examples:
	01. Download an S3 object to working directory
		 > s5cmd {{.HelpName}} s3://bucket/prefix/object.gz .

	02. Download an S3 object and rename
		 > s5cmd {{.HelpName}} s3://bucket/prefix/object.gz myobject.gz

	03. Download all S3 objects to a directory
		 > s5cmd {{.HelpName}} "s3://bucket/*" target-directory/

	04. Download an S3 object from a public bucket
		 > s5cmd --no-sign-request {{.HelpName}} s3://bucket/prefix/object.gz .

	05. Upload a file to S3 bucket
		 > s5cmd {{.HelpName}} myfile.gz s3://bucket/

	06. Upload matching files to S3 bucket
		 > s5cmd {{.HelpName}} "dir/*.gz" s3://bucket/

	07. Upload all files in a directory to S3 bucket recursively
		 > s5cmd {{.HelpName}} dir/ s3://bucket/

	08. Copy S3 object to another bucket
		 > s5cmd {{.HelpName}} s3://bucket/object s3://target-bucket/prefix/object

	09. Copy matching S3 objects to another bucket
		 > s5cmd {{.HelpName}} "s3://bucket/*.gz" s3://target-bucket/prefix/

	10. Copy files in a directory to S3 prefix if not found on target
		 > s5cmd {{.HelpName}} -n -s -u dir/ s3://bucket/target-prefix/

	11. Copy files in an S3 prefix to another S3 prefix if not found on target
		 > s5cmd {{.HelpName}} -n -s -u "s3://bucket/source-prefix/*" s3://bucket/target-prefix/

	12. Perform KMS Server Side Encryption of the object(s) at the destination
		 > s5cmd {{.HelpName}} --sse aws:kms s3://bucket/object s3://target-bucket/prefix/object

	13. Perform KMS-SSE of the object(s) at the destination using customer managed Customer Master Key (CMK) key id
		 > s5cmd {{.HelpName}} --sse aws:kms --sse-kms-key-id <your-kms-key-id> s3://bucket/object s3://target-bucket/prefix/object

	14. Force transfer of GLACIER objects with a prefix whether they are restored or not
		 > s5cmd {{.HelpName}} --force-glacier-transfer "s3://bucket/prefix/*" target-directory/

	15. Upload a file to S3 bucket with public read s3 acl
		 > s5cmd {{.HelpName}} --acl "public-read" myfile.gz s3://bucket/

	16. Upload a file to S3 bucket with expires header
		 > s5cmd {{.HelpName}} --expires "2024-10-01T20:30:00Z" myfile.gz s3://bucket/

	17. Upload a file to S3 bucket with cache-control header
		 > s5cmd {{.HelpName}} --cache-control "public, max-age=345600" myfile.gz s3://bucket/

	18. Copy all files to S3 bucket but exclude the ones with txt and gz extension
		 > s5cmd {{.HelpName}} --exclude "*.txt" --exclude "*.gz" dir/ s3://bucket

	19. Copy all files from S3 bucket to another S3 bucket but exclude the ones starts with log
		 > s5cmd {{.HelpName}} --exclude "log*" "s3://bucket/*" s3://destbucket

	20. Download an S3 object from a requester pays bucket
		 > s5cmd --request-payer=requester {{.HelpName}} s3://bucket/prefix/object.gz .

	21. Upload a file to S3 with a content-type and content-encoding header
		 > s5cmd --content-type "text/css" --content-encoding "br" myfile.css.br s3://bucket/
		 
	22. Download the specific version of a remote object to working directory
		 > s5cmd {{.HelpName}} --version-id VERSION_ID s3://bucket/prefix/object .

	23. Pass arbitrary metadata to the object during upload or copying 
		 > s5cmd {{.HelpName}} --metadata "foo=bar" localfile s3://bucket/prefix/object 
`

func NewSharedFlags() []cli.Flag {
	return []cli.Flag{
		&cli.BoolFlag{
			Name:  "no-follow-symlinks",
			Usage: "do not follow symbolic links",
		},
		&cli.StringFlag{
			Name:  "storage-class",
			Usage: "set storage class for target ('STANDARD','REDUCED_REDUNDANCY','GLACIER','STANDARD_IA','ONEZONE_IA','INTELLIGENT_TIERING','DEEP_ARCHIVE')",
		},
		&cli.IntFlag{
			Name:    "concurrency",
			Aliases: []string{"c"},
			Value:   defaultCopyConcurrency,
			Usage:   "number of concurrent parts transferred between host and remote server",
		},
		&cli.IntFlag{
			Name:    "part-size",
			Aliases: []string{"p"},
			Value:   defaultPartSize,
			Usage:   "size of each part transferred between host and remote server, in MiB",
		},
		&cli.StringSliceFlag{
			Name:    "metadata",
			Aliases: []string{"md"},
			Usage:   "set arbitrary metadata for the object",
		},
		&cli.StringFlag{
			Name:  "sse",
			Usage: "perform server side encryption of the data at its destination, e.g. aws:kms",
		},
		&cli.StringFlag{
			Name:  "sse-kms-key-id",
			Usage: "customer master key (CMK) id for SSE-KMS encryption; leave it out if server-side generated key is desired",
		},
		&cli.StringFlag{
			Name:  "acl",
			Usage: "set acl for target: defines granted accesses and their types on different accounts/groups, e.g. cp --acl 'public-read'",
		},
		&cli.StringFlag{
			Name:  "cache-control",
			Usage: "set cache control for target: defines cache control header for object, e.g. cp --cache-control 'public, max-age=345600'",
		},
		&cli.StringFlag{
			Name:  "expires",
			Usage: "set expires for target (uses RFC3339 format): defines expires header for object, e.g. cp  --expires '2024-10-01T20:30:00Z'",
		},
		&cli.BoolFlag{
			Name:  "force-glacier-transfer",
			Usage: "force transfer of glacier objects whether they are restored or not",
		},
		&cli.BoolFlag{
			Name:  "ignore-glacier-warnings",
			Usage: "turns off glacier warnings: ignore errors encountered during copying, downloading and moving glacier objects",
		},
		&cli.StringFlag{
			Name:  "source-region",
			Usage: "set the region of source bucket; the region of the source bucket will be automatically discovered if --source-region is not specified",
		},
		&cli.StringFlag{
			Name:  "destination-region",
			Usage: "set the region of destination bucket: the region of the destination bucket will be automatically discovered if --destination-region is not specified",
		},
		&cli.StringSliceFlag{
			Name:  "exclude",
			Usage: "exclude objects with given pattern",
		},
		&cli.BoolFlag{
			Name:  "raw",
			Usage: "disable the wildcard operations, useful with filenames that contains glob characters",
		},
		&cli.StringFlag{
			Name:  "content-type",
			Usage: "set content type for target: defines content type header for object, e.g. --content-type text/plain",
		},
		&cli.StringFlag{
			Name:  "content-encoding",
			Usage: "set content encoding for target: defines content encoding header for object, e.g. --content-encoding gzip",
		},
		&cli.StringFlag{
			Name:  "content-disposition",
			Usage: "set content disposition for target: defines content disposition header for object, e.g. --content-disposition 'attachment; filename=\"filename.jpg\"'",
		},
		&cli.IntFlag{
			Name:        "no-such-upload-retry-count",
			Usage:       "number of times that a request will be retried on NoSuchUpload error; you should not use this unless you really know what you're doing",
			DefaultText: "0",
			Hidden:      true,
		},
	}
}

func NewCopyCommandFlags() []cli.Flag {
	copyFlags := []cli.Flag{
		&cli.BoolFlag{
			Name:    "flatten",
			Aliases: []string{"f"},
			Usage:   "flatten directory structure of source, starting from the first wildcard",
		},
		&cli.BoolFlag{
			Name:    "no-clobber",
			Aliases: []string{"n"},
			Usage:   "do not overwrite destination if already exists",
		},
		&cli.BoolFlag{
			Name:    "if-size-differ",
			Aliases: []string{"s"},
			Usage:   "only overwrite destination if size differs",
		},
		&cli.BoolFlag{
			Name:    "if-source-newer",
			Aliases: []string{"u"},
			Usage:   "only overwrite destination if source modtime is newer",
		},
		&cli.StringFlag{
			Name:  "version-id",
			Usage: "use the specified version of an object",
		},
		&cli.BoolFlag{
			Name:    "show-progress",
			Aliases: []string{"sp"},
			Usage:   "show a progress bar",
		},
	}
	sharedFlags := NewSharedFlags()
	return append(copyFlags, sharedFlags...)
}

func NewCopyCommand() *cli.Command {
	cmd := &cli.Command{
		Name:               "cp",
		HelpName:           "cp",
		Usage:              "copy objects",
		Flags:              NewCopyCommandFlags(),
		CustomHelpTemplate: copyHelpTemplate,
		Before: func(c *cli.Context) error {
			err := validateCopyCommand(c)
			if err != nil {
				printError(commandFromContext(c), c.Command.Name, err)
			}
			return err
		},
		Action: func(c *cli.Context) (err error) {
			defer stat.Collect(c.Command.FullName(), &err)()

			// don't delete source
			copy, err := NewCopy(c, false)
			if err != nil {
				return err
			}
			return copy.Run(c.Context)
		},
	}

	cmd.BashComplete = getBashCompleteFn(cmd, false, false)
	return cmd
}

// Copy holds copy operation flags and states.
type Copy struct {
	src         *url.URL
	dst         *url.URL
	op          string
	fullCommand string

	deleteSource bool

	// flags
	noClobber             bool
	ifSizeDiffer          bool
	ifSourceNewer         bool
	flatten               bool
	followSymlinks        bool
	storageClass          storage.StorageClass
	encryptionMethod      string
	encryptionKeyID       string
	acl                   string
	forceGlacierTransfer  bool
	ignoreGlacierWarnings bool
	exclude               []string
	cacheControl          string
	expires               string
	contentType           string
	contentEncoding       string
	contentDisposition    string
<<<<<<< HEAD
	metadata              []string
=======
	showProgress          bool
	progressbar           progressbar.ProgressBar

>>>>>>> 8bbd960c
	// region settings
	srcRegion string
	dstRegion string

	// s3 options
	concurrency int
	partSize    int64
	storageOpts storage.Options
}

// NewCopy creates Copy from cli.Context.
func NewCopy(c *cli.Context, deleteSource bool) (*Copy, error) {
	fullCommand := commandFromContext(c)

	src, err := url.New(c.Args().Get(0), url.WithVersion(c.String("version-id")),
		url.WithRaw(c.Bool("raw")))
	if err != nil {
		printError(fullCommand, c.Command.Name, err)
		return nil, err
	}

	dst, err := url.New(c.Args().Get(1), url.WithRaw(c.Bool("raw")))
	if err != nil {
		printError(fullCommand, c.Command.Name, err)
		return nil, err
	}

	var commandProgressBar progressbar.ProgressBar

	if c.Bool("show-progress") && !(src.Type == dst.Type) {
		commandProgressBar = progressbar.New()
	} else {
		commandProgressBar = &progressbar.NoOp{}
	}

	return &Copy{
		src:          src,
		dst:          dst,
		op:           c.Command.Name,
		fullCommand:  fullCommand,
		deleteSource: deleteSource,
		// flags
		noClobber:             c.Bool("no-clobber"),
		ifSizeDiffer:          c.Bool("if-size-differ"),
		ifSourceNewer:         c.Bool("if-source-newer"),
		flatten:               c.Bool("flatten"),
		followSymlinks:        !c.Bool("no-follow-symlinks"),
		storageClass:          storage.StorageClass(c.String("storage-class")),
		concurrency:           c.Int("concurrency"),
		partSize:              c.Int64("part-size") * megabytes,
		encryptionMethod:      c.String("sse"),
		encryptionKeyID:       c.String("sse-kms-key-id"),
		acl:                   c.String("acl"),
		forceGlacierTransfer:  c.Bool("force-glacier-transfer"),
		ignoreGlacierWarnings: c.Bool("ignore-glacier-warnings"),
		exclude:               c.StringSlice("exclude"),
		cacheControl:          c.String("cache-control"),
		expires:               c.String("expires"),
		contentType:           c.String("content-type"),
		contentEncoding:       c.String("content-encoding"),
		contentDisposition:    c.String("content-disposition"),
<<<<<<< HEAD
		metadata:              c.StringSlice("metadata"),
=======
		showProgress:          c.Bool("show-progress"),
		progressbar:           commandProgressBar,

>>>>>>> 8bbd960c
		// region settings
		srcRegion: c.String("source-region"),
		dstRegion: c.String("destination-region"),

		storageOpts: NewStorageOpts(c),
	}, nil
}

const fdlimitWarning = `
WARNING: s5cmd is hitting the max open file limit allowed by your OS. Either
increase the open file limit or try to decrease the number of workers with
'-numworkers' parameter.
`

// Run starts copying given source objects to destination.
func (c Copy) Run(ctx context.Context) error {
	// override source region if set
	if c.srcRegion != "" {
		c.storageOpts.SetRegion(c.srcRegion)
	}

	client, err := storage.NewClient(ctx, c.src, c.storageOpts)
	if err != nil {
		printError(c.fullCommand, c.op, err)
		return err
	}

	objch, err := expandSource(ctx, client, c.followSymlinks, c.src)
	if err != nil {
		printError(c.fullCommand, c.op, err)
		return err
	}

	c.progressbar.Start()
	defer c.progressbar.Finish()
	waiter := parallel.NewWaiter()

	var (
		merrorWaiter  error
		merrorObjects error
		errDoneCh     = make(chan bool)
	)

	go func() {
		defer close(errDoneCh)
		for err := range waiter.Err() {
			if strings.Contains(err.Error(), "too many open files") {
				fmt.Println(strings.TrimSpace(fdlimitWarning))
				fmt.Printf("ERROR %v\n", err)

				os.Exit(1)
			}
			printError(c.fullCommand, c.op, err)
			merrorWaiter = multierror.Append(merrorWaiter, err)
		}
	}()

	isBatch := c.src.IsWildcard()
	if !isBatch && !c.src.IsRemote() {
		obj, _ := client.Stat(ctx, c.src)
		isBatch = obj != nil && obj.Type.IsDir()
	}

	excludePatterns, err := createExcludesFromWildcard(c.exclude)
	if err != nil {
		printError(c.fullCommand, c.op, err)
		return err
	}

	for object := range objch {
		if object.Type.IsDir() || errorpkg.IsCancelation(object.Err) {
			continue
		}

		if err := object.Err; err != nil {
			merrorObjects = multierror.Append(merrorObjects, err)
			printError(c.fullCommand, c.op, err)
			continue
		}

		if object.StorageClass.IsGlacier() && !c.forceGlacierTransfer {
			if !c.ignoreGlacierWarnings {
				err := fmt.Errorf("object '%v' is on Glacier storage", object)
				merrorObjects = multierror.Append(merrorObjects, err)
				printError(c.fullCommand, c.op, err)
			}
			continue
		}

		if isURLExcluded(excludePatterns, object.URL.Path, c.src.Prefix) {
			continue
		}

		srcurl := object.URL
		var task parallel.Task

		if object.Size == 0 && !(srcurl.Type == c.dst.Type) {
			obj, err := client.Stat(ctx, srcurl)
			if err == nil {
				object.Size = obj.Size
			}
		}
		c.progressbar.AddTotalBytes(object.Size)
		c.progressbar.IncrementTotalObjects()

		switch {
		case srcurl.Type == c.dst.Type: // local->local or remote->remote
			metadata, err := parseMetadata(c.metadata)
			if err != nil {
				merrorObjects = multierror.Append(merrorObjects, err)
				printError(c.fullCommand, c.op, err)
				continue
			}
			task = c.prepareCopyTask(ctx, srcurl, c.dst, isBatch, metadata)
		case srcurl.IsRemote(): // remote->local
			task = c.prepareDownloadTask(ctx, srcurl, c.dst, isBatch)
		case c.dst.IsRemote(): // local->remote
			metadata, err := parseMetadata(c.metadata)
			if err != nil {
				merrorObjects = multierror.Append(merrorObjects, err)
				printError(c.fullCommand, c.op, err)
				continue
			}
			task = c.prepareUploadTask(ctx, srcurl, c.dst, isBatch, metadata)
		default:
			panic("unexpected src-dst pair")
		}
		parallel.Run(task, waiter)
	}
	waiter.Wait()
	<-errDoneCh

	return multierror.Append(merrorWaiter, merrorObjects).ErrorOrNil()
}

func (c Copy) prepareCopyTask(
	ctx context.Context,
	srcurl *url.URL,
	dsturl *url.URL,
	isBatch bool,
	metadata map[string]string,
) func() error {
	return func() error {
		dsturl = prepareRemoteDestination(srcurl, dsturl, c.flatten, isBatch)
		err := c.doCopy(ctx, srcurl, dsturl, metadata)
		if err != nil {
			return &errorpkg.Error{
				Op:  c.op,
				Src: srcurl,
				Dst: dsturl,
				Err: err,
			}
		}
		c.progressbar.IncrementCompletedObjects()
		return nil
	}
}

func (c Copy) prepareDownloadTask(
	ctx context.Context,
	srcurl *url.URL,
	dsturl *url.URL,
	isBatch bool,
) func() error {
	return func() error {
		dsturl, err := prepareLocalDestination(ctx, srcurl, dsturl, c.flatten, isBatch, c.storageOpts)
		if err != nil {
			return err
		}
		err = c.doDownload(ctx, srcurl, dsturl)
		if err != nil {
			return &errorpkg.Error{
				Op:  c.op,
				Src: srcurl,
				Dst: dsturl,
				Err: err,
			}
		}
		c.progressbar.IncrementCompletedObjects()
		return nil
	}
}

func (c Copy) prepareUploadTask(
	ctx context.Context,
	srcurl *url.URL,
	dsturl *url.URL,
	isBatch bool,
	metadata map[string]string,
) func() error {
	return func() error {
		dsturl = prepareRemoteDestination(srcurl, dsturl, c.flatten, isBatch)
		err := c.doUpload(ctx, srcurl, dsturl, metadata)
		if err != nil {
			return &errorpkg.Error{
				Op:  c.op,
				Src: srcurl,
				Dst: dsturl,
				Err: err,
			}
		}
		c.progressbar.IncrementCompletedObjects()
		return nil
	}
}

// doDownload is used to fetch a remote object and save as a local object.
func (c Copy) doDownload(ctx context.Context, srcurl *url.URL, dsturl *url.URL) error {
	srcClient, err := storage.NewRemoteClient(ctx, srcurl, c.storageOpts)
	if err != nil {
		return err
	}

	dstClient := storage.NewLocalClient(c.storageOpts)

	err = c.shouldOverride(ctx, srcurl, dsturl)
	if err != nil {
		// FIXME(ig): rename
		if errorpkg.IsWarning(err) {
			printDebug(c.op, err, srcurl, dsturl)
			return nil
		}
		return err
	}

	dstPath := filepath.Dir(dsturl.Absolute())
	dstFile := filepath.Base(dsturl.Absolute())
	file, err := dstClient.CreateTemp(dstPath, dstFile)
	if err != nil {
		return err
	}

	writer := newCountingReaderWriter(file, c.progressbar)
	size, err := srcClient.Get(ctx, srcurl, writer, c.concurrency, c.partSize)
	file.Close()

	if err != nil {
		dErr := dstClient.Delete(ctx, &url.URL{Path: file.Name(), Type: dsturl.Type})
		if dErr != nil {
			printDebug(c.op, dErr, srcurl, dsturl)
		}
		return err
	}

	if c.deleteSource {
		_ = srcClient.Delete(ctx, srcurl)
	}

	err = dstClient.Rename(file, dsturl.Absolute())
	if err != nil {
		return err
	}

	if !c.showProgress {
		msg := log.InfoMessage{
			Operation:   c.op,
			Source:      srcurl,
			Destination: dsturl,
			Object: &storage.Object{
				Size: size,
			},
		}
		log.Info(msg)
	}

	return nil
}

func (c Copy) doUpload(ctx context.Context, srcurl *url.URL, dsturl *url.URL, extradata map[string]string) error {
	srcClient := storage.NewLocalClient(c.storageOpts)

	file, err := srcClient.Open(srcurl.Absolute())
	if err != nil {
		return err
	}
	defer file.Close()

	err = c.shouldOverride(ctx, srcurl, dsturl)
	if err != nil {
		if errorpkg.IsWarning(err) {
			printDebug(c.op, err, srcurl, dsturl)
			return nil
		}
		return err
	}

	// override destination region if set
	if c.dstRegion != "" {
		c.storageOpts.SetRegion(c.dstRegion)
	}
	dstClient, err := storage.NewRemoteClient(ctx, dsturl, c.storageOpts)
	if err != nil {
		return err
	}

	metadata := storage.NewMetadata().
		SetStorageClass(string(c.storageClass)).
		SetSSE(c.encryptionMethod).
		SetSSEKeyID(c.encryptionKeyID).
		SetACL(c.acl).
		SetCacheControl(c.cacheControl).
		SetExpires(c.expires)

	if c.contentType != "" {
		metadata.SetContentType(c.contentType)
	} else {
		metadata.SetContentType(guessContentType(file))
	}

	if c.contentEncoding != "" {
		metadata.SetContentEncoding(c.contentEncoding)
	}
	if c.contentDisposition != "" {
		metadata.SetContentDisposition(c.contentDisposition)
	}
<<<<<<< HEAD

	for key, value := range extradata {
		metadata = metadata.SetExtraData(key, value)
	}

	err = dstClient.Put(ctx, file, dsturl, metadata, c.concurrency, c.partSize)
=======
	reader := newCountingReaderWriter(file, c.progressbar)
	err = dstClient.Put(ctx, reader, dsturl, metadata, c.concurrency, c.partSize)
>>>>>>> 8bbd960c
	if err != nil {
		return err
	}
	obj, _ := srcClient.Stat(ctx, srcurl)
	size := obj.Size

	if c.deleteSource {
		// close the file before deleting
		file.Close()
		if err := srcClient.Delete(ctx, srcurl); err != nil {
			return err
		}
	}

	if !c.showProgress {
		msg := log.InfoMessage{
			Operation:   c.op,
			Source:      srcurl,
			Destination: dsturl,
			Object: &storage.Object{
				Size:         size,
				StorageClass: c.storageClass,
			},
		}
		log.Info(msg)
	}

	return nil
}

func (c Copy) doCopy(ctx context.Context, srcurl, dsturl *url.URL, extradata map[string]string) error {
	// override destination region if set
	if c.dstRegion != "" {
		c.storageOpts.SetRegion(c.dstRegion)
	}
	dstClient, err := storage.NewClient(ctx, dsturl, c.storageOpts)
	if err != nil {
		return err
	}

	metadata := storage.NewMetadata().
		SetStorageClass(string(c.storageClass)).
		SetSSE(c.encryptionMethod).
		SetSSEKeyID(c.encryptionKeyID).
		SetACL(c.acl).
		SetCacheControl(c.cacheControl).
		SetExpires(c.expires)

	if c.contentType != "" {
		metadata.SetContentType(c.contentType)
	}
	if c.contentEncoding != "" {
		metadata.SetContentEncoding(c.contentEncoding)
	}
	if c.contentDisposition != "" {
		metadata.SetContentDisposition(c.contentDisposition)
	}

	for key, value := range extradata {
		metadata = metadata.SetExtraData(key, value)
	}

	err = c.shouldOverride(ctx, srcurl, dsturl)
	if err != nil {
		if errorpkg.IsWarning(err) {
			printDebug(c.op, err, srcurl, dsturl)
			return nil
		}
		return err
	}

	err = dstClient.Copy(ctx, srcurl, dsturl, metadata)
	if err != nil {
		return err
	}

	if c.deleteSource {
		srcClient, err := storage.NewClient(ctx, srcurl, c.storageOpts)
		if err != nil {
			return err
		}
		if err := srcClient.Delete(ctx, srcurl); err != nil {
			return err
		}
	}

	msg := log.InfoMessage{
		Operation:   c.op,
		Source:      srcurl,
		Destination: dsturl,
		Object: &storage.Object{
			URL:          dsturl,
			StorageClass: c.storageClass,
		},
	}
	log.Info(msg)

	return nil
}

// shouldOverride function checks if the destination should be overridden if
// the source-destination pair and given copy flags conform to the
// override criteria. For example; "cp -n -s <src> <dst>" should not override
// the <dst> if <src> and <dst> filenames are the same, except if the size
// differs.
func (c Copy) shouldOverride(ctx context.Context, srcurl *url.URL, dsturl *url.URL) error {
	// if not asked to override, ignore.
	if !c.noClobber && !c.ifSizeDiffer && !c.ifSourceNewer {
		return nil
	}

	srcClient, err := storage.NewClient(ctx, srcurl, c.storageOpts)
	if err != nil {
		return err
	}

	srcObj, err := getObject(ctx, srcurl, srcClient)
	if err != nil {
		return err
	}

	dstClient, err := storage.NewClient(ctx, dsturl, c.storageOpts)
	if err != nil {
		return err
	}

	dstObj, err := getObject(ctx, dsturl, dstClient)
	if err != nil {
		return err
	}

	// if destination not exists, no conditions apply.
	if dstObj == nil {
		return nil
	}

	var stickyErr error
	if c.noClobber {
		stickyErr = errorpkg.ErrObjectExists
	}

	if c.ifSizeDiffer {
		if srcObj.Size == dstObj.Size {
			stickyErr = errorpkg.ErrObjectSizesMatch
		} else {
			stickyErr = nil
		}
	}

	if c.ifSourceNewer {
		srcMod, dstMod := srcObj.ModTime, dstObj.ModTime

		if !srcMod.After(*dstMod) {
			stickyErr = errorpkg.ErrObjectIsNewer
		} else {
			stickyErr = nil
		}
	}

	return stickyErr
}

// prepareRemoteDestination will return a new destination URL for
// remote->remote and local->remote copy operations.
func prepareRemoteDestination(
	srcurl *url.URL,
	dsturl *url.URL,
	flatten bool,
	isBatch bool,
) *url.URL {
	objname := srcurl.Base()
	if isBatch && !flatten {
		objname = srcurl.Relative()
	}

	if dsturl.IsPrefix() || dsturl.IsBucket() {
		dsturl = dsturl.Join(objname)
	}
	return dsturl
}

// prepareDownloadDestination will return a new destination URL for
// remote->local copy operations.
func prepareLocalDestination(
	ctx context.Context,
	srcurl *url.URL,
	dsturl *url.URL,
	flatten bool,
	isBatch bool,
	storageOpts storage.Options,
) (*url.URL, error) {
	objname := srcurl.Base()
	if isBatch && !flatten {
		objname = srcurl.Relative()
	}

	client := storage.NewLocalClient(storageOpts)

	if isBatch {
		err := client.MkdirAll(dsturl.Absolute())
		if err != nil {
			return nil, err
		}
	}

	obj, err := client.Stat(ctx, dsturl)

	if err != nil {
		var objNotFound *storage.ErrGivenObjectNotFound
		if !errors.As(err, &objNotFound) {
			return nil, err
		}
	}

	if isBatch && !flatten {
		dsturl = dsturl.Join(objname)
		err := client.MkdirAll(dsturl.Dir())
		if err != nil {
			return nil, err
		}
	}
	var objNotFound *storage.ErrGivenObjectNotFound
	if errors.As(err, &objNotFound) {
		err := client.MkdirAll(dsturl.Dir())
		if err != nil {
			return nil, err
		}
		if strings.HasSuffix(dsturl.Absolute(), "/") {
			dsturl = dsturl.Join(objname)
		}
	} else {
		if obj.Type.IsDir() {
			dsturl = obj.URL.Join(objname)
		}
	}

	return dsturl, nil
}

// getObject checks if the object from given url exists. If no object is
// found, error and returning object would be nil.
func getObject(ctx context.Context, url *url.URL, client storage.Storage) (*storage.Object, error) {
	obj, err := client.Stat(ctx, url)
	var objNotFound *storage.ErrGivenObjectNotFound
	if errors.As(err, &objNotFound) {
		return nil, nil
	}

	return obj, err
}

func validateCopyCommand(c *cli.Context) error {
	if c.Args().Len() != 2 {
		return fmt.Errorf("expected source and destination arguments")
	}

	ctx := c.Context
	src := c.Args().Get(0)
	dst := c.Args().Get(1)

	srcurl, err := url.New(src, url.WithVersion(c.String("version-id")),
		url.WithRaw(c.Bool("raw")))
	if err != nil {
		return err
	}

	dsturl, err := url.New(dst, url.WithRaw(c.Bool("raw")))
	if err != nil {
		return err
	}

	// wildcard destination doesn't mean anything
	if dsturl.IsWildcard() {
		return fmt.Errorf("target %q can not contain glob characters", dst)
	}

	// we don't operate on S3 prefixes for copy and delete operations.
	if srcurl.IsBucket() || srcurl.IsPrefix() {
		return fmt.Errorf("source argument must contain wildcard character")
	}

	// 'cp dir/* s3://bucket/prefix': expect a trailing slash to avoid any
	// surprises.
	if srcurl.IsWildcard() && dsturl.IsRemote() && !dsturl.IsPrefix() && !dsturl.IsBucket() {
		return fmt.Errorf("target %q must be a bucket or a prefix", dsturl)
	}

	if err := checkVersinoningURLRemote(srcurl); err != nil {
		return err
	}

	if err := checkVersioningWithGoogleEndpoint(c); err != nil {
		return err
	}

	switch {
	case srcurl.Type == dsturl.Type:
		return validateCopy(srcurl, dsturl)
	case dsturl.IsRemote():
		return validateUpload(ctx, srcurl, dsturl, NewStorageOpts(c))
	default:
		return nil
	}
}

func validateCopy(srcurl, dsturl *url.URL) error {
	if srcurl.IsRemote() || dsturl.IsRemote() {
		return nil
	}

	// we don't support local->local copies
	return fmt.Errorf("local->local copy operations are not permitted")
}

func validateUpload(ctx context.Context, srcurl, dsturl *url.URL, storageOpts storage.Options) error {
	srcclient := storage.NewLocalClient(storageOpts)

	if srcurl.IsWildcard() {
		return nil
	}

	obj, err := srcclient.Stat(ctx, srcurl)
	if err != nil {
		return err
	}

	// 'cp dir/ s3://bucket/prefix-without-slash': expect a trailing slash to
	// avoid any surprises.
	if obj.Type.IsDir() && !dsturl.IsBucket() && !dsturl.IsPrefix() {
		return fmt.Errorf("target %q must be a bucket or a prefix", dsturl)
	}

	return nil
}

// parseMetadata parses arbitrary number of tokens to set
// the metadata of the object. If any of the inputs are invalid,
// returns nil
func parseMetadata(tokens []string) (map[string]string, error) {
	m := map[string]string{}
	for _, token := range tokens {
		s := strings.Split(token, "=")

		if len(s) > 2 {
			return nil, fmt.Errorf("field: %s is in invalid form to be set as metadata", token)
		}

		m[s[0]] = s[1]
	}
	return m, nil
}

// guessContentType gets content type of the file.
func guessContentType(file *os.File) string {
	contentType := mime.TypeByExtension(filepath.Ext(file.Name()))
	if contentType == "" {
		defer file.Seek(0, io.SeekStart)

		const bufsize = 512
		buf, err := io.ReadAll(io.LimitReader(file, bufsize))
		if err != nil {
			return ""
		}

		return http.DetectContentType(buf)
	}
	return contentType
}

type countingReaderWriter struct {
	pb      progressbar.ProgressBar
	fp      *os.File
	signMap map[int64]struct{}
	mu      sync.Mutex
}

func newCountingReaderWriter(file *os.File, pb progressbar.ProgressBar) *countingReaderWriter {
	return &countingReaderWriter{
		pb:      pb,
		fp:      file,
		signMap: map[int64]struct{}{},
	}
}

func (r *countingReaderWriter) WriteAt(p []byte, off int64) (int, error) {
	n, err := r.fp.WriteAt(p, off)
	r.pb.AddCompletedBytes(int64(n))
	return n, err
}

func (r *countingReaderWriter) Read(p []byte) (int, error) {
	n, err := r.fp.Read(p)
	r.pb.AddCompletedBytes(int64(n))
	return n, err
}

func (r *countingReaderWriter) ReadAt(p []byte, off int64) (int, error) {
	n, err := r.fp.ReadAt(p, off)
	r.mu.Lock()
	// Ignore the first signature call
	if _, ok := r.signMap[off]; ok {
		// Got the length have read (or means has uploaded)
		r.pb.AddCompletedBytes(int64(n))
	} else {
		r.signMap[off] = struct{}{}
	}
	r.mu.Unlock()
	return n, err
}

func (r *countingReaderWriter) Seek(offset int64, whence int) (int64, error) {
	return r.fp.Seek(offset, whence)
}<|MERGE_RESOLUTION|>--- conflicted
+++ resolved
@@ -295,13 +295,10 @@
 	contentType           string
 	contentEncoding       string
 	contentDisposition    string
-<<<<<<< HEAD
 	metadata              []string
-=======
 	showProgress          bool
 	progressbar           progressbar.ProgressBar
 
->>>>>>> 8bbd960c
 	// region settings
 	srcRegion string
 	dstRegion string
@@ -363,13 +360,10 @@
 		contentType:           c.String("content-type"),
 		contentEncoding:       c.String("content-encoding"),
 		contentDisposition:    c.String("content-disposition"),
-<<<<<<< HEAD
 		metadata:              c.StringSlice("metadata"),
-=======
 		showProgress:          c.Bool("show-progress"),
 		progressbar:           commandProgressBar,
 
->>>>>>> 8bbd960c
 		// region settings
 		srcRegion: c.String("source-region"),
 		dstRegion: c.String("destination-region"),
@@ -685,17 +679,15 @@
 	if c.contentDisposition != "" {
 		metadata.SetContentDisposition(c.contentDisposition)
 	}
-<<<<<<< HEAD
 
 	for key, value := range extradata {
 		metadata = metadata.SetExtraData(key, value)
 	}
 
 	err = dstClient.Put(ctx, file, dsturl, metadata, c.concurrency, c.partSize)
-=======
 	reader := newCountingReaderWriter(file, c.progressbar)
 	err = dstClient.Put(ctx, reader, dsturl, metadata, c.concurrency, c.partSize)
->>>>>>> 8bbd960c
+
 	if err != nil {
 		return err
 	}
