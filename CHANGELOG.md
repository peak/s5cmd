--- conflicted
+++ resolved
@@ -9,11 +9,8 @@
 
 - For some operations errors were printed at the end of the program execution. Now, errors are displayed immediately after being detected. ([#136](https://github.com/peak/s5cmd/issues/136))
 
-<<<<<<< HEAD
-=======
 #### Bugfixes
 - Fixed error reporting issue, where some errors from the `ls` operation were not printed.
->>>>>>> d92535e3
 
 ## v1.1.0 - 22 Jul 2020
 
