package storage

import (
	"context"
	"crypto/tls"
	"errors"
	"fmt"
	"io"
	"net/http"
	urlpkg "net/url"
	"os"
	"strconv"
	"strings"
	"sync"
	"time"

	"github.com/aws/aws-sdk-go/aws"
	"github.com/aws/aws-sdk-go/aws/awserr"
	"github.com/aws/aws-sdk-go/aws/client"
	"github.com/aws/aws-sdk-go/aws/endpoints"
	"github.com/aws/aws-sdk-go/aws/request"
	"github.com/aws/aws-sdk-go/aws/session"
	"github.com/aws/aws-sdk-go/service/s3"
	"github.com/aws/aws-sdk-go/service/s3/s3iface"
	"github.com/aws/aws-sdk-go/service/s3/s3manager"
	"github.com/aws/aws-sdk-go/service/s3/s3manager/s3manageriface"

	"github.com/peak/s5cmd/storage/url"
)

var _ Storage = (*S3)(nil)

var sentinelURL = urlpkg.URL{}

var (
	mutex            = &sync.Mutex{}
	mapS3optsSession = map[S3Options]*session.Session{}
)

const (
	// deleteObjectsMax is the max allowed objects to be deleted on single HTTP
	// request.
	deleteObjectsMax = 1000

	// Amazon Accelerated Transfer endpoint
	transferAccelEndpoint = "s3-accelerate.amazonaws.com"

	// Google Cloud Storage endpoint
	gcsEndpoint = "storage.googleapis.com"
)

// S3 is a storage type which interacts with S3API, DownloaderAPI and
// UploaderAPI.
type S3 struct {
	api           s3iface.S3API
	downloader    s3manageriface.DownloaderAPI
	uploader      s3manageriface.UploaderAPI
	endpointURL   urlpkg.URL
	destinationS3 *S3
}

// S3Options stores configuration for S3 storage.
type S3Options struct {
	MaxRetries  int
	Endpoint    string
	Region      string
	NoVerifySSL bool
}

func parseEndpoint(endpoint string) (urlpkg.URL, error) {
	if endpoint == "" {
		return sentinelURL, nil
	}
	// add a scheme to correctly parse the endpoint. Without a scheme,
	// url.Parse will put the host information in path"
	if !strings.HasPrefix(endpoint, "http") {
		endpoint = "http://" + endpoint
	}
	u, err := urlpkg.Parse(endpoint)
	if err != nil {
		return sentinelURL, fmt.Errorf("parse endpoint %q: %v", endpoint, err)
	}

	return *u, nil
}

// NewS3Storage creates new S3 session.
func NewS3Storage(opts StorageOptions) (*S3, error) {
	endpointURL, err := parseEndpoint(opts.Endpoint)
	if err != nil {
		return nil, err
	}

	awsSession, err := newSession(S3Options{
		Region:      opts.DestinationRegion,
		Endpoint:    opts.Endpoint,
		MaxRetries:  opts.MaxRetries,
		NoVerifySSL: opts.NoVerifySSL,
	})
	if err != nil {
		return nil, err
	}

	s3Storage := &S3{
		api:         s3.New(awsSession),
		downloader:  s3manager.NewDownloader(awsSession),
		uploader:    s3manager.NewUploader(awsSession),
		endpointURL: endpointURL,
	}
	if opts.SourceRegion == "" || opts.SourceRegion == aws.StringValue(awsSession.Config.Region) {
		s3Storage.destinationS3 = s3Storage
		return s3Storage, nil
	}

	dstSession, err := newSession(S3Options{
		Region:      opts.SourceRegion,
		Endpoint:    opts.Endpoint,
		MaxRetries:  opts.MaxRetries,
		NoVerifySSL: opts.NoVerifySSL,
	})
	if err != nil {
		return nil, err
	}
	return &S3{
		api:           s3.New(dstSession),
		downloader:    s3manager.NewDownloader(dstSession),
		uploader:      s3manager.NewUploader(dstSession),
		endpointURL:   endpointURL,
		destinationS3: s3Storage,
	}, nil
}

// Stat retrieves metadata from S3 object without returning the object itself.
func (s *S3) Stat(ctx context.Context, url *url.URL) (*Object, error) {
	output, err := s.api.HeadObjectWithContext(ctx, &s3.HeadObjectInput{
		Bucket: aws.String(url.Bucket),
		Key:    aws.String(url.Path),
	})
	if err != nil {
		if errHasCode(err, "NotFound") {
			return nil, ErrGivenObjectNotFound
		}
		return nil, err
	}

	etag := aws.StringValue(output.ETag)
	mod := aws.TimeValue(output.LastModified)
	return &Object{
		URL:     url,
		Etag:    strings.Trim(etag, `"`),
		ModTime: &mod,
		Size:    aws.Int64Value(output.ContentLength),
	}, nil
}

// List is a non-blocking S3 list operation which paginates and filters S3
// keys. If no object found or an error is encountered during this period,
// it sends these errors to object channel.
func (s *S3) List(ctx context.Context, url *url.URL, _ bool) <-chan *Object {
	if isGoogleEndpoint(s.endpointURL) {
		return s.listObjects(ctx, url)
	}
	return s.listObjectsV2(ctx, url)
}

func (s *S3) listObjectsV2(ctx context.Context, url *url.URL) <-chan *Object {
	listInput := s3.ListObjectsV2Input{
		Bucket: aws.String(url.Bucket),
		Prefix: aws.String(url.Prefix),
	}

	if url.Delimiter != "" {
		listInput.SetDelimiter(url.Delimiter)
	}

	objCh := make(chan *Object)

	go func() {
		defer close(objCh)
		objectFound := false

		// keep track of unix timestamp, which is used not to iterate
		// files, which have already been passed through
		now := time.Now().UTC().Unix()

		err := s.api.ListObjectsV2PagesWithContext(ctx, &listInput, func(p *s3.ListObjectsV2Output, lastPage bool) bool {
			for _, c := range p.CommonPrefixes {
				prefix := aws.StringValue(c.Prefix)
				if !url.Match(prefix) {
					continue
				}

				newurl := url.Clone()
				newurl.Path = prefix
				objCh <- &Object{
					URL:  newurl,
					Type: ObjectType{os.ModeDir},
				}

				objectFound = true
			}

			for _, c := range p.Contents {
				key := aws.StringValue(c.Key)
				if !url.Match(key) {
					continue
				}

				var objtype os.FileMode
				if strings.HasSuffix(key, "/") {
					objtype = os.ModeDir
				}

				newurl := url.Clone()
				newurl.Path = aws.StringValue(c.Key)
				etag := aws.StringValue(c.ETag)
				mod := aws.TimeValue(c.LastModified)

				if mod.UTC().Unix() > now {
					objectFound = true
					continue
				}

				objCh <- &Object{
					URL:          newurl,
					Etag:         strings.Trim(etag, `"`),
					ModTime:      &mod,
					Type:         ObjectType{objtype},
					Size:         aws.Int64Value(c.Size),
					StorageClass: StorageClass(aws.StringValue(c.StorageClass)),
				}

				objectFound = true
			}

			return !lastPage
		})

		if err != nil {
			objCh <- &Object{Err: err}
			return
		}

		if !objectFound {
			objCh <- &Object{Err: ErrNoObjectFound}
		}
	}()

	return objCh
}

// listObjects is used for cloud services that does not support S3
// ListObjectsV2 API. I'm looking at you GCS.
func (s *S3) listObjects(ctx context.Context, url *url.URL) <-chan *Object {
	listInput := s3.ListObjectsInput{
		Bucket: aws.String(url.Bucket),
		Prefix: aws.String(url.Prefix),
	}

	if url.Delimiter != "" {
		listInput.SetDelimiter(url.Delimiter)
	}

	objCh := make(chan *Object)

	go func() {
		defer close(objCh)
		objectFound := false

		// keep track of unix timestamp, which is used not to iterate
		// files, which have already been passed through
		now := time.Now().UTC().Unix()

		err := s.api.ListObjectsPagesWithContext(ctx, &listInput, func(p *s3.ListObjectsOutput, lastPage bool) bool {
			for _, c := range p.CommonPrefixes {
				prefix := aws.StringValue(c.Prefix)
				if !url.Match(prefix) {
					continue
				}

				newurl := url.Clone()
				newurl.Path = prefix
				objCh <- &Object{
					URL:  newurl,
					Type: ObjectType{os.ModeDir},
				}

				objectFound = true
			}

			for _, c := range p.Contents {
				key := aws.StringValue(c.Key)
				if !url.Match(key) {
					continue
				}

				var objtype os.FileMode
				if strings.HasSuffix(key, "/") {
					objtype = os.ModeDir
				}

				newurl := url.Clone()
				newurl.Path = aws.StringValue(c.Key)
				etag := aws.StringValue(c.ETag)
				mod := aws.TimeValue(c.LastModified)

				if mod.UTC().Unix() > now {
					objectFound = true
					continue
				}

				objCh <- &Object{
					URL:          newurl,
					Etag:         strings.Trim(etag, `"`),
					ModTime:      &mod,
					Type:         ObjectType{objtype},
					Size:         aws.Int64Value(c.Size),
					StorageClass: StorageClass(aws.StringValue(c.StorageClass)),
				}

				objectFound = true
			}

			return !lastPage
		})

		if err != nil {
			objCh <- &Object{Err: err}
			return
		}

		if !objectFound {
			objCh <- &Object{Err: ErrNoObjectFound}
		}
	}()

	return objCh
}

// Copy is a single-object copy operation which copies objects to S3
// destination from another S3 source.
func (s *S3) Copy(ctx context.Context, from, to *url.URL, metadata Metadata) error {
	// SDK expects CopySource like "bucket[/key]"
	copySource := strings.TrimPrefix(from.String(), "s3://")

	input := &s3.CopyObjectInput{
		Bucket:     aws.String(to.Bucket),
		Key:        aws.String(to.Path),
		CopySource: aws.String(copySource),
	}

	storageClass := metadata.StorageClass()
	if storageClass != "" {
		input.StorageClass = aws.String(storageClass)
	}

<<<<<<< HEAD
	_, err := s.Api().CopyObject(input)
=======
	sseEncryption := metadata.SSE()
	if sseEncryption != "" {
		input.ServerSideEncryption = aws.String(sseEncryption)
		sseKmsKeyID := metadata.SSEKeyID()
		if sseKmsKeyID != "" {
			input.SSEKMSKeyId = aws.String(sseKmsKeyID)
		}
	}

	acl := metadata.ACL()
	if acl != "" {
		input.ACL = aws.String(acl)
	}

	_, err := s.api.CopyObject(input)
>>>>>>> 8f720093
	return err
}

// Get is a multipart download operation which downloads S3 objects into any
// destination that implements io.WriterAt interface.
// Makes a single 'GetObject' call if 'concurrency' is 1 and ignores 'partSize'.
func (s *S3) Get(
	ctx context.Context,
	from *url.URL,
	to io.WriterAt,
	concurrency int,
	partSize int64,
) (int64, error) {
	if concurrency == 1 {
		resp, err := s.api.GetObjectWithContext(ctx, &s3.GetObjectInput{
			Bucket: aws.String(from.Bucket),
			Key:    aws.String(from.Path),
		})
		if err != nil {
			return 0, err
		}
		defer resp.Body.Close()

		return io.Copy(&writeAtAdapter{w: to}, resp.Body)
	}

	return s.downloader.DownloadWithContext(ctx, to, &s3.GetObjectInput{
		Bucket: aws.String(from.Bucket),
		Key:    aws.String(from.Path),
	}, func(u *s3manager.Downloader) {
		u.PartSize = partSize
		u.Concurrency = concurrency
	})
}

// Put is a multipart upload operation to upload resources, which implements
// io.Reader interface, into S3 destination.
func (s *S3) Put(
	ctx context.Context,
	reader io.Reader,
	to *url.URL,
	metadata Metadata,
	concurrency int,
	partSize int64,
) error {
	contentType := metadata.ContentType()
	if contentType == "" {
		contentType = "application/octet-stream"
	}

	input := &s3manager.UploadInput{
		Bucket:      aws.String(to.Bucket),
		Key:         aws.String(to.Path),
		Body:        reader,
		ContentType: aws.String(contentType),
	}

	storageClass := metadata.StorageClass()
	if storageClass != "" {
		input.StorageClass = aws.String(storageClass)
	}
	acl := metadata.ACL()
	if acl != "" {
		input.ACL = aws.String(acl)
	}

	sseEncryption := metadata.SSE()
	if sseEncryption != "" {
		input.ServerSideEncryption = aws.String(sseEncryption)
		sseKmsKeyID := metadata.SSEKeyID()
		if sseKmsKeyID != "" {
			input.SSEKMSKeyId = aws.String(sseKmsKeyID)
		}
	}

	_, err := s.Uploader().UploadWithContext(ctx, input, func(u *s3manager.Uploader) {
		u.PartSize = partSize
		u.Concurrency = concurrency
	})

	return err
}

// chunk is an object identifier container which is used on MultiDelete
// operations. Since DeleteObjects API allows deleting objects up to 1000,
// splitting keys into multiple chunks is required.
type chunk struct {
	Bucket string
	Keys   []*s3.ObjectIdentifier
}

// calculateChunks calculates chunks for given URL channel and returns
// read-only chunk channel.
func (s *S3) calculateChunks(ch <-chan *url.URL) <-chan chunk {
	chunkch := make(chan chunk)

	go func() {
		defer close(chunkch)

		var keys []*s3.ObjectIdentifier
		initKeys := func() {
			keys = make([]*s3.ObjectIdentifier, 0)
		}

		var bucket string
		for url := range ch {
			bucket = url.Bucket

			objid := &s3.ObjectIdentifier{Key: aws.String(url.Path)}
			keys = append(keys, objid)
			if len(keys) == deleteObjectsMax {
				chunkch <- chunk{
					Bucket: bucket,
					Keys:   keys,
				}
				initKeys()
			}
		}

		if len(keys) > 0 {
			chunkch <- chunk{
				Bucket: bucket,
				Keys:   keys,
			}
		}
	}()

	return chunkch
}

// Delete is a single object delete operation.
func (s *S3) Delete(ctx context.Context, url *url.URL) error {
	chunk := chunk{
		Bucket: url.Bucket,
		Keys: []*s3.ObjectIdentifier{
			{Key: aws.String(url.Path)},
		},
	}

	resultch := make(chan *Object, 1)
	defer close(resultch)

	s.doDelete(ctx, chunk, resultch)
	obj := <-resultch
	return obj.Err
}

// doDelete deletes the given keys given by chunk. Results are piggybacked via
// the Object container.
func (s *S3) doDelete(ctx context.Context, chunk chunk, resultch chan *Object) {
	bucket := chunk.Bucket
	o, err := s.api.DeleteObjectsWithContext(ctx, &s3.DeleteObjectsInput{
		Bucket: aws.String(bucket),
		Delete: &s3.Delete{Objects: chunk.Keys},
	})
	if err != nil {
		resultch <- &Object{Err: err}
		return
	}

	for _, d := range o.Deleted {
		key := fmt.Sprintf("s3://%v/%v", bucket, aws.StringValue(d.Key))
		url, _ := url.New(key)
		resultch <- &Object{URL: url}
	}

	for _, e := range o.Errors {
		key := fmt.Sprintf("s3://%v/%v", bucket, aws.StringValue(e.Key))
		url, _ := url.New(key)
		resultch <- &Object{
			URL: url,
			Err: fmt.Errorf(aws.StringValue(e.Message)),
		}
	}
}

// MultiDelete is a asynchronous removal operation for multiple objects.
// It reads given url channel, creates multiple chunks and run these
// chunks in parallel. Each chunk may have at most 1000 objects since DeleteObjects
// API has a limitation.
// See: https://docs.aws.amazon.com/AmazonS3/latest/API/API_DeleteObjects.html.
func (s *S3) MultiDelete(ctx context.Context, urlch <-chan *url.URL) <-chan *Object {
	resultch := make(chan *Object)

	go func() {
		sem := make(chan bool, 10)
		defer close(sem)
		defer close(resultch)

		chunks := s.calculateChunks(urlch)

		var wg sync.WaitGroup
		for chunk := range chunks {
			chunk := chunk

			wg.Add(1)
			sem <- true

			go func() {
				defer wg.Done()
				s.doDelete(ctx, chunk, resultch)
				<-sem
			}()
		}

		wg.Wait()
	}()

	return resultch
}

// ListBuckets is a blocking list-operation which gets bucket list and returns
// the buckets that match with given prefix.
func (s *S3) ListBuckets(ctx context.Context, prefix string) ([]Bucket, error) {
	o, err := s.api.ListBucketsWithContext(ctx, &s3.ListBucketsInput{})
	if err != nil {
		return nil, err
	}

	var buckets []Bucket
	for _, b := range o.Buckets {
		bucketName := aws.StringValue(b.Name)
		if prefix == "" || strings.HasPrefix(bucketName, prefix) {
			buckets = append(buckets, Bucket{
				CreationDate: aws.TimeValue(b.CreationDate),
				Name:         bucketName,
			})
		}
	}
	return buckets, nil
}

// MakeBucket creates an S3 bucket with the given name.
func (s *S3) MakeBucket(ctx context.Context, name string) error {
	_, err := s.api.CreateBucketWithContext(ctx, &s3.CreateBucketInput{
		Bucket: aws.String(name),
	})
	return err
}

// NewAwsSession initializes a new AWS session with region fallback and custom
// options.
func newSession(opts S3Options) (*session.Session, error) {
	mutex.Lock()
	defer mutex.Unlock()

	if sess, ok := mapS3optsSession[opts]; ok {
		return sess, nil
	}

	awsCfg := aws.NewConfig()

	endpointURL, err := parseEndpoint(opts.Endpoint)
	if err != nil {
		return nil, err
	}

	// use virtual-host-style if the endpoint is known to support it,
	// otherwise use the path-style approach.
	isVirtualHostStyle := isVirtualHostStyle(endpointURL)

	useAccelerate := supportsTransferAcceleration(endpointURL)
	// AWS SDK handles transfer acceleration automatically. Setting the
	// Endpoint to a transfer acceleration endpoint would cause bucket
	// operations fail.
	if useAccelerate {
		endpointURL = sentinelURL
	}

	var httpClient *http.Client
	if opts.NoVerifySSL {
		httpClient = insecureHTTPClient
	}

	awsCfg = awsCfg.
		WithEndpoint(endpointURL.String()).
		WithS3ForcePathStyle(!isVirtualHostStyle).
		WithS3UseAccelerate(useAccelerate).
		WithHTTPClient(httpClient)

	if opts.Region != "" {
		awsCfg.WithRegion(opts.Region)
	}

	awsCfg.Retryer = newCustomRetryer(opts.MaxRetries)

	useSharedConfig := session.SharedConfigEnable
	{
		// Reverse of what the SDK does: if AWS_SDK_LOAD_CONFIG is 0 (or a
		// falsy value) disable shared configs
		loadCfg := os.Getenv("AWS_SDK_LOAD_CONFIG")
		if loadCfg != "" {
			if enable, _ := strconv.ParseBool(loadCfg); !enable {
				useSharedConfig = session.SharedConfigDisable
			}
		}
	}

	sess, err := session.NewSessionWithOptions(
		session.Options{
			Config:            *awsCfg,
			SharedConfigState: useSharedConfig,
		},
	)
	if err != nil {
		return nil, err
	}

	if aws.StringValue(sess.Config.Region) == "" {
		sess.Config.Region = aws.String(endpoints.UsEast1RegionID)
	}

	mapS3optsSession[opts] = sess

	return sess, nil
}

// NumOfSessions returns number of sessions currently active.
func NumOfSessions() int {
	mutex.Lock()
	defer mutex.Unlock()
	return len(mapS3optsSession)
}

// RemoveAllSessions clears all existing sessions.
func RemoveAllSessions() {
	mutex.Lock()
	defer mutex.Unlock()
	mapS3optsSession = map[S3Options]*session.Session{}
}

// customRetryer wraps the SDK's built in DefaultRetryer adding additional
// error codes. Such as, retry for S3 InternalError code.
type customRetryer struct {
	client.DefaultRetryer
}

func newCustomRetryer(maxRetries int) *customRetryer {
	return &customRetryer{
		DefaultRetryer: client.DefaultRetryer{
			NumMaxRetries: maxRetries,
		},
	}
}

// ShouldRetry overrides the SDK's built in DefaultRetryer adding customization
// to retry S3 InternalError code.
func (c *customRetryer) ShouldRetry(req *request.Request) bool {
	if errHasCode(req.Error, "InternalError") {
		return true
	}

	if errContains(req.Error, "use of closed network connection") {
		return true
	}

	return c.DefaultRetryer.ShouldRetry(req)
}

var insecureHTTPClient = &http.Client{
	Transport: &http.Transport{
		TLSClientConfig: &tls.Config{InsecureSkipVerify: true},
	},
}

func supportsTransferAcceleration(endpoint urlpkg.URL) bool {
	return endpoint.Hostname() == transferAccelEndpoint
}

func isGoogleEndpoint(endpoint urlpkg.URL) bool {
	return endpoint.Hostname() == gcsEndpoint
}

// isVirtualHostStyle reports whether the given endpoint supports S3 virtual
// host style bucket name resolving. If a custom S3 API compatible endpoint is
// given, resolve the bucketname from the URL path.
func isVirtualHostStyle(endpoint urlpkg.URL) bool {
	return endpoint == sentinelURL || supportsTransferAcceleration(endpoint) || isGoogleEndpoint(endpoint)
}

func errHasCode(err error, code string) bool {
	if err == nil || code == "" {
		return false
	}

	var awsErr awserr.Error
	if errors.As(err, &awsErr) {
		if awsErr.Code() == code {
			return true
		}
	}

	var multiUploadErr s3manager.MultiUploadFailure
	if errors.As(err, &multiUploadErr) {
		return errHasCode(multiUploadErr.OrigErr(), code)
	}

	return false

}

func errContains(err error, msg string) bool {
	if err == nil || msg == "" {
		return false
	}

	var awsErr awserr.Error
	if errors.As(err, &awsErr) {
		if strings.Contains(awsErr.Error(), msg) {
			return true
		}
	}

	return false
}

// IsCancelationError reports whether given error is a storage related
// cancelation error.
func IsCancelationError(err error) bool {
	return errHasCode(err, request.CanceledErrorCode)
}

// writerAtAdapter is an 'io.Writer' adapter for 'io.WriterAt'.
type writeAtAdapter struct {
	w      io.WriterAt
	offset int64
}

func (a *writeAtAdapter) Write(p []byte) (int, error) {
	n, err := a.w.WriteAt(p, a.offset)
	if err != nil {
		return n, err
	}

	a.offset += int64(n)
	return n, nil
}
func (s *S3) Uploader() s3manageriface.UploaderAPI {
	return s.destinationS3.uploader
}

func (s *S3) Api() s3iface.S3API {
	return s.destinationS3.api
}<|MERGE_RESOLUTION|>--- conflicted
+++ resolved
@@ -354,9 +354,6 @@
 		input.StorageClass = aws.String(storageClass)
 	}
 
-<<<<<<< HEAD
-	_, err := s.Api().CopyObject(input)
-=======
 	sseEncryption := metadata.SSE()
 	if sseEncryption != "" {
 		input.ServerSideEncryption = aws.String(sseEncryption)
@@ -371,8 +368,7 @@
 		input.ACL = aws.String(acl)
 	}
 
-	_, err := s.api.CopyObject(input)
->>>>>>> 8f720093
+	_, err := s.Api().CopyObject(input)
 	return err
 }
 
