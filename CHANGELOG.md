# Changelog

## not released yet

#### Features
<<<<<<< HEAD

- Added cross-region transfer support. Bucket regions are inferred, thus, supporting cross-region transfers and multiple regions in batch mode. ([#155](https://github.com/peak/s5cmd/issues/155))

#### Improvements
=======
- Added global `--dry-run` option. It displays which command(s) will be executed without actually having a side effect. ([#90](https://github.com/peak/s5cmd/issues/90))
- Added `--stat` option for `s5cmd` and it displays program execution statistics before the end of the program output. ([#148](https://github.com/peak/s5cmd/issues/148))
>>>>>>> a1428705

#### Improvements
- AWS S3 `RequestTimeTooSkewed` request error was not retryable before, it is now. ([205](https://github.com/peak/s5cmd/issues/205))
- For some operations errors were printed at the end of the program execution. Now, errors are displayed immediately after being detected. ([#136](https://github.com/peak/s5cmd/issues/136))

#### Bugfixes
- Fixed error reporting issue, where some errors from the `ls` operation were not printed.

## v1.1.0 - 22 Jul 2020

With this release, Windows is supported.

#### Breaking changes
- Dropped storage class short codes display from default behaviour of `ls` operation. Instead, use `-s` flag with `ls`
to see full names of the storage classes when listing objects.


#### Features
- Added Server-side Encryption (SSE) support for mv/cp operations. It uses customer master keys (CMKs) managed by AWS Key Management Service. ([#18](https://github.com/peak/s5cmd/issues/18))
- Added an option to show full form of [storage class](https://aws.amazon.com/s3/storage-classes/) when listing objects. ([#165](https://github.com/peak/s5cmd/issues/165))
- Add [access control lists (ACLs)](https://docs.aws.amazon.com/AmazonS3/latest/dev/acl-overview.html)
support to enable managing access to buckets and objects. ([#26](https://github.com/peak/s5cmd/issues/26))


#### Bugfixes

- Fixed infinite repetition issue on mv/cp operations which would occur
 if the destination matched the source wildcard. ([#168](https://github.com/peak/s5cmd/issues/168))
- Fixed windows filepath issue, where backslashes should be treated as the path delimiter. ([#178](https://github.com/peak/s5cmd/issues/178))
- All tests pass on windows, by converting and treating file paths to UNIX filepath format.
- Fixed a transfer issue where the object path contains particular regex metacharacters. ([#111](https://github.com/peak/s5cmd/pull/111)) [@brendan-matroid](https://github.com/brendan-matroid)
- Correctly parse object paths that contain whitespaces in run-mode. ([#111](https://github.com/peak/s5cmd/pull/111)) [@brendan-matroid](https://github.com/brendan-matroid)


#### Improvements
- Retry when connection closed by S3 unexpectedly. ([#189](https://github.com/peak/s5cmd/pull/189)) [@eminugurkenar](https://github.com/eminugurkenar)

## v1.0.0 - 1 Apr 2020

This is a major release with many breaking changes.

#### Breaking changes

- Dropped `get` command. Users could get the same effect with `s5cmd cp <src> .`.
- Dropped `nested command` support.
- Dropped `!` command. It was used to execute shell commands and was used in
  conjunction with nested commands.
- `s5cmd -f` and `s5cmd -f -` usage has changed to `s5cmd run`. `run` command
  accepts a file. If not provided, it'll listen for commands from stdin.
- Exit code for errors was `127`. It is `1` now.
- Dropped `exit` command. It was used to change the shell exit code and usually
  a part of the nested command usage.
- Dropped local->local copy and move support. ([#118](https://github.com/peak/s5cmd/issues/118))
- All error messages are sent to stderr now.
- `-version` flag is changed to `version` command.
- Dropped `batch-rm` command. It was not listed in the help output. Now that we
  support variadic arguments, users can remove multiple objects by providing
  wildcards or multiple arguments to `s5cmd rm` command. ([#106](https://github.com/peak/s5cmd/pull/106))
- [Virtual host style bucket name
  resolving](https://aws.amazon.com/blogs/aws/amazon-s3-path-deprecation-plan-the-rest-of-the-story/)
  is enabled by default for S3 and GCS. If you provide a custom endpoint via
  `--endpoint-url` flag (other than GCS and S3 transfer acceleration), `s5cmd`
  will fall back to the `path-style`. ([#92](https://github.com/peak/s5cmd/pull/92))
- Listing a non-existent object will return exit code `1`, instead of `0`. ([#23](https://github.com/peak/s5cmd/issues/23))
- `-ds`, `-dw`, `-us` and `-uw` global flags are no longer available. Multipart
  concurrency and part size flags are now part of the `cp/mv` command. New
  replacement flags are `--concurrency | -c` and `--part-size | -p`. ([#110](https://github.com/peak/s5cmd/pull/110))
- s5cmd `cp` command follows symbolic links by default (only when uploading to
  s3 from local filesystem). Use `--no-follow-symlinks` flag to disable this
  feature. ([#17](https://github.com/peak/s5cmd/issues/17))
- Dropped `-parents` flag from copy command. Copy behaviour has changed to
  preserve the directory hierarchy as a default. Optional `-flatten` flag is
  added to flatten directory structure. ([#107](https://github.com/peak/s5cmd/issues/107))
- Dropped `-vv` verbosity flag. `--log` flag is introduced.

#### Features

- Added `mb` command to make buckets. ([#25](https://github.com/peak/s5cmd/issues/25))
- Added `--json` flag for JSON logging. ([#22](https://github.com/peak/s5cmd/issues/22))
- Added [S3 transfer acceleration](https://docs.aws.amazon.com/AmazonS3/latest/dev/transfer-acceleration.html) support. ([#40](https://github.com/peak/s5cmd/issues/40))
- Added [Google Cloud Storage](https://github.com/peak/s5cmd#google-cloud-storage-support) support. ([#81](https://github.com/peak/s5cmd/issues/81))
- Added `cat` command to print remote object contents to stdout ([#20](https://github.com/peak/s5cmd/issues/20))

#### Bugfixes

- Correctly set `Content-Type` of a file on upload operations. ([#33](https://github.com/peak/s5cmd/issues/33))
- Fixed a bug where workers are unable to consume job if there are too many
  outstanding wildcard expansion requests. ([#12](https://github.com/peak/s5cmd/issues/12), [#58](https://github.com/peak/s5cmd/issues/58))

#### Improvements

- Pre-compiled binaries are provided on [releases page](https://github.com/peak/s5cmd/releases). ([#21](https://github.com/peak/s5cmd/issues/21))
- AWS Go SDK is updated to support IAM role for service accounts. ([#32](https://github.com/peak/s5cmd/issues/32))
- For copy/move operations, `s5cmd` now creates destination directory if missing.
- Increase the soft limit of open files to 1000 and exits immediately when it encounters `too many open files` error. ([#52](https://github.com/peak/s5cmd/issues/52))

## v0.7.0 - 27 Jan 2020

- Use go modules.
- Update minimum required Go version to 1.13.

## v0.6.2 - 24 Jan 2020

- Fix bug in brew install.
- Update travis configuration.

## v0.6.1 - 9 Jan 2020

- Integrate Travis CI.
- Add option to disable SSL verification.
- Add endpoint url flag to support S3 compatible services.
- Use client's endpoint in GetSessionForBucket.
- Upgrade minimum required Go version to 1.7.

## v0.6.0 - 30 Mar 2018

- Use 50mb chunks by default.
- Add human-readable output option -H.
- Implement "command -h".

## v0.5.8 - 15 Mar 2018

- Refactor retryable error handling.
- Autodetect bucket region in command completion.
- Add HomeBrew formula.

## v0.5.7 - 16 Aug 2017

- Add -s and -u options to overwrite files if sizes differ or files are lastly modified.
- Use constructor for *JobArgument.

## v0.5.6 - 15 Jun 2017

- Add -dlw, -dlp and -ulw configuration options for worker pool.

## v0.5.5 - 29 May 2017
- Fix get/cp without 2nd param or exact destination filename.

## v0.5.4 - 23 May 2017

- Implement shell auto completion.
- Add context support for batch AWS requests.
- Implement "s5cmd get".
- Reduce idle-timer values.
- Add option -vv to log parser errors verbosely.
- Implement "du -g" to group by storage class.

## v0.5.3 - 9 Mar 2017

- Use Go bool type instead of aws.Bool on recoverer.

## v0.5.2 - 9 Mar 2017

- Make RequestError retryable.

## v0.5.1 - 8 Mar 2017

- Implement verbose output (-vv flag).
- Add godoc for error types.<|MERGE_RESOLUTION|>--- conflicted
+++ resolved
@@ -3,15 +3,12 @@
 ## not released yet
 
 #### Features
-<<<<<<< HEAD
 
 - Added cross-region transfer support. Bucket regions are inferred, thus, supporting cross-region transfers and multiple regions in batch mode. ([#155](https://github.com/peak/s5cmd/issues/155))
 
 #### Improvements
-=======
 - Added global `--dry-run` option. It displays which command(s) will be executed without actually having a side effect. ([#90](https://github.com/peak/s5cmd/issues/90))
 - Added `--stat` option for `s5cmd` and it displays program execution statistics before the end of the program output. ([#148](https://github.com/peak/s5cmd/issues/148))
->>>>>>> a1428705
 
 #### Improvements
 - AWS S3 `RequestTimeTooSkewed` request error was not retryable before, it is now. ([205](https://github.com/peak/s5cmd/issues/205))
