--- conflicted
+++ resolved
@@ -71,24 +71,13 @@
 
 // Run prints content of given source to standard output.
 func (c Cat) Run(ctx context.Context) error {
-<<<<<<< HEAD
-	client, err := storage.NewClient(ctx, c.src)
-	if err != nil {
-		printError(c.fullCommand, c.op, err)
-	}
-
-	// set concurrency to 1 for sequential write to 'stdout' and give a dummy 'partSize' since
-	// `storage.S3.Get()` ignores 'partSize' if concurrency is set to 1.
-	_, err = client.Get(ctx, c.src, sequentialWriterAt{w: os.Stdout}, 1, -1)
-=======
-	client, err := storage.NewRemoteClient(c.src, c.storageOpts)
+	client, err := storage.NewRemoteClient(ctx, c.src, c.storageOpts)
 	if err != nil {
 		printError(c.fullCommand, c.op, err)
 		return err
 	}
 
 	rc, err := client.Read(ctx, c.src)
->>>>>>> 714dfeb1
 	if err != nil {
 		printError(c.fullCommand, c.op, err)
 		return err
