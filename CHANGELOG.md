--- conflicted
+++ resolved
@@ -17,15 +17,12 @@
 - Allow adjacent slashes to be used as keys when uploading to remote. ([#459](https://github.com/peak/s5cmd/pull/459))
 - Debian packages are provided on [releases page](https://github.com/peak/s5cmd/releases) ([#380](https://github.com/peak/s5cmd/issues/380))
 - Upgraded minimum required Go version to 1.17.
-<<<<<<< HEAD
 - The sync command uses `external sort` instead of `internal` sort. This change
  reduces RAM usage from ~10 GB to ~1.5 GB for `sync` operation of a directory containing
  1,000,000 files at a cost of speed (20% slower for 1,000,000 objects). For smaller
  directories (~50,000 files) there is no significant change in speed.  ([#483](https://github.com/peak/s5cmd/pull/483))
 
-=======
 - Improve auto-completion support of s5cmd for `zsh` and `bash`, start supporting `pwsh` and stop the support for `fish`. Now s5cmd can complete bucket names, s3 keys in a bucket and the local files. However, `install-completion` flag no longer _installs_ the completion script to `*rc` files instead it merely gives instructions to install autocompletion and provides the autocompletion script ([#500](https://github.com/peak/s5cmd/pull/500)).
->>>>>>> 5e867c9b
 
 #### Bugfixes
 - Fixed a bug where (`--stat`) prints unnecessarily when used with help and version commands ([#452](https://github.com/peak/s5cmd/issues/452))
