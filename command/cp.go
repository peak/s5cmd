--- conflicted
+++ resolved
@@ -296,15 +296,12 @@
 	contentType           string
 	contentEncoding       string
 	contentDisposition    string
-<<<<<<< HEAD
+  showProgress          bool
+	progressbar           progressbar.ProgressBar
 
 	// patterns
 	excludePatterns []*regexp.Regexp
 	includePatterns []*regexp.Regexp
-=======
-	showProgress          bool
-	progressbar           progressbar.ProgressBar
->>>>>>> 20d6a228
 
 	// region settings
 	srcRegion string
