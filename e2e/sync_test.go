package e2e

import (
	"fmt"
	"net"
	"os"
	"path/filepath"
	"runtime"
	"testing"
	"time"

	"gotest.tools/v3/assert"
	"gotest.tools/v3/fs"
	"gotest.tools/v3/icmd"
)

// sync -n s3://bucket/object file
func TestSyncFailForNonsharedFlagsFromCopyCommand(t *testing.T) {
	t.Parallel()
	s3client, s5cmd := setup(t)
	const (
		filename = "source.go"
	)

	bucket := s3BucketFromTestName(t)
	createBucket(t, s3client, bucket)
	putFile(t, s3client, bucket, filename, "content")

	srcpath := fmt.Sprintf("s3://%s/%s", bucket, filename)

	cmd := s5cmd("sync", "-n", srcpath, ".")
	result := icmd.RunCmd(cmd)
	result.Assert(t, icmd.Expected{ExitCode: 1})

	// urfave.Cli prints the help text and error message to stdout
	// if given flags in not present in command options.
	assertLines(t, result.Stdout(), map[int]compareFunc{
		0: equals("Incorrect Usage: flag provided but not defined: -n"),
	}, strictLineCheck(false))
}

// sync folder/ folder2/
func TestSyncLocalToLocal(t *testing.T) {
	t.Parallel()

	_, s5cmd := setup(t)

	sourceWorkDir := fs.NewDir(t, "source")
	destWorkDir := fs.NewDir(t, "dest")

	srcpath := filepath.ToSlash(sourceWorkDir.Path())
	destpath := filepath.ToSlash(destWorkDir.Path())

	cmd := s5cmd("sync", srcpath, destpath)
	result := icmd.RunCmd(cmd)

	result.Assert(t, icmd.Expected{ExitCode: 1})

	assertLines(t, result.Stderr(), map[int]compareFunc{
		0: equals(`ERROR "sync %s %s": local->local copy operations are not permitted`, srcpath, destpath),
	})
}

// sync s3://bucket/source.go .
func TestSyncSingleS3ObjectToLocalTwice(t *testing.T) {
	t.Parallel()

	s3client, s5cmd := setup(t)

	const (
		filename = "source.go"
	)

	bucket := s3BucketFromTestName(t)
	createBucket(t, s3client, bucket)
	putFile(t, s3client, bucket, filename, "content")

	srcpath := fmt.Sprintf("s3://%s/%s", bucket, filename)

	cmd := s5cmd("sync", srcpath, ".")
	result := icmd.RunCmd(cmd)
	result.Assert(t, icmd.Success)

	assertLines(t, result.Stdout(), map[int]compareFunc{
		0: equals(`cp %v %v`, srcpath, filename),
	})

	// rerunning same command should not download object, empty result expected
	result = icmd.RunCmd(cmd)
	result.Assert(t, icmd.Success)
	assertLines(t, result.Stdout(), map[int]compareFunc{})
}

// sync file s3://bucket
func TestSyncLocalFileToS3Twice(t *testing.T) {
	t.Parallel()

	s3client, s5cmd := setup(t)

	const (
		filename = "testfile1.txt"
		content  = "this is the content"
	)

	bucket := s3BucketFromTestName(t)
	createBucket(t, s3client, bucket)

	// the file to be uploaded is modified
	workdir := fs.NewDir(t, t.Name(), fs.WithFile(filename, content))
	defer workdir.Remove()

	dstpath := fmt.Sprintf("s3://%v", bucket)

	cmd := s5cmd("sync", filename, dstpath)
	result := icmd.RunCmd(cmd, withWorkingDir(workdir))

	result.Assert(t, icmd.Success)

	assertLines(t, result.Stdout(), map[int]compareFunc{
		0: equals(`cp %v %v/%v`, filename, dstpath, filename),
	})

	// rerunning same command should not upload files, empty result expected
	result = icmd.RunCmd(cmd, withWorkingDir(workdir))
	result.Assert(t, icmd.Success)

	assertLines(t, result.Stdout(), map[int]compareFunc{})
}

// sync --raw object* s3://bucket/prefix/
func TestCopyLocalFilestoS3WithRawFlag(t *testing.T) {
	if runtime.GOOS == "windows" {
		t.Skip()
	}

	t.Parallel()

	s3client, s5cmd := setup(t)

	bucket := s3BucketFromTestName(t)
	createBucket(t, s3client, bucket)

	files := []fs.PathOp{
		fs.WithFile("file*.txt", "content"),
		fs.WithFile("file*1.txt", "content"),
		fs.WithFile("file*file.txt", "content"),
		fs.WithFile("file*2.txt", "content"),
	}

	expectedFiles := []string{"file*.txt"}
	nonExpectedFiles := []string{"file*1.txt", "file*file.txt", "file*2.txt"}

	// the file to be uploaded is modified
	workdir := fs.NewDir(t, t.Name(), files...)
	defer workdir.Remove()

	dstpath := fmt.Sprintf("s3://%v/prefix/", bucket)

	cmd := s5cmd("sync", "--raw", "file*.txt", dstpath)
	result := icmd.RunCmd(cmd, withWorkingDir(workdir))

	result.Assert(t, icmd.Success)

	assertLines(t, result.Stdout(), map[int]compareFunc{
		0: equals(`cp file*.txt %vfile*.txt`, dstpath),
	})

	result = icmd.RunCmd(cmd, withWorkingDir(workdir))

	// second run should not upload files, empty result expected
	result.Assert(t, icmd.Success)
	assertLines(t, result.Stdout(), map[int]compareFunc{})

	for _, obj := range expectedFiles {
		err := ensureS3Object(s3client, bucket, "prefix/"+obj, "content")
		if err != nil {
			t.Fatalf("%s is not exist in s3\n", obj)
		}
	}

	for _, obj := range nonExpectedFiles {
		err := ensureS3Object(s3client, bucket, "prefix/"+obj, "content")
		assertError(t, err, errS3NoSuchKey)
	}
}

// sync folder/ s3://bucket
func TestSyncLocalFolderToS3EmptyBucket(t *testing.T) {
	t.Parallel()
	s3client, s5cmd := setup(t)

	bucket := s3BucketFromTestName(t)
	createBucket(t, s3client, bucket)

	folderLayout := []fs.PathOp{
		fs.WithFile("testfile.txt", "S: this is a test file"),
		fs.WithFile("readme.md", "S: this is a readme file"),
		fs.WithDir("a",
			fs.WithFile("another_test_file.txt", "S: yet another txt file"),
		),
		fs.WithDir("b",
			fs.WithFile("filename-with-hypen.gz", "S: file has hyphen in its name"),
		),
	}

	workdir := fs.NewDir(t, "somedir", folderLayout...)
	defer workdir.Remove()

	src := fmt.Sprintf("%v/", workdir.Path())
	src = filepath.ToSlash(src)
	dst := fmt.Sprintf("s3://%v/", bucket)

	cmd := s5cmd("sync", src, dst)
	result := icmd.RunCmd(cmd)

	result.Assert(t, icmd.Success)

	assertLines(t, result.Stdout(), map[int]compareFunc{
		0: equals(`cp %va/another_test_file.txt %va/another_test_file.txt`, src, dst),
		1: equals(`cp %vb/filename-with-hypen.gz %vb/filename-with-hypen.gz`, src, dst),
		2: equals(`cp %vreadme.md %vreadme.md`, src, dst),
		3: equals(`cp %vtestfile.txt %vtestfile.txt`, src, dst),
	}, sortInput(true))

	// there should be no error, since "no object found" error for destination is ignored
	assertLines(t, result.Stderr(), map[int]compareFunc{})

	// assert local filesystem
	expected := fs.Expected(t, folderLayout...)
	assert.Assert(t, fs.Equal(workdir.Path(), expected))

	expectedS3Content := map[string]string{
		"testfile.txt":             "S: this is a test file",
		"readme.md":                "S: this is a readme file",
		"b/filename-with-hypen.gz": "S: file has hyphen in its name",
		"a/another_test_file.txt":  "S: yet another txt file",
	}

	// assert s3
	for key, content := range expectedS3Content {
		assert.Assert(t, ensureS3Object(s3client, bucket, key, content))
	}
}

// cp parent/*/name.txt s3://bucket/newfolder
func TestSyncMultipleFilesWithWildcardedDirectoryToS3Bucket(t *testing.T) {
	t.Parallel()

	s3client, s5cmd := setup(t)

	bucket := s3BucketFromTestName(t)
	createBucket(t, s3client, bucket)

	folderLayout := []fs.PathOp{
		fs.WithDir("parent", fs.WithDir(
			"child1",
			fs.WithFile("name.txt", "A file in parent/child1/"),
		),
			fs.WithDir(
				"child2",
				fs.WithFile("name.txt", "A file in parent/child2/"),
			),
		),
	}

	workdir := fs.NewDir(t, "somedir", folderLayout...)
	dstpath := fmt.Sprintf("s3://%v/newfolder/", bucket)
	srcpath := workdir.Path()
	srcpath = filepath.ToSlash(srcpath)
	defer workdir.Remove()

	cmd := s5cmd("sync", srcpath+"/parent/*/name.txt", dstpath)
	result := icmd.RunCmd(cmd)

	result.Assert(t, icmd.Success)
	rs := result.Stdout()
	assertLines(t, rs, map[int]compareFunc{
		0: equals(`cp %v/parent/child1/name.txt %vchild1/name.txt`, srcpath, dstpath),
		1: equals(`cp %v/parent/child2/name.txt %vchild2/name.txt`, srcpath, dstpath),
	}, sortInput(true))

	// assert local filesystem
	expected := fs.Expected(t, folderLayout...)
	assert.Assert(t, fs.Equal(workdir.Path(), expected))
	expectedS3Content := map[string]string{
		"newfolder/child1/name.txt": "A file in parent/child1/",
		"newfolder/child2/name.txt": "A file in parent/child2/",
	}

	// assert s3
	for filename, content := range expectedS3Content {
		assert.Assert(t, ensureS3Object(s3client, bucket, filename, content))
	}
}

// sync  s3://bucket/* folder/
func TestSyncS3BucketToEmptyFolder(t *testing.T) {
	t.Parallel()
	s3client, s5cmd := setup(t)

	bucket := s3BucketFromTestName(t)
	createBucket(t, s3client, bucket)

	S3Content := map[string]string{
		"testfile.txt":            "S: this is a test file",
		"readme.md":               "S: this is a readme file",
		"a/another_test_file.txt": "S: yet another txt file",
		"abc/def/test.py":         "S: file in nested folders",
	}

	for filename, content := range S3Content {
		putFile(t, s3client, bucket, filename, content)
	}

	workdir := fs.NewDir(t, "somedir")
	defer workdir.Remove()

	bucketPath := fmt.Sprintf("s3://%v", bucket)
	src := fmt.Sprintf("%v/*", bucketPath)
	dst := fmt.Sprintf("%v/", workdir.Path())
	dst = filepath.ToSlash(dst)

	cmd := s5cmd("sync", src, dst)
	result := icmd.RunCmd(cmd)

	result.Assert(t, icmd.Success)

	assertLines(t, result.Stdout(), map[int]compareFunc{
		0: equals(`cp %v/a/another_test_file.txt %va/another_test_file.txt`, bucketPath, dst),
		1: equals(`cp %v/abc/def/test.py %vabc/def/test.py`, bucketPath, dst),
		2: equals(`cp %v/readme.md %vreadme.md`, bucketPath, dst),
		3: equals(`cp %v/testfile.txt %vtestfile.txt`, bucketPath, dst),
	}, sortInput(true))

	expectedFolderLayout := []fs.PathOp{
		fs.WithFile("testfile.txt", "S: this is a test file"),
		fs.WithFile("readme.md", "S: this is a readme file"),
		fs.WithDir("a",
			fs.WithFile("another_test_file.txt", "S: yet another txt file"),
		),
		fs.WithDir("abc",
			fs.WithDir("def",
				fs.WithFile("test.py", "S: file in nested folders"),
			),
		),
	}

	// assert local filesystem
	expected := fs.Expected(t, expectedFolderLayout...)
	assert.Assert(t, fs.Equal(workdir.Path(), expected))

	// assert s3
	for key, content := range S3Content {
		assert.Assert(t, ensureS3Object(s3client, bucket, key, content))
	}
}

// sync  s3://bucket/* s3://destbucket/prefix/
func TestSyncS3BucketToEmptyS3Bucket(t *testing.T) {
	t.Parallel()
	s3client, s5cmd := setup(t)

	bucket := s3BucketFromTestName(t)
	dstbucket := s3BucketFromTestNameWithPrefix(t, "dst")

	const (
		prefix = "prefix"
	)
	createBucket(t, s3client, bucket)
	createBucket(t, s3client, dstbucket)

	S3Content := map[string]string{
		"testfile.txt":            "S: this is a test file",
		"readme.md":               "S: this is a readme file",
		"a/another_test_file.txt": "S: yet another txt file",
		"abc/def/test.py":         "S: file in nested folders",
	}

	for filename, content := range S3Content {
		putFile(t, s3client, bucket, filename, content)
	}

	bucketPath := fmt.Sprintf("s3://%v", bucket)
	src := fmt.Sprintf("%v/*", bucketPath)
	dst := fmt.Sprintf("s3://%v/%v/", dstbucket, prefix)

	cmd := s5cmd("sync", src, dst)
	result := icmd.RunCmd(cmd)

	result.Assert(t, icmd.Success)

	assertLines(t, result.Stdout(), map[int]compareFunc{
		0: equals(`cp %v/a/another_test_file.txt %va/another_test_file.txt`, bucketPath, dst),
		1: equals(`cp %v/abc/def/test.py %vabc/def/test.py`, bucketPath, dst),
		2: equals(`cp %v/readme.md %vreadme.md`, bucketPath, dst),
		3: equals(`cp %v/testfile.txt %vtestfile.txt`, bucketPath, dst),
	}, sortInput(true))

	// assert  s3 objects in source bucket.
	for key, content := range S3Content {
		assert.Assert(t, ensureS3Object(s3client, bucket, key, content))
	}

	// assert s3 objects in dest bucket
	for key, content := range S3Content {
		key = fmt.Sprintf("%s/%s", prefix, key) // add the prefix
		assert.Assert(t, ensureS3Object(s3client, dstbucket, key, content))
	}
}

// sync folder/ s3://bucket (source older, same objects)
func TestSyncLocalFolderToS3BucketSameObjectsSourceOlder(t *testing.T) {
	t.Parallel()

	now := time.Now()
	timeSource := newFixedTimeSource(now)
	s3client, s5cmd := setup(t, withTimeSource(timeSource))

	bucket := s3BucketFromTestName(t)
	createBucket(t, s3client, bucket)

	// local files are 1 minute older than the remotes
	timestamp := fs.WithTimestamps(
		now.Add(-time.Minute), // access time
		now.Add(-time.Minute), // mod time
	)

	folderLayout := []fs.PathOp{
		fs.WithFile("main.py", "S: this is a python file", timestamp),
		fs.WithFile("testfile.txt", "S: this is a test file", timestamp),
		fs.WithFile("readme.md", "S: this is a readme file", timestamp),
		fs.WithDir("a",
			fs.WithFile("another_test_file.txt", "S: yet another txt file", timestamp),
			timestamp,
		),
	}

	workdir := fs.NewDir(t, "somedir", folderLayout...)
	defer workdir.Remove()

	S3Content := map[string]string{
		"main.py":                 "D: this is a python file",
		"testfile.txt":            "D: this is a test file",
		"readme.md":               "D: this is a readme file",
		"a/another_test_file.txt": "D: yet another txt file",
	}

	for filename, content := range S3Content {
		putFile(t, s3client, bucket, filename, content)
	}

	src := fmt.Sprintf("%v/", workdir.Path())
	src = filepath.ToSlash(src)
	dst := fmt.Sprintf("s3://%v/", bucket)

	// log debug
	cmd := s5cmd("--log", "debug", "sync", src, dst)
	result := icmd.RunCmd(cmd)

	result.Assert(t, icmd.Success)

	assertLines(t, result.Stdout(), map[int]compareFunc{
		0: equals(`DEBUG "sync %va/another_test_file.txt %va/another_test_file.txt": object is newer or same age and object size matches`, src, dst),
		1: equals(`DEBUG "sync %vmain.py %vmain.py": object is newer or same age and object size matches`, src, dst),
		2: equals(`DEBUG "sync %vreadme.md %vreadme.md": object is newer or same age and object size matches`, src, dst),
		3: equals(`DEBUG "sync %vtestfile.txt %vtestfile.txt": object is newer or same age and object size matches`, src, dst),
	}, sortInput(true))

	// expected folder structure
	expectedFiles := []fs.PathOp{
		fs.WithFile("main.py", "S: this is a python file"),
		fs.WithFile("testfile.txt", "S: this is a test file"),
		fs.WithFile("readme.md", "S: this is a readme file"),
		fs.WithDir("a",
			fs.WithFile("another_test_file.txt", "S: yet another txt file"),
		),
	}
	expected := fs.Expected(t, expectedFiles...)
	assert.Assert(t, fs.Equal(workdir.Path(), expected))

	// assert s3
	for key, content := range S3Content {
		assert.Assert(t, ensureS3Object(s3client, bucket, key, content))
	}
}

// sync folder/ s3://bucket (source newer)
func TestSyncLocalFolderToS3BucketSourceNewer(t *testing.T) {
	t.Parallel()

	now := time.Now()
	timeSource := newFixedTimeSource(now)
	s3client, s5cmd := setup(t, withTimeSource(timeSource))

	bucket := s3BucketFromTestName(t)
	createBucket(t, s3client, bucket)

	// local files are 1 minute newer than the remotes
	timestamp := fs.WithTimestamps(
		now.Add(time.Minute),
		now.Add(time.Minute),
	)

	folderLayout := []fs.PathOp{
		fs.WithFile("testfile.txt", "S: this is an updated test file", timestamp),
		fs.WithFile("readme.md", "S: this is an updated readme file", timestamp),
		fs.WithDir("dir",
			fs.WithFile("main.py", "S: updated python file", timestamp),
			timestamp,
		),
	}

	workdir := fs.NewDir(t, "somedir", folderLayout...)
	defer workdir.Remove()

	S3Content := map[string]string{
		"testfile.txt": "D: this is a test file ",
		"readme.md":    "D: this is a readme file",
		"dir/main.py":  "D: python file",
	}

	for filename, content := range S3Content {
		putFile(t, s3client, bucket, filename, content)
	}

	src := fmt.Sprintf("%v/", workdir.Path())
	src = filepath.ToSlash(src)
	dst := fmt.Sprintf("s3://%v/", bucket)

	cmd := s5cmd("--log", "debug", "sync", src, dst)
	result := icmd.RunCmd(cmd)

	result.Assert(t, icmd.Success)

	assertLines(t, result.Stdout(), map[int]compareFunc{
		0: equals(`cp %vdir/main.py %vdir/main.py`, src, dst),
		1: equals(`cp %vreadme.md %vreadme.md`, src, dst),
		2: equals(`cp %vtestfile.txt %vtestfile.txt`, src, dst),
	}, sortInput(true))

	// expected folder structure, without the timestamps.
	expectedFiles := []fs.PathOp{
		fs.WithFile("testfile.txt", "S: this is an updated test file"),
		fs.WithFile("readme.md", "S: this is an updated readme file"),
		fs.WithDir("dir",
			fs.WithFile("main.py", "S: updated python file"),
		),
	}
	expected := fs.Expected(t, expectedFiles...)
	assert.Assert(t, fs.Equal(workdir.Path(), expected))

	// same as local source
	expectedS3Content := map[string]string{
		"testfile.txt": "S: this is an updated test file",
		"readme.md":    "S: this is an updated readme file",
		"dir/main.py":  "S: updated python file",
	}

	// assert s3
	for key, content := range expectedS3Content {
		assert.Assert(t, ensureS3Object(s3client, bucket, key, content))
	}
}

// sync s3://bucket/* folder/ (same objects, source older, destination newer)
func TestSyncS3BucketToLocalFolderSameObjectsSourceOlder(t *testing.T) {
	t.Parallel()

	newer := time.Now().Add(time.Minute)

	s3client, s5cmd := setup(t)

	bucket := s3BucketFromTestName(t)
	createBucket(t, s3client, bucket)

	// local files are 1 minute newer than the remote ones
	timestamp := fs.WithTimestamps(
		newer,
		newer,
	)

	folderLayout := []fs.PathOp{
		fs.WithFile("main.py", "D: this is a python file", timestamp),
		fs.WithFile("testfile.txt", "D: this is a test file", timestamp),
		fs.WithFile("readme.md", "D: this is a readme file", timestamp),
		fs.WithDir("a",
			fs.WithFile("another_test_file.txt", "D: yet another txt file", timestamp),
			timestamp,
		),
	}

	workdir := fs.NewDir(t, "somedir", folderLayout...)
	defer workdir.Remove()

	S3Content := map[string]string{
		"main.py":                 "S: this is a python file",
		"testfile.txt":            "S: this is a test file",   // content different from local
		"readme.md":               "S: this is a readme file", // content different from local
		"a/another_test_file.txt": "S: yet another txt file",  // content different from local
	}

	for filename, content := range S3Content {
		putFile(t, s3client, bucket, filename, content)
	}

	bucketPath := fmt.Sprintf("s3://%v", bucket)
	src := fmt.Sprintf("%s/*", bucketPath)
	dst := fmt.Sprintf("%v/", workdir.Path())
	dst = filepath.ToSlash(dst)

	// log debug
	cmd := s5cmd("--log", "debug", "sync", src, dst)
	result := icmd.RunCmd(cmd)

	result.Assert(t, icmd.Success)

	assertLines(t, result.Stdout(), map[int]compareFunc{
		0: equals(`DEBUG "sync %v/a/another_test_file.txt %va/another_test_file.txt": object is newer or same age and object size matches`, bucketPath, dst),
		1: equals(`DEBUG "sync %v/main.py %vmain.py": object is newer or same age and object size matches`, bucketPath, dst),
		2: equals(`DEBUG "sync %v/readme.md %vreadme.md": object is newer or same age and object size matches`, bucketPath, dst),
		3: equals(`DEBUG "sync %v/testfile.txt %vtestfile.txt": object is newer or same age and object size matches`, bucketPath, dst),
	}, sortInput(true))

	// expected folder structure without the timestamp.
	expectedFiles := []fs.PathOp{
		fs.WithFile("main.py", "D: this is a python file"),
		fs.WithFile("testfile.txt", "D: this is a test file"),
		fs.WithFile("readme.md", "D: this is a readme file"),
		fs.WithDir("a",
			fs.WithFile("another_test_file.txt", "D: yet another txt file"),
		),
	}
	expected := fs.Expected(t, expectedFiles...)
	assert.Assert(t, fs.Equal(workdir.Path(), expected))

	// assert s3
	for key, content := range S3Content {
		assert.Assert(t, ensureS3Object(s3client, bucket, key, content))
	}
}

// sync s3://bucket/* folder/ (same objects, source newer)
func TestSyncS3BucketToLocalFolderSameObjectsSourceNewer(t *testing.T) {
	t.Parallel()

	now := time.Now()
	timeSource := newFixedTimeSource(now)
	s3client, s5cmd := setup(t, withTimeSource(timeSource))

	bucket := s3BucketFromTestName(t)
	createBucket(t, s3client, bucket)

	// local files are 1 minute older, that makes remote files newer than them.
	timestamp := fs.WithTimestamps(
		now.Add(-time.Minute),
		now.Add(-time.Minute),
	)

	folderLayout := []fs.PathOp{
		fs.WithFile("main.py", "D: this is a python file", timestamp),
		fs.WithFile("testfile.txt", "D: this is a test file", timestamp),
		fs.WithFile("readme.md", "D: this is a readme file", timestamp),
		fs.WithDir("a",
			fs.WithFile("another_test_file.txt", "D: yet another txt file", timestamp),
			timestamp,
		),
	}

	workdir := fs.NewDir(t, "somedir", folderLayout...)
	defer workdir.Remove()

	S3Content := map[string]string{
		"main.py":                 "S: this is a python file",
		"testfile.txt":            "S: this is an updated test file",
		"readme.md":               "S: this is an updated readme file",
		"a/another_test_file.txt": "S: yet another updated txt file",
	}

	for filename, content := range S3Content {
		putFile(t, s3client, bucket, filename, content)
	}

	bucketPath := fmt.Sprintf("s3://%v", bucket)
	src := fmt.Sprintf("%s/*", bucketPath)
	dst := fmt.Sprintf("%v/", workdir.Path())
	dst = filepath.ToSlash(dst)

	// log debug
	cmd := s5cmd("--log", "debug", "sync", src, dst)
	result := icmd.RunCmd(cmd)

	result.Assert(t, icmd.Success)

	assertLines(t, result.Stdout(), map[int]compareFunc{
		1: equals(`cp %v/main.py %vmain.py`, bucketPath, dst),
		0: equals(`cp %v/a/another_test_file.txt %va/another_test_file.txt`, bucketPath, dst),
		2: equals(`cp %v/readme.md %vreadme.md`, bucketPath, dst),
		3: equals(`cp %v/testfile.txt %vtestfile.txt`, bucketPath, dst),
	}, sortInput(true))

	// expected folder structure without the timestamp.
	expectedFiles := []fs.PathOp{
		fs.WithFile("main.py", "S: this is a python file"),
		fs.WithFile("testfile.txt", "S: this is an updated test file"),
		fs.WithFile("readme.md", "S: this is an updated readme file"),
		fs.WithDir("a",
			fs.WithFile("another_test_file.txt", "S: yet another updated txt file"),
		),
	}
	expected := fs.Expected(t, expectedFiles...)
	assert.Assert(t, fs.Equal(workdir.Path(), expected))

	// assert s3
	for key, content := range S3Content {
		assert.Assert(t, ensureS3Object(s3client, bucket, key, content))
	}
}

// sync s3://bucket/* s3://destbucket/ (source newer, same objects, different content, same sizes)
func TestSyncS3BucketToS3BucketSameSizesSourceNewer(t *testing.T) {
	t.Parallel()

	now := time.Now()
	timeSource := newFixedTimeSource(now)
	s3client, s5cmd := setup(t, withTimeSource(timeSource))

	bucket := s3BucketFromTestName(t)
	dstbucket := s3BucketFromTestNameWithPrefix(t, "dst")

	createBucket(t, s3client, bucket)
	createBucket(t, s3client, dstbucket)

	sourceS3Content := map[string]string{
		"main.py":                 "S: this is a python file",
		"testfile.txt":            "S: this is a test file",
		"readme.md":               "S: this is a readme file",
		"a/another_test_file.txt": "S: yet another txt file",
	}

	// the file sizes are same, with different contents.
	destS3Content := map[string]string{
		"main.py":                 "D: this is a python file",
		"testfile.txt":            "D: this is a test file",
		"readme.md":               "D: this is a readme file",
		"a/another_test_file.txt": "D: yet another txt file",
	}

	// make destination files 1 minute older
	timeSource.Advance(-time.Minute)
	for filename, content := range destS3Content {
		putFile(t, s3client, dstbucket, filename, content)
	}

	timeSource.Advance(time.Minute)
	for filename, content := range sourceS3Content {
		putFile(t, s3client, bucket, filename, content)
	}

	bucketPath := fmt.Sprintf("s3://%v", bucket)
	src := fmt.Sprintf("%s/*", bucketPath)
	dst := fmt.Sprintf("s3://%v/", dstbucket)

	// log debug
	cmd := s5cmd("--log", "debug", "sync", src, dst)
	result := icmd.RunCmd(cmd)

	result.Assert(t, icmd.Success)

	assertLines(t, result.Stdout(), map[int]compareFunc{
		0: equals(`cp %v/a/another_test_file.txt %va/another_test_file.txt`, bucketPath, dst),
		1: equals(`cp %v/main.py %vmain.py`, bucketPath, dst),
		2: equals(`cp %v/readme.md %vreadme.md`, bucketPath, dst),
		3: equals(`cp %v/testfile.txt %vtestfile.txt`, bucketPath, dst),
	}, sortInput(true))

	// assert s3 objects in source
	for key, content := range sourceS3Content {
		assert.Assert(t, ensureS3Object(s3client, bucket, key, content))
	}

	// assert s3 objects in destination (should be same as source)
	for key, content := range sourceS3Content {
		assert.Assert(t, ensureS3Object(s3client, dstbucket, key, content))
	}
}

// sync s3://bucket/* s3://destbucket/ (source older, same objects, different content, same sizes)
func TestSyncS3BucketToS3BucketSameSizesSourceOlder(t *testing.T) {
	t.Parallel()

	now := time.Now()
	timeSource := newFixedTimeSource(now)
	s3client, s5cmd := setup(t, withTimeSource(timeSource))

	bucket := s3BucketFromTestName(t)
	dstbucket := s3BucketFromTestNameWithPrefix(t, "dst")

	createBucket(t, s3client, bucket)
	createBucket(t, s3client, dstbucket)

	sourceS3Content := map[string]string{
		"main.py":                 "S: this is a python file",
		"testfile.txt":            "S: this is a test file",
		"readme.md":               "S: this is a readme file",
		"a/another_test_file.txt": "S: yet another txt file",
	}

	// the file sizes are same, content different.
	destS3Content := map[string]string{
		"main.py":                 "D: this is a python file",
		"testfile.txt":            "D: this is a test file",
		"readme.md":               "D: this is a readme file",
		"a/another_test_file.txt": "D: yet another txt file",
	}

	// make source files 1 minute older
	timeSource.Advance(-time.Minute)
	for filename, content := range sourceS3Content {
		putFile(t, s3client, bucket, filename, content)
	}
	timeSource.Advance(time.Minute)

	for filename, content := range destS3Content {
		putFile(t, s3client, dstbucket, filename, content)
	}

	bucketPath := fmt.Sprintf("s3://%v", bucket)
	src := fmt.Sprintf("%s/*", bucketPath)
	dst := fmt.Sprintf("s3://%v/", dstbucket)

	// log debug
	cmd := s5cmd("--log", "debug", "sync", src, dst)
	result := icmd.RunCmd(cmd)

	result.Assert(t, icmd.Success)

	assertLines(t, result.Stdout(), map[int]compareFunc{
		0: equals(`DEBUG "sync %v/a/another_test_file.txt %va/another_test_file.txt": object is newer or same age and object size matches`, bucketPath, dst),
		1: equals(`DEBUG "sync %v/main.py %vmain.py": object is newer or same age and object size matches`, bucketPath, dst),
		2: equals(`DEBUG "sync %v/readme.md %vreadme.md": object is newer or same age and object size matches`, bucketPath, dst),
		3: equals(`DEBUG "sync %v/testfile.txt %vtestfile.txt": object is newer or same age and object size matches`, bucketPath, dst),
	}, sortInput(true))

	// assert s3 objects in source
	for key, content := range sourceS3Content {
		assert.Assert(t, ensureS3Object(s3client, bucket, key, content))
	}

	// assert s3 objects in destination (should not change).
	for key, content := range destS3Content {
		assert.Assert(t, ensureS3Object(s3client, dstbucket, key, content))
	}
}

// sync --size-only s3://bucket/* folder/
func TestSyncS3BucketToLocalFolderSameObjectsSizeOnly(t *testing.T) {
	t.Parallel()
	s3client, s5cmd := setup(t)

	bucket := s3BucketFromTestName(t)
	createBucket(t, s3client, bucket)

	folderLayout := []fs.PathOp{
		fs.WithFile("test.py", "D: this is a python file"),
		fs.WithFile("testfile.txt", "D: this is a test file"),
		fs.WithFile("readme.md", "D: this is a readme file"),
		fs.WithDir("a",
			fs.WithFile("another_test_file.txt", "D: yet another txt file"),
		),
	}

	workdir := fs.NewDir(t, "somedir", folderLayout...)
	defer workdir.Remove()

	S3Content := map[string]string{
		"test.py":                 "S: this is an updated python file", // content different from local, different size
		"testfile.txt":            "S: this is a test file",            // content different from local, same size
		"readme.md":               "S: this is a readme file",          // content different from local, same size
		"a/another_test_file.txt": "S: yet another txt file",           // content different from local, same size
		"abc/def/main.py":         "S: python file",                    // local does not have it.
	}

	for filename, content := range S3Content {
		putFile(t, s3client, bucket, filename, content)
	}

	bucketPath := fmt.Sprintf("s3://%v", bucket)
	src := fmt.Sprintf("%s/*", bucketPath)
	dst := fmt.Sprintf("%v/", workdir.Path())
	dst = filepath.ToSlash(dst)

	// log debug
	cmd := s5cmd("--log", "debug", "sync", "--size-only", src, dst)
	result := icmd.RunCmd(cmd)

	result.Assert(t, icmd.Success)

	assertLines(t, result.Stdout(), map[int]compareFunc{
		0: equals(`DEBUG "sync %v/a/another_test_file.txt %va/another_test_file.txt": object size matches`, bucketPath, dst),
		1: equals(`DEBUG "sync %v/readme.md %vreadme.md": object size matches`, bucketPath, dst),
		2: equals(`DEBUG "sync %v/testfile.txt %vtestfile.txt": object size matches`, bucketPath, dst),
		3: equals(`cp %v/abc/def/main.py %vabc/def/main.py`, bucketPath, dst),
		4: equals(`cp %v/test.py %vtest.py`, bucketPath, dst),
	}, sortInput(true))

	expectedFolderLayout := []fs.PathOp{
		fs.WithFile("test.py", "S: this is an updated python file"),
		fs.WithFile("testfile.txt", "D: this is a test file"),
		fs.WithFile("readme.md", "D: this is a readme file"),
		fs.WithDir("a",
			fs.WithFile("another_test_file.txt", "D: yet another txt file"),
		),
		fs.WithDir("abc",
			fs.WithDir("def",
				fs.WithFile("main.py", "S: python file"),
			),
		),
	}

	// expected folder structure without the timestamp.
	expected := fs.Expected(t, expectedFolderLayout...)
	assert.Assert(t, fs.Equal(workdir.Path(), expected))

	// assert s3
	for key, content := range S3Content {
		assert.Assert(t, ensureS3Object(s3client, bucket, key, content))
	}
}

// sync --size-only folder/ s3://bucket/
func TestSyncLocalFolderToS3BucketSameObjectsSizeOnly(t *testing.T) {
	t.Parallel()

	s3client, s5cmd := setup(t)

	bucket := s3BucketFromTestName(t)
	createBucket(t, s3client, bucket)

	folderLayout := []fs.PathOp{
		fs.WithFile("test.py", "S: this is a python file"),    // remote has it, different content, size same
		fs.WithFile("testfile.txt", "S: this is a test file"), // remote has it, but with different contents/size.
		fs.WithFile("readme.md", "S: this is a readme file"),  // remote has it, same object.
		fs.WithDir("a",
			fs.WithFile("another_test_file.txt", "S: yet another txt file"), // remote has it, different content, same size.
		),
		fs.WithDir("abc",
			fs.WithDir("def",
				fs.WithFile("main.py", "S: python file"), // remote does not have it
			),
		),
	}

	workdir := fs.NewDir(t, "somedir", folderLayout...)
	defer workdir.Remove()

	S3Content := map[string]string{
		"test.py":                 "D: this is a python file",
		"testfile.txt":            "D: this is an updated test file",
		"readme.md":               "D: this is a readme file",
		"a/another_test_file.txt": "D: yet another txt file",
	}

	for filename, content := range S3Content {
		putFile(t, s3client, bucket, filename, content)
	}

	src := fmt.Sprintf("%v/", workdir.Path())
	src = filepath.ToSlash(src)
	dst := fmt.Sprintf("s3://%s/", bucket)

	// log debug
	cmd := s5cmd("--log", "debug", "sync", "--size-only", src, dst)
	result := icmd.RunCmd(cmd)

	result.Assert(t, icmd.Success)

	assertLines(t, result.Stdout(), map[int]compareFunc{
		0: equals(`DEBUG "sync %va/another_test_file.txt %va/another_test_file.txt": object size matches`, src, dst),
		1: equals(`DEBUG "sync %vreadme.md %vreadme.md": object size matches`, src, dst),
		2: equals(`DEBUG "sync %vtest.py %vtest.py": object size matches`, src, dst),
		3: equals(`cp %vabc/def/main.py %vabc/def/main.py`, src, dst),
		4: equals(`cp %vtestfile.txt %vtestfile.txt`, src, dst),
	}, sortInput(true))

	// expected folder structure without the timestamp.
	expected := fs.Expected(t, folderLayout...)
	assert.Assert(t, fs.Equal(workdir.Path(), expected))

	expectedS3Content := map[string]string{
		"test.py":                 "D: this is a python file",
		"testfile.txt":            "S: this is a test file",
		"readme.md":               "D: this is a readme file",
		"a/another_test_file.txt": "D: yet another txt file",
		"abc/def/main.py":         "S: python file",
	}

	// assert s3
	for key, content := range expectedS3Content {
		assert.Assert(t, ensureS3Object(s3client, bucket, key, content))
	}
}

// sync --size-only s3://bucket/* s3://destbucket/
func TestSyncS3BucketToS3BucketSizeOnly(t *testing.T) {
	t.Parallel()

	now := time.Now()
	timeSource := newFixedTimeSource(now)
	s3client, s5cmd := setup(t, withTimeSource(timeSource))

	bucket := s3BucketFromTestName(t)
	dstbucket := s3BucketFromTestNameWithPrefix(t, "dst")
	createBucket(t, s3client, bucket)
	createBucket(t, s3client, dstbucket)

	sourceS3Content := map[string]string{
		"main.py":                 "S: this is an updated python file",
		"testfile.txt":            "S: this is a test file",
		"readme.md":               "S: this is a readve file",
		"a/another_test_file.txt": "S: yet another txt file",
	}

	destS3Content := map[string]string{
		"main.py":                 "D: this is a python file", // file size is smaller than source.
		"testfile.txt":            "D: this is a test file",
		"readme.md":               "D: this is a readme file",
		"a/another_test_file.txt": "D: yet another txt file",
	}

	// make source files older in bucket.
	// timestamps should be ignored with --size-only flag
	timeSource.Advance(-time.Minute)
	for filename, content := range destS3Content {
		putFile(t, s3client, dstbucket, filename, content)
	}
	timeSource.Advance(time.Minute)

	for filename, content := range sourceS3Content {
		putFile(t, s3client, bucket, filename, content)
	}

	bucketPath := fmt.Sprintf("s3://%v", bucket)
	src := fmt.Sprintf("%s/*", bucketPath)
	dst := fmt.Sprintf("s3://%v/", dstbucket)

	// log debug
	cmd := s5cmd("--log", "debug", "sync", "--size-only", src, dst)
	result := icmd.RunCmd(cmd)

	result.Assert(t, icmd.Success)

	assertLines(t, result.Stdout(), map[int]compareFunc{
		0: equals(`DEBUG "sync %v/a/another_test_file.txt %va/another_test_file.txt": object size matches`, bucketPath, dst),
		1: equals(`DEBUG "sync %v/readme.md %vreadme.md": object size matches`, bucketPath, dst),
		2: equals(`DEBUG "sync %v/testfile.txt %vtestfile.txt": object size matches`, bucketPath, dst),
		3: equals(`cp %v/main.py %vmain.py`, bucketPath, dst),
	}, sortInput(true))

	// assert s3 objects in source
	for key, content := range sourceS3Content {
		assert.Assert(t, ensureS3Object(s3client, bucket, key, content))
	}

	expectedDestS3Content := map[string]string{
		"main.py":                 "S: this is an updated python file", // same as source.
		"testfile.txt":            "D: this is a test file",
		"readme.md":               "D: this is a readme file",
		"a/another_test_file.txt": "D: yet another txt file",
	}

	// assert s3 objects in destination
	for key, content := range expectedDestS3Content {
		assert.Assert(t, ensureS3Object(s3client, dstbucket, key, content))
	}
}

// sync --delete s3://bucket/* .
func TestSyncS3BucketToLocalWithDelete(t *testing.T) {
	t.Parallel()
	s3client, s5cmd := setup(t)

	bucket := s3BucketFromTestName(t)
	createBucket(t, s3client, bucket)

	S3Content := map[string]string{
		"contributing.md": "S: this is a readme file",
	}

	for filename, content := range S3Content {
		putFile(t, s3client, bucket, filename, content)
	}

	folderLayout := []fs.PathOp{
		fs.WithFile("testfile.txt", "D: this is a test file"),
		fs.WithFile("readme.md", "D: this is a readme file"),
		fs.WithDir("dir",
			fs.WithFile("main.py", "D: python file"),
		),
	}

	workdir := fs.NewDir(t, "somedir", folderLayout...)
	defer workdir.Remove()

	src := fmt.Sprintf("s3://%v/", bucket)
	dst := fmt.Sprintf("%v/", workdir.Path())
	dst = filepath.ToSlash(dst)

	cmd := s5cmd("sync", "--delete", src+"*", dst)
	result := icmd.RunCmd(cmd)

	result.Assert(t, icmd.Success)

	assertLines(t, result.Stdout(), map[int]compareFunc{
		0: equals(`cp %vcontributing.md %vcontributing.md`, src, dst),
		1: equals(`rm %vdir/main.py`, dst),
		2: equals(`rm %vreadme.md`, dst),
		3: equals(`rm %vtestfile.txt`, dst),
	}, sortInput(true))

	expectedFolderLayout := []fs.PathOp{
		fs.WithDir("dir"),
		fs.WithFile("contributing.md", "S: this is a readme file"),
	}

	// assert local filesystem
	expected := fs.Expected(t, expectedFolderLayout...)
	assert.Assert(t, fs.Equal(workdir.Path(), expected))

	// assert s3
	for key, content := range S3Content {
		assert.Assert(t, ensureS3Object(s3client, bucket, key, content))
	}
}

// sync --delete s3://bucket/* .
func TestSyncS3BucketToEmptyLocalWithDelete(t *testing.T) {
	t.Parallel()
	s3client, s5cmd := setup(t)

	bucket := s3BucketFromTestName(t)
	createBucket(t, s3client, bucket)

	S3Content := map[string]string{
		"contributing.md": "S: this is a readme file",
	}

	for filename, content := range S3Content {
		putFile(t, s3client, bucket, filename, content)
	}

	workdir := fs.NewDir(t, "somedir")
	defer workdir.Remove()

	src := fmt.Sprintf("s3://%v/", bucket)
	dst := fmt.Sprintf("%v/", workdir.Path())
	dst = filepath.ToSlash(dst)

	cmd := s5cmd("sync", "--delete", src+"*", dst)
	result := icmd.RunCmd(cmd)

	result.Assert(t, icmd.Success)
	stdout := result.Stdout()
	assertLines(t, stdout, map[int]compareFunc{
		0: equals(`cp %vcontributing.md %vcontributing.md`, src, dst),
	}, sortInput(true))

	expectedFolderLayout := []fs.PathOp{
		fs.WithFile("contributing.md", "S: this is a readme file"),
	}

	// assert local filesystem
	expected := fs.Expected(t, expectedFolderLayout...)
	assert.Assert(t, fs.Equal(workdir.Path(), expected))

	// assert s3
	for key, content := range S3Content {
		assert.Assert(t, ensureS3Object(s3client, bucket, key, content))
	}
}

// sync --delete folder/ s3://bucket/*
func TestSyncLocalToS3BucketWithDelete(t *testing.T) {
	t.Parallel()

	now := time.Now()
	s3client, s5cmd := setup(t)

	bucket := s3BucketFromTestName(t)
	createBucket(t, s3client, bucket)

	// ensure source is older.
	folderLayout := []fs.PathOp{
		fs.WithFile("contributing.md", "S: this is a readme file", fs.WithTimestamps(now.Add(-time.Minute), now.Add(-time.Minute))),
	}

	workdir := fs.NewDir(t, "somedir", folderLayout...)
	defer workdir.Remove()

	S3Content := map[string]string{
		"readme.md":    "D: this is a readme file",
		"dir/main.py":  "D: this is a python file",
		"testfile.txt": "D: this is a test file",
	}

	for filename, content := range S3Content {
		putFile(t, s3client, bucket, filename, content)
	}

	src := fmt.Sprintf("%v/", workdir.Path())
	src = filepath.ToSlash(src)
	dst := fmt.Sprintf("s3://%v/", bucket)

	cmd := s5cmd("sync", "--delete", src, dst)
	result := icmd.RunCmd(cmd)

	result.Assert(t, icmd.Success)

	assertLines(t, result.Stdout(), map[int]compareFunc{
		0: equals(`cp %vcontributing.md %vcontributing.md`, src, dst),
		1: equals(`rm %vdir/main.py`, dst),
		2: equals(`rm %vreadme.md`, dst),
		3: equals(`rm %vtestfile.txt`, dst),
	}, sortInput(true))

	// assert local filesystem
	expectedFiles := []fs.PathOp{
		fs.WithFile("contributing.md", "S: this is a readme file"),
	}
	expected := fs.Expected(t, expectedFiles...)
	assert.Assert(t, fs.Equal(workdir.Path(), expected))

	expectedS3Content := map[string]string{
		"contributing.md": "S: this is a readme file",
	}

	// assert s3 objects
	for key, content := range expectedS3Content {
		assert.Assert(t, ensureS3Object(s3client, bucket, key, content))
	}

	// assert s3 objects should be deleted.
	for key, content := range S3Content {
		err := ensureS3Object(s3client, bucket, key, content)
		if err == nil {
			t.Errorf("File %v is not deleted from remote : %v\n", key, err)
		}
	}
}

// sync --delete folder/ s3://bucket/*
func TestSyncLocalToEmptyS3BucketWithDelete(t *testing.T) {
	t.Parallel()

	now := time.Now()
	s3client, s5cmd := setup(t)

	bucket := s3BucketFromTestName(t)
	createBucket(t, s3client, bucket)

	folderLayout := []fs.PathOp{
		fs.WithFile("contributing.md", "S: this is a readme file", fs.WithTimestamps(now, now)),
	}

	workdir := fs.NewDir(t, "somedir", folderLayout...)
	defer workdir.Remove()

	src := fmt.Sprintf("%v/", workdir.Path())
	src = filepath.ToSlash(src)
	dst := fmt.Sprintf("s3://%v/", bucket)

	cmd := s5cmd("sync", "--delete", src, dst)
	result := icmd.RunCmd(cmd)

	result.Assert(t, icmd.Success)

	assertLines(t, result.Stdout(), map[int]compareFunc{
		0: equals(`cp %vcontributing.md %vcontributing.md`, src, dst),
	}, sortInput(true))

	// assert local filesystem
	expectedFiles := []fs.PathOp{
		fs.WithFile("contributing.md", "S: this is a readme file"),
	}
	expected := fs.Expected(t, expectedFiles...)
	assert.Assert(t, fs.Equal(workdir.Path(), expected))

	expectedS3Content := map[string]string{
		"contributing.md": "S: this is a readme file",
	}

	// assert s3 objects
	for key, content := range expectedS3Content {
		assert.Assert(t, ensureS3Object(s3client, bucket, key, content))
	}
}

// sync --delete s3://bucket/* s3://destbucket/
func TestSyncS3BucketToS3BucketWithDelete(t *testing.T) {
	t.Parallel()

	s3client, s5cmd := setup(t)

	bucket := s3BucketFromTestName(t)
	dstbucket := s3BucketFromTestNameWithPrefix(t, "dst")
	createBucket(t, s3client, bucket)
	createBucket(t, s3client, dstbucket)

	sourceS3Content := map[string]string{
		"readme.md":    "S: this is a readme file",
		"dir/main.py":  "S: this is a python file",
		"testfile.txt": "S: this is a test file",
	}

	destS3Content := map[string]string{
		"main.md":      "D: this is a readme file",
		"dir/test.py":  "D: this is a python file",
		"testfile.txt": "D: this is an updated test file", // different size from source
		"Makefile":     "D: this is a makefile",
	}

	for filename, content := range sourceS3Content {
		putFile(t, s3client, bucket, filename, content)
	}

	for filename, content := range destS3Content {
		putFile(t, s3client, dstbucket, filename, content)
	}

	src := fmt.Sprintf("s3://%v/", bucket)
	dst := fmt.Sprintf("s3://%v/", dstbucket)

	cmd := s5cmd("sync", "--delete", "--size-only", src+"*", dst)
	result := icmd.RunCmd(cmd)

	result.Assert(t, icmd.Success)

	assertLines(t, result.Stdout(), map[int]compareFunc{
		0: equals(`cp %vdir/main.py %vdir/main.py`, src, dst),
		1: equals(`cp %vreadme.md %vreadme.md`, src, dst),
		2: equals(`cp %vtestfile.txt %vtestfile.txt`, src, dst),
		3: equals(`rm %vMakefile`, dst),
		4: equals(`rm %vdir/test.py`, dst),
		5: equals(`rm %vmain.md`, dst),
	}, sortInput(true))

	expectedDestS3Content := map[string]string{
		"testfile.txt": "S: this is a test file", // same as source bucket.
		"readme.md":    "S: this is a readme file",
		"dir/main.py":  "S: this is a python file",
	}

	nonExpectedDestS3Content := map[string]string{
		"dir/test.py": "S: this is a python file",
		"main.md":     "D: this is a readme file",
		"Makefile":    "S: this is a makefile",
	}

	// assert s3 objects in source.
	for key, content := range sourceS3Content {
		assert.Assert(t, ensureS3Object(s3client, bucket, key, content))
	}

	// assert s3 objects in destination. (should be)
	for key, content := range expectedDestS3Content {
		assert.Assert(t, ensureS3Object(s3client, dstbucket, key, content))
	}

	// assert s3 objects should be deleted.
	for key, content := range nonExpectedDestS3Content {
		err := ensureS3Object(s3client, dstbucket, key, content)
		if err == nil {
			t.Errorf("File %v is not deleted in remote : %v\n", key, err)
		}
	}
}

// sync s3://bucket/*.txt folder/
func TestSyncS3toLocalWithWildcard(t *testing.T) {
	t.Parallel()
	now := time.Now()
	timeSource := newFixedTimeSource(now)
	s3client, s5cmd := setup(t, withTimeSource(timeSource))

	bucket := s3BucketFromTestName(t)
	createBucket(t, s3client, bucket)

	// make local (destination) older.
	timestamp := fs.WithTimestamps(
		now.Add(-time.Minute), // access time
		now.Add(-time.Minute), // mod time
	)

	// even though test.py exists in the source, since '*.txt' wildcard
	// used, test.py will not be in the source, because all of the source
	// files will be with extension '*.txt' therefore test.py will be deleted.
	folderLayout := []fs.PathOp{
		fs.WithFile("test.py", "D: this is a python file", timestamp),
		fs.WithFile("test.txt", "D: this is a test file", timestamp),
	}

	s3Content := map[string]string{
		"test.txt":          "S: this is an updated test file",
		"readme.md":         "S: this is a readme file",
		"main.py":           "S: py file",
		"subfolder/sub.txt": "S: yet another txt",
		"test.py":           "S: this is a python file",
	}

	for filename, content := range s3Content {
		putFile(t, s3client, bucket, filename, content)
	}

	workdir := fs.NewDir(t, "somedir", folderLayout...)
	defer workdir.Remove()

	src := fmt.Sprintf("s3://%v/", bucket)
	dst := fmt.Sprintf("%v/", workdir.Path())
	dst = filepath.ToSlash(dst)

	cmd := s5cmd("--log", "debug", "sync", "--delete", src+"*.txt", dst)
	result := icmd.RunCmd(cmd)

	result.Assert(t, icmd.Success)

	assertLines(t, result.Stdout(), map[int]compareFunc{
		1: equals(`cp %vtest.txt %vtest.txt`, src, dst),
		0: equals(`cp %vsubfolder/sub.txt %vsubfolder/sub.txt`, src, dst),
		2: equals(`rm %vtest.py`, dst),
	}, sortInput(true))

	expectedLayout := []fs.PathOp{
		fs.WithFile("test.txt", "S: this is an updated test file"),
		fs.WithDir("subfolder",
			fs.WithFile("sub.txt", "S: yet another txt"),
		),
	}

	expected := fs.Expected(t, expectedLayout...)
	assert.Assert(t, fs.Equal(workdir.Path(), expected))
}

// sync --delete s3://bucket/* .
func TestSyncS3BucketToLocalWithDeleteFlag(t *testing.T) {
	t.Parallel()

	s3client, s5cmd := setup(t)

	bucket := s3BucketFromTestName(t)
	createBucket(t, s3client, bucket)

	s3Content := map[string]string{
		"test.txt": "S: this is a test file",
	}

	for filename, content := range s3Content {
		putFile(t, s3client, bucket, filename, content)
	}

	workdir := fs.NewDir(t,
		"somedir",
		fs.WithFile("readme.md", "D: this is a readme file"),
		fs.WithDir(
			"subdir",
			fs.WithFile("main.py", "D: this is a python file")),
	)
	defer workdir.Remove()

	src := fmt.Sprintf("s3://%v/", bucket)
	dst := fmt.Sprintf("%v/", workdir.Path())
	dst = filepath.ToSlash(dst)

	cmd := s5cmd("--log", "debug", "sync", "--delete", src+"*", dst)
	result := icmd.RunCmd(cmd)

	result.Assert(t, icmd.Success)

	assertLines(t, result.Stdout(), map[int]compareFunc{
		0: equals(`cp %vtest.txt %vtest.txt`, src, dst),
		1: equals(`rm %vreadme.md`, dst),
		2: equals(`rm %vsubdir/main.py`, dst),
	}, sortInput(true))

	expectedLayout := []fs.PathOp{
		fs.WithFile("test.txt", "S: this is a test file"),
		fs.WithDir("subdir"),
	}

	expected := fs.Expected(t, expectedLayout...)
	assert.Assert(t, fs.Equal(workdir.Path(), expected))
}

// sync dir/ s3://bucket (symlink)
func TestSyncLocalFilesWithSymlinksToS3Bucket(t *testing.T) {
	t.Parallel()

	s3client, s5cmd := setup(t)

	bucket := s3BucketFromTestName(t)
	createBucket(t, s3client, bucket)

	fileContent := "CAFEBABE"
	folderLayout := []fs.PathOp{
		fs.WithDir(
			"a",
			fs.WithFile("file1.txt", fileContent),
			fs.WithFile("file2.txt", fileContent),
		),
		fs.WithDir("b"),
		fs.WithSymlink("b/link1", "a/file1.txt"),
		fs.WithSymlink("b/link2", "a/file2.txt"),
	}

	workdir := fs.NewDir(t, "somedir", folderLayout...)
	defer workdir.Remove()

	src := fmt.Sprintf("%v/b", workdir.Path())
	src = filepath.ToSlash(src)
	dst := fmt.Sprintf("s3://%v/", bucket)

	cmd := s5cmd("sync", src, dst)
	result := icmd.RunCmd(cmd)

	result.Assert(t, icmd.Success)

	assertLines(t, result.Stdout(), map[int]compareFunc{
		0: equals(`cp %v/b/link1 %vb/link1`, filepath.ToSlash(workdir.Path()), dst),
		1: equals(`cp %v/b/link2 %vb/link2`, filepath.ToSlash(workdir.Path()), dst),
	}, sortInput(true))
}

// sync --no-follow-symlinks * s3://bucket/prefix/
func TestSyncLocalFilesWithNoFollowSymlinksToS3Bucket(t *testing.T) {
	t.Parallel()

	s3client, s5cmd := setup(t)

	bucket := s3BucketFromTestName(t)
	createBucket(t, s3client, bucket)

	fileContent := "CAFEBABE"
	folderLayout := []fs.PathOp{
		fs.WithDir(
			"a",
			fs.WithFile("file1.txt", fileContent),
			fs.WithFile("file2.txt", fileContent),
		),
		fs.WithDir("b"),
		fs.WithSymlink("b/link1", "a/file1.txt"),
		fs.WithSymlink("b/link2", "a/file2.txt"),
	}

	workdir := fs.NewDir(t, "somedir", folderLayout...)
	defer workdir.Remove()

	src := fmt.Sprintf("%v/b", workdir.Path())
	src = filepath.ToSlash(src)
	dst := fmt.Sprintf("s3://%v/", bucket)

	cmd := s5cmd("sync", "--no-follow-symlinks", src, dst)
	result := icmd.RunCmd(cmd)

	result.Assert(t, icmd.Success)

	// do not follow symlinks in directory b (empty result)
	assertLines(t, result.Stdout(), map[int]compareFunc{})
}

// sync --exclude pattern s3://bucket/* s3://anotherbucket/prefix/
func TestSyncS3ObjectsIntoAnotherBucketWithExcludeFilters(t *testing.T) {
	t.Parallel()

	srcbucket := s3BucketFromTestNameWithPrefix(t, "src")
	dstbucket := s3BucketFromTestNameWithPrefix(t, "dst")

	s3client, s5cmd := setup(t)

	createBucket(t, s3client, srcbucket)
	createBucket(t, s3client, dstbucket)

	srcFiles := []string{
		"file_already_exists_in_destination.txt",
		"file_not_exists_in_destination.txt",
		"main.py",
		"main.js",
		"readme.md",
		"main.pdf",
		"main/file.txt",
	}

	dstFiles := []string{
		"prefix/file_already_exists_in_destination.txt",
	}

	expectedFiles := []string{
		"prefix/file_not_exists_in_destination.txt",
		"prefix/file_already_exists_in_destination.txt",
	}

	excludedFiles := []string{
		"main.py",
		"main.js",
		"main.pdf",
		"main/file.txt",
		"readme.md",
	}

	const (
		content         = "this is a file content"
		excludePattern1 = "main*"
		excludePattern2 = "*.md"
	)

	for _, filename := range srcFiles {
		putFile(t, s3client, srcbucket, filename, content)
	}

	for _, filename := range dstFiles {
		putFile(t, s3client, dstbucket, filename, content)
	}

	src := fmt.Sprintf("s3://%v/*", srcbucket)
	dst := fmt.Sprintf("s3://%v/prefix/", dstbucket)

	cmd := s5cmd("sync", "--exclude", excludePattern1, "--exclude", excludePattern2, src, dst)
	result := icmd.RunCmd(cmd)

	result.Assert(t, icmd.Success)

	assertLines(t, result.Stdout(), map[int]compareFunc{
		0: equals(`cp s3://%s/file_not_exists_in_destination.txt s3://%s/prefix/file_not_exists_in_destination.txt`, srcbucket, dstbucket),
	}, sortInput(true))

	// assert s3 source objects
	for _, filename := range srcFiles {
		assert.Assert(t, ensureS3Object(s3client, srcbucket, filename, content))
	}

	// assert s3 destination objects
	for _, filename := range expectedFiles {
		assert.Assert(t, ensureS3Object(s3client, dstbucket, filename, content))
	}

	// assert s3 destination objects which should not be in bucket.
	for _, filename := range excludedFiles {
		err := ensureS3Object(s3client, dstbucket, filename, content)
		assertError(t, err, errS3NoSuchKey)
	}
}

// sync --exclude "*.gz" dir s3://bucket/
// sync --exclude "*.gz" dir/ s3://bucket/
// sync --exclude "*.gz" dir/* s3://bucket/
func TestSyncLocalDirectoryToS3WithExcludeFilter(t *testing.T) {
	t.Parallel()

	testcases := []struct {
		name            string
		directoryPrefix string
	}{
		{
			name:            "folder without /",
			directoryPrefix: "",
		},
		{
			name:            "folder with /",
			directoryPrefix: "/",
		},
		{
			name:            "folder with / and glob *",
			directoryPrefix: "/*",
		},
	}

	for _, tc := range testcases {
		tc := tc
		t.Run(tc.name, func(t *testing.T) {
			t.Parallel()

			bucket := s3BucketFromTestName(t)

			s3client, s5cmd := setup(t)

			createBucket(t, s3client, bucket)

			folderLayout := []fs.PathOp{
				fs.WithFile("testfile1.txt", "this is a test file 1"),
				fs.WithFile("readme.md", "this is a readme file"),
				fs.WithDir(
					"a",
					fs.WithFile("another_test_file.txt", "yet another txt file. yatf."),
				),
				fs.WithDir(
					"b",
					fs.WithFile("filename-with-hypen.gz", "file has hypen in its name"),
				),
			}

			workdir := fs.NewDir(t, "somedir", folderLayout...)
			defer workdir.Remove()

			const excludePattern = "*.gz"

			src := fmt.Sprintf("%v/", workdir.Path())
			src = src + tc.directoryPrefix
			dst := fmt.Sprintf("s3://%v/prefix/", bucket)

			src = filepath.ToSlash(src)
			cmd := s5cmd("sync", "--exclude", excludePattern, src, dst)
			result := icmd.RunCmd(cmd)

			result.Assert(t, icmd.Success)

			// assert local filesystem
			expected := fs.Expected(t, folderLayout...)
			assert.Assert(t, fs.Equal(workdir.Path(), expected))

			expectedS3Content := map[string]string{
				"prefix/testfile1.txt":           "this is a test file 1",
				"prefix/readme.md":               "this is a readme file",
				"prefix/a/another_test_file.txt": "yet another txt file. yatf.",
			}

			nonExpectedS3Content := map[string]string{
				"prefix/b/filename-with-hypen.gz": "file has hypen in its name",
			}

			// assert objects should be in S3
			for key, content := range expectedS3Content {
				assert.Assert(t, ensureS3Object(s3client, bucket, key, content))
			}

			// assert objects should not be in S3.
			for key, content := range nonExpectedS3Content {
				err := ensureS3Object(s3client, bucket, key, content)
				assertError(t, err, errS3NoSuchKey)
			}
		})
	}
}

// sync --delete somedir s3://bucket/ (removes 10k objects)
func TestIssue435(t *testing.T) {
	t.Parallel()

	// Skip this as it takes too long to complete with GCS.
	skipTestIfGCS(t, "takes too long to complete")

	bucket := s3BucketFromTestName(t)

	s3client, s5cmd := setup(t, withS3Backend("mem"))

	createBucket(t, s3client, bucket)

	// empty folder
	folderLayout := []fs.PathOp{}

	workdir := fs.NewDir(t, "somedir", folderLayout...)
	defer workdir.Remove()

	const filecount = 10_000

	filenameFunc := func(i int) string { return fmt.Sprintf("file_%06d", i) }
	contentFunc := func(i int) string { return fmt.Sprintf("file body %06d", i) }

	for i := 0; i < filecount; i++ {
		filename := filenameFunc(i)
		content := contentFunc(i)
		putFile(t, s3client, bucket, filename, content)
	}

	src := fmt.Sprintf("%v/", workdir.Path())
	src = filepath.ToSlash(src)
	dst := fmt.Sprintf("s3://%v/", bucket)

	cmd := s5cmd("--log", "debug", "sync", "--delete", src, dst)
	result := icmd.RunCmd(cmd)

	result.Assert(t, icmd.Success)

	assertLines(t, result.Stderr(), map[int]compareFunc{})

	expected := make(map[int]compareFunc)
	for i := 0; i < filecount; i++ {
		expected[i] = contains("rm s3://%v/file_%06d", bucket, i)
	}

	assertLines(t, result.Stdout(), expected, sortInput(true))

	// assert s3 objects
	for i := 0; i < filecount; i++ {
		filename := filenameFunc(i)
		content := contentFunc(i)

		err := ensureS3Object(s3client, bucket, filename, content)
		assertError(t, err, errS3NoSuchKey)
	}
}

<<<<<<< HEAD
// If source path contains a special file it should not be synced
func TestSyncSocketDestinationEmpty(t *testing.T) {
	if runtime.GOOS == "windows" {
		t.Skip()
	}

	t.Parallel()

	s3client, s5cmd := setup(t)
	bucket := s3BucketFromTestName(t)
	createBucket(t, s3client, bucket)

	workdir := fs.NewDir(t, t.Name())
	defer workdir.Remove()

	sockaddr := workdir.Join("/s5cmd.sock")
	ln, err := net.Listen("unix", sockaddr)
	if err != nil {
		t.Fatal(err)
	}

	t.Cleanup(func() {
		ln.Close()
		os.Remove(sockaddr)
	})

	cmd := s5cmd("sync", ".", "s3://"+bucket+"/")
	result := icmd.RunCmd(cmd, withWorkingDir(workdir))

	// assert error message
	assertLines(t, result.Stderr(), map[int]compareFunc{
		0: contains(`is not a regular file`),
	})

	// assert logs are empty (no sync)
	assertLines(t, result.Stdout(), nil)

	// assert exit code
	result.Assert(t, icmd.Expected{ExitCode: 1})
=======
// sync s3://bucket/* s3://bucket/ (dest bucket is empty)
func TestSyncS3BucketToEmptyS3BucketWithExitOnErrorFlag(t *testing.T) {
	t.Parallel()
	s3client, s5cmd := setup(t)

	bucket := s3BucketFromTestName(t)
	dstbucket := s3BucketFromTestNameWithPrefix(t, "dst")

	const (
		prefix = "prefix"
	)
	createBucket(t, s3client, bucket)
	createBucket(t, s3client, dstbucket)

	S3Content := map[string]string{
		"testfile.txt":            "S: this is a test file",
		"readme.md":               "S: this is a readme file",
		"a/another_test_file.txt": "S: yet another txt file",
		"abc/def/test.py":         "S: file in nested folders",
	}

	for filename, content := range S3Content {
		putFile(t, s3client, bucket, filename, content)
	}

	bucketPath := fmt.Sprintf("s3://%v", bucket)
	src := fmt.Sprintf("%v/*", bucketPath)
	dst := fmt.Sprintf("s3://%v/%v/", dstbucket, prefix)

	cmd := s5cmd("sync", "--exit-on-error", src, dst)
	result := icmd.RunCmd(cmd)

	result.Assert(t, icmd.Success)

	assertLines(t, result.Stdout(), map[int]compareFunc{
		0: equals(`cp %v/a/another_test_file.txt %va/another_test_file.txt`, bucketPath, dst),
		1: equals(`cp %v/abc/def/test.py %vabc/def/test.py`, bucketPath, dst),
		2: equals(`cp %v/readme.md %vreadme.md`, bucketPath, dst),
		3: equals(`cp %v/testfile.txt %vtestfile.txt`, bucketPath, dst),
	}, sortInput(true))

	// assert  s3 objects in source bucket.
	for key, content := range S3Content {
		assert.Assert(t, ensureS3Object(s3client, bucket, key, content))
	}

	// assert s3 objects in dest bucket
	for key, content := range S3Content {
		key = fmt.Sprintf("%s/%s", prefix, key) // add the prefix
		assert.Assert(t, ensureS3Object(s3client, dstbucket, key, content))
	}
}

// sync --exit-on-error s3://bucket/* s3://NotExistingBucket/ (dest bucket doesn't exist)
func TestSyncExitOnErrorS3BucketToS3BucketThatDoesNotExist(t *testing.T) {
	t.Parallel()

	now := time.Now()
	timeSource := newFixedTimeSource(now)
	s3client, s5cmd := setup(t, withTimeSource(timeSource))

	bucket := s3BucketFromTestName(t)
	destbucket := "NotExistingBucket"

	createBucket(t, s3client, bucket)

	S3Content := map[string]string{
		"testfile.txt":            "S: this is a test file",
		"readme.md":               "S: this is a readme file",
		"a/another_test_file.txt": "S: yet another txt file",
		"abc/def/test.py":         "S: file in nested folders",
	}

	for filename, content := range S3Content {
		putFile(t, s3client, bucket, filename, content)
	}

	src := fmt.Sprintf("s3://%v/*", bucket)
	dst := fmt.Sprintf("s3://%v/", destbucket)

	cmd := s5cmd("sync", "--exit-on-error", src, dst)
	result := icmd.RunCmd(cmd)

	result.Assert(t, icmd.Expected{ExitCode: 1})

	assertLines(t, result.Stderr(), map[int]compareFunc{
		0: contains(`status code: 404`),
	})
}

// sync s3://bucket/* s3://NotExistingBucket/ (dest bucket doesn't exist)
func TestSyncS3BucketToS3BucketThatDoesNotExist(t *testing.T) {
	t.Parallel()

	now := time.Now()
	timeSource := newFixedTimeSource(now)
	s3client, s5cmd := setup(t, withTimeSource(timeSource))

	bucket := s3BucketFromTestName(t)
	destbucket := "NotExistingBucket"

	createBucket(t, s3client, bucket)

	S3Content := map[string]string{
		"testfile.txt":            "S: this is a test file",
		"readme.md":               "S: this is a readme file",
		"a/another_test_file.txt": "S: yet another txt file",
		"abc/def/test.py":         "S: file in nested folders",
	}

	for filename, content := range S3Content {
		putFile(t, s3client, bucket, filename, content)
	}

	src := fmt.Sprintf("s3://%v/*", bucket)
	dst := fmt.Sprintf("s3://%v/", destbucket)

	cmd := s5cmd("sync", src, dst)
	result := icmd.RunCmd(cmd)

	result.Assert(t, icmd.Expected{ExitCode: 1})

	assertLines(t, result.Stderr(), map[int]compareFunc{
		0: contains(`status code: 404`),
	})
>>>>>>> cb948faa
}<|MERGE_RESOLUTION|>--- conflicted
+++ resolved
@@ -1796,47 +1796,6 @@
 	}
 }
 
-<<<<<<< HEAD
-// If source path contains a special file it should not be synced
-func TestSyncSocketDestinationEmpty(t *testing.T) {
-	if runtime.GOOS == "windows" {
-		t.Skip()
-	}
-
-	t.Parallel()
-
-	s3client, s5cmd := setup(t)
-	bucket := s3BucketFromTestName(t)
-	createBucket(t, s3client, bucket)
-
-	workdir := fs.NewDir(t, t.Name())
-	defer workdir.Remove()
-
-	sockaddr := workdir.Join("/s5cmd.sock")
-	ln, err := net.Listen("unix", sockaddr)
-	if err != nil {
-		t.Fatal(err)
-	}
-
-	t.Cleanup(func() {
-		ln.Close()
-		os.Remove(sockaddr)
-	})
-
-	cmd := s5cmd("sync", ".", "s3://"+bucket+"/")
-	result := icmd.RunCmd(cmd, withWorkingDir(workdir))
-
-	// assert error message
-	assertLines(t, result.Stderr(), map[int]compareFunc{
-		0: contains(`is not a regular file`),
-	})
-
-	// assert logs are empty (no sync)
-	assertLines(t, result.Stdout(), nil)
-
-	// assert exit code
-	result.Assert(t, icmd.Expected{ExitCode: 1})
-=======
 // sync s3://bucket/* s3://bucket/ (dest bucket is empty)
 func TestSyncS3BucketToEmptyS3BucketWithExitOnErrorFlag(t *testing.T) {
 	t.Parallel()
@@ -1962,5 +1921,45 @@
 	assertLines(t, result.Stderr(), map[int]compareFunc{
 		0: contains(`status code: 404`),
 	})
->>>>>>> cb948faa
+}
+
+// If source path contains a special file it should not be synced
+func TestSyncSocketDestinationEmpty(t *testing.T) {
+	if runtime.GOOS == "windows" {
+		t.Skip()
+	}
+
+	t.Parallel()
+
+	s3client, s5cmd := setup(t)
+	bucket := s3BucketFromTestName(t)
+	createBucket(t, s3client, bucket)
+
+	workdir := fs.NewDir(t, t.Name())
+	defer workdir.Remove()
+
+	sockaddr := workdir.Join("/s5cmd.sock")
+	ln, err := net.Listen("unix", sockaddr)
+	if err != nil {
+		t.Fatal(err)
+	}
+
+	t.Cleanup(func() {
+		ln.Close()
+		os.Remove(sockaddr)
+	})
+
+	cmd := s5cmd("sync", ".", "s3://"+bucket+"/")
+	result := icmd.RunCmd(cmd, withWorkingDir(workdir))
+
+	// assert error message
+	assertLines(t, result.Stderr(), map[int]compareFunc{
+		0: contains(`is not a regular file`),
+	})
+
+	// assert logs are empty (no sync)
+	assertLines(t, result.Stdout(), nil)
+
+	// assert exit code
+	result.Assert(t, icmd.Expected{ExitCode: 1})
 }