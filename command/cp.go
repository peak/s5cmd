package command

import (
	"context"
	"errors"
	"fmt"
	"io"
	"mime"
	"net/http"
	"os"
	"path/filepath"
	"strings"
	"sync"

	"github.com/hashicorp/go-multierror"
	"github.com/urfave/cli/v2"

	errorpkg "github.com/peak/s5cmd/v2/error"
	"github.com/peak/s5cmd/v2/log"
	"github.com/peak/s5cmd/v2/log/stat"
	"github.com/peak/s5cmd/v2/parallel"
	"github.com/peak/s5cmd/v2/progress"
	"github.com/peak/s5cmd/v2/storage"
	"github.com/peak/s5cmd/v2/storage/url"
)

const (
	defaultCopyConcurrency = 5
	defaultPartSize        = 50 // MiB
	megabytes              = 1024 * 1024
)

var copyHelpTemplate = `Name:
	{{.HelpName}} - {{.Usage}}

Usage:
	{{.HelpName}} [options] source destination

Options:
	{{range .VisibleFlags}}{{.}}
	{{end}}
Examples:
	01. Download an S3 object to working directory
		 > s5cmd {{.HelpName}} s3://bucket/prefix/object.gz .

	02. Download an S3 object and rename
		 > s5cmd {{.HelpName}} s3://bucket/prefix/object.gz myobject.gz

	03. Download all S3 objects to a directory
		 > s5cmd {{.HelpName}} "s3://bucket/*" target-directory/

	04. Download an S3 object from a public bucket
		 > s5cmd --no-sign-request {{.HelpName}} s3://bucket/prefix/object.gz .

	05. Upload a file to S3 bucket
		 > s5cmd {{.HelpName}} myfile.gz s3://bucket/

	06. Upload matching files to S3 bucket
		 > s5cmd {{.HelpName}} "dir/*.gz" s3://bucket/

	07. Upload all files in a directory to S3 bucket recursively
		 > s5cmd {{.HelpName}} dir/ s3://bucket/

	08. Copy S3 object to another bucket
		 > s5cmd {{.HelpName}} s3://bucket/object s3://target-bucket/prefix/object

	09. Copy matching S3 objects to another bucket
		 > s5cmd {{.HelpName}} "s3://bucket/*.gz" s3://target-bucket/prefix/

	10. Copy files in a directory to S3 prefix if not found on target
		 > s5cmd {{.HelpName}} -n -s -u dir/ s3://bucket/target-prefix/

	11. Copy files in an S3 prefix to another S3 prefix if not found on target
		 > s5cmd {{.HelpName}} -n -s -u "s3://bucket/source-prefix/*" s3://bucket/target-prefix/

	12. Perform KMS Server Side Encryption of the object(s) at the destination
		 > s5cmd {{.HelpName}} --sse aws:kms s3://bucket/object s3://target-bucket/prefix/object

	13. Perform KMS-SSE of the object(s) at the destination using customer managed Customer Master Key (CMK) key id
		 > s5cmd {{.HelpName}} --sse aws:kms --sse-kms-key-id <your-kms-key-id> s3://bucket/object s3://target-bucket/prefix/object

	14. Force transfer of GLACIER objects with a prefix whether they are restored or not
		 > s5cmd {{.HelpName}} --force-glacier-transfer "s3://bucket/prefix/*" target-directory/

	15. Upload a file to S3 bucket with public read s3 acl
		 > s5cmd {{.HelpName}} --acl "public-read" myfile.gz s3://bucket/

	16. Upload a file to S3 bucket with expires header
		 > s5cmd {{.HelpName}} --expires "2024-10-01T20:30:00Z" myfile.gz s3://bucket/

	17. Upload a file to S3 bucket with cache-control header
		 > s5cmd {{.HelpName}} --cache-control "public, max-age=345600" myfile.gz s3://bucket/

	18. Copy all files to S3 bucket but exclude the ones with txt and gz extension
		 > s5cmd {{.HelpName}} --exclude "*.txt" --exclude "*.gz" dir/ s3://bucket

	19. Copy all files from S3 bucket to another S3 bucket but exclude the ones starts with log
		 > s5cmd {{.HelpName}} --exclude "log*" "s3://bucket/*" s3://destbucket

	20. Download an S3 object from a requester pays bucket
		 > s5cmd --request-payer=requester {{.HelpName}} s3://bucket/prefix/object.gz .

	21. Upload a file to S3 with a content-type and content-encoding header
		 > s5cmd --content-type "text/css" --content-encoding "br" myfile.css.br s3://bucket/
		 
	22. Download the specific version of a remote object to working directory
		 > s5cmd {{.HelpName}} --version-id VERSION_ID s3://bucket/prefix/object .
`

func NewSharedFlags() []cli.Flag {
	return []cli.Flag{
		&cli.BoolFlag{
			Name:  "no-follow-symlinks",
			Usage: "do not follow symbolic links",
		},
		&cli.StringFlag{
			Name:  "storage-class",
			Usage: "set storage class for target ('STANDARD','REDUCED_REDUNDANCY','GLACIER','STANDARD_IA','ONEZONE_IA','INTELLIGENT_TIERING','DEEP_ARCHIVE')",
		},
		&cli.IntFlag{
			Name:    "concurrency",
			Aliases: []string{"c"},
			Value:   defaultCopyConcurrency,
			Usage:   "number of concurrent parts transferred between host and remote server",
		},
		&cli.IntFlag{
			Name:    "part-size",
			Aliases: []string{"p"},
			Value:   defaultPartSize,
			Usage:   "size of each part transferred between host and remote server, in MiB",
		},
		&cli.StringFlag{
			Name:  "sse",
			Usage: "perform server side encryption of the data at its destination, e.g. aws:kms",
		},
		&cli.StringFlag{
			Name:  "sse-kms-key-id",
			Usage: "customer master key (CMK) id for SSE-KMS encryption; leave it out if server-side generated key is desired",
		},
		&cli.StringFlag{
			Name:  "acl",
			Usage: "set acl for target: defines granted accesses and their types on different accounts/groups, e.g. cp --acl 'public-read'",
		},
		&cli.StringFlag{
			Name:  "cache-control",
			Usage: "set cache control for target: defines cache control header for object, e.g. cp --cache-control 'public, max-age=345600'",
		},
		&cli.StringFlag{
			Name:  "expires",
			Usage: "set expires for target (uses RFC3339 format): defines expires header for object, e.g. cp  --expires '2024-10-01T20:30:00Z'",
		},
		&cli.BoolFlag{
			Name:  "force-glacier-transfer",
			Usage: "force transfer of glacier objects whether they are restored or not",
		},
		&cli.BoolFlag{
			Name:  "ignore-glacier-warnings",
			Usage: "turns off glacier warnings: ignore errors encountered during copying, downloading and moving glacier objects",
		},
		&cli.StringFlag{
			Name:  "source-region",
			Usage: "set the region of source bucket; the region of the source bucket will be automatically discovered if --source-region is not specified",
		},
		&cli.StringFlag{
			Name:  "destination-region",
			Usage: "set the region of destination bucket: the region of the destination bucket will be automatically discovered if --destination-region is not specified",
		},
		&cli.StringSliceFlag{
			Name:  "exclude",
			Usage: "exclude objects with given pattern",
		},
		&cli.BoolFlag{
			Name:  "raw",
			Usage: "disable the wildcard operations, useful with filenames that contains glob characters",
		},
		&cli.StringFlag{
			Name:  "content-type",
			Usage: "set content type for target: defines content type header for object, e.g. --content-type text/plain",
		},
		&cli.StringFlag{
			Name:  "content-encoding",
			Usage: "set content encoding for target: defines content encoding header for object, e.g. --content-encoding gzip",
		},
		&cli.IntFlag{
			Name:        "no-such-upload-retry-count",
			Usage:       "number of times that a request will be retried on NoSuchUpload error; you should not use this unless you really know what you're doing",
			DefaultText: "0",
			Hidden:      true,
		},
	}
}

func NewCopyCommandFlags() []cli.Flag {
	copyFlags := []cli.Flag{
		&cli.BoolFlag{
			Name:    "flatten",
			Aliases: []string{"f"},
			Usage:   "flatten directory structure of source, starting from the first wildcard",
		},
		&cli.BoolFlag{
			Name:    "no-clobber",
			Aliases: []string{"n"},
			Usage:   "do not overwrite destination if already exists",
		},
		&cli.BoolFlag{
			Name:    "if-size-differ",
			Aliases: []string{"s"},
			Usage:   "only overwrite destination if size differs",
		},
		&cli.BoolFlag{
			Name:    "if-source-newer",
			Aliases: []string{"u"},
			Usage:   "only overwrite destination if source modtime is newer",
		},
		&cli.StringFlag{
			Name:  "version-id",
			Usage: "use the specified version of an object",
		},
		&cli.BoolFlag{
			Name:    "show-progress",
			Aliases: []string{"sp"},
			Usage:   "show a progress bar",
		},
	}
	sharedFlags := NewSharedFlags()
	return append(copyFlags, sharedFlags...)
}

func NewCopyCommand() *cli.Command {
	cmd := &cli.Command{
		Name:               "cp",
		HelpName:           "cp",
		Usage:              "copy objects",
		Flags:              NewCopyCommandFlags(),
		CustomHelpTemplate: copyHelpTemplate,
		Before: func(c *cli.Context) error {
			err := validateCopyCommand(c)
			if err != nil {
				printError(commandFromContext(c), c.Command.Name, err)
			}
			return err
		},
		Action: func(c *cli.Context) (err error) {
			defer stat.Collect(c.Command.FullName(), &err)()

			// don't delete source
			copy, err := NewCopy(c, false)
			if err != nil {
				return err
			}
			return copy.Run(c.Context)
		},
	}

	cmd.BashComplete = getBashCompleteFn(cmd, false, false)
	return cmd
}

// Copy holds copy operation flags and states.
type Copy struct {
	src         *url.URL
	dst         *url.URL
	op          string
	fullCommand string

	deleteSource bool

	// flags
	noClobber             bool
	ifSizeDiffer          bool
	ifSourceNewer         bool
	flatten               bool
	followSymlinks        bool
	storageClass          storage.StorageClass
	encryptionMethod      string
	encryptionKeyID       string
	acl                   string
	forceGlacierTransfer  bool
	ignoreGlacierWarnings bool
	exclude               []string
	cacheControl          string
	expires               string
	contentType           string
	contentEncoding       string
	showProgress          bool
	progress              *progress.CommandProgress

	// region settings
	srcRegion string
	dstRegion string

	// s3 options
	concurrency int
	partSize    int64
	storageOpts storage.Options
}

// NewCopy creates Copy from cli.Context.
func NewCopy(c *cli.Context, deleteSource bool) (*Copy, error) {
	fullCommand := commandFromContext(c)

	src, err := url.New(c.Args().Get(0), url.WithVersion(c.String("version-id")),
		url.WithRaw(c.Bool("raw")))
	if err != nil {
		printError(fullCommand, c.Command.Name, err)
		return nil, err
	}

	dst, err := url.New(c.Args().Get(1), url.WithRaw(c.Bool("raw")))
	if err != nil {
		printError(fullCommand, c.Command.Name, err)
		return nil, err
	}

	var commandProgress *progress.CommandProgress

	if c.Bool("show-progress") {
		commandProgress = &progress.CommandProgress{}
	} else {
		commandProgress = nil
	}

	return &Copy{
		src:          src,
		dst:          dst,
		op:           c.Command.Name,
		fullCommand:  fullCommand,
		deleteSource: deleteSource,
		// flags
		noClobber:             c.Bool("no-clobber"),
		ifSizeDiffer:          c.Bool("if-size-differ"),
		ifSourceNewer:         c.Bool("if-source-newer"),
		flatten:               c.Bool("flatten"),
		followSymlinks:        !c.Bool("no-follow-symlinks"),
		storageClass:          storage.StorageClass(c.String("storage-class")),
		concurrency:           c.Int("concurrency"),
		partSize:              c.Int64("part-size") * megabytes,
		encryptionMethod:      c.String("sse"),
		encryptionKeyID:       c.String("sse-kms-key-id"),
		acl:                   c.String("acl"),
		forceGlacierTransfer:  c.Bool("force-glacier-transfer"),
		ignoreGlacierWarnings: c.Bool("ignore-glacier-warnings"),
		exclude:               c.StringSlice("exclude"),
		cacheControl:          c.String("cache-control"),
		expires:               c.String("expires"),
		contentType:           c.String("content-type"),
		contentEncoding:       c.String("content-encoding"),
		showProgress:          c.Bool("show-progress"),
		progress:              commandProgress,

		// region settings
		srcRegion: c.String("source-region"),
		dstRegion: c.String("destination-region"),

		storageOpts: NewStorageOpts(c),
	}, nil
}

const fdlimitWarning = `
WARNING: s5cmd is hitting the max open file limit allowed by your OS. Either
increase the open file limit or try to decrease the number of workers with
'-numworkers' parameter.
`

// Run starts copying given source objects to destination.
func (c Copy) Run(ctx context.Context) error {
	if c.showProgress {
		c.progress.InitializeProgressBar()
	}

	// override source region if set
	if c.srcRegion != "" {
		c.storageOpts.SetRegion(c.srcRegion)
	}

	client, err := storage.NewClient(ctx, c.src, c.storageOpts)
	if err != nil {
		printError(c.fullCommand, c.op, err)
		return err
	}

	objch, err := expandSource(ctx, client, c.followSymlinks, c.src)

	if err != nil {
		printError(c.fullCommand, c.op, err)
		return err
	}

	waiter := parallel.NewWaiter()

	var (
		merrorWaiter  error
		merrorObjects error
		errDoneCh     = make(chan bool)
	)

	go func() {
		defer close(errDoneCh)
		for err := range waiter.Err() {
			if strings.Contains(err.Error(), "too many open files") {
				fmt.Println(strings.TrimSpace(fdlimitWarning))
				fmt.Printf("ERROR %v\n", err)

				os.Exit(1)
			}
			printError(c.fullCommand, c.op, err)
			merrorWaiter = multierror.Append(merrorWaiter, err)
		}
	}()

	isBatch := c.src.IsWildcard()
	if !isBatch && !c.src.IsRemote() {
		obj, _ := client.Stat(ctx, c.src)
		isBatch = obj != nil && obj.Type.IsDir()
	}

	excludePatterns, err := createExcludesFromWildcard(c.exclude)
	if err != nil {
		printError(c.fullCommand, c.op, err)
		return err
	}

	for object := range objch {
		if object.Type.IsDir() || errorpkg.IsCancelation(object.Err) {
			continue
		}

		if err := object.Err; err != nil {
			merrorObjects = multierror.Append(merrorObjects, err)
			printError(c.fullCommand, c.op, err)
			continue
		}

		if object.StorageClass.IsGlacier() && !c.forceGlacierTransfer {
			if !c.ignoreGlacierWarnings {
				err := fmt.Errorf("object '%v' is on Glacier storage", object)
				merrorObjects = multierror.Append(merrorObjects, err)
				printError(c.fullCommand, c.op, err)
			}
			continue
		}

		if isURLExcluded(excludePatterns, object.URL.Path, c.src.Prefix) {
			continue
		}

		srcurl := object.URL
		var task parallel.Task

		if c.showProgress {
			if object.Size == 0 {
				obj, _ := client.Stat(ctx, c.src)
				object.Size = obj.Size
			}
			c.progress.AddTotalBytes(object.Size)
			c.progress.IncrementTotalObjects()
		}

		switch {
		case srcurl.Type == c.dst.Type: // local->local or remote->remote
			task = c.prepareCopyTask(ctx, srcurl, c.dst, isBatch)
		case srcurl.IsRemote(): // remote->local
			task = c.prepareDownloadTask(ctx, srcurl, c.dst, isBatch)
		case c.dst.IsRemote(): // local->remote
			task = c.prepareUploadTask(ctx, srcurl, c.dst, isBatch)
		default:
			panic("unexpected src-dst pair")
		}
		parallel.Run(task, waiter)
	}
	waiter.Wait()
	<-errDoneCh
	if c.showProgress {
		c.progress.Finish()
	}
	return multierror.Append(merrorWaiter, merrorObjects).ErrorOrNil()
}

func (c Copy) prepareCopyTask(
	ctx context.Context,
	srcurl *url.URL,
	dsturl *url.URL,
	isBatch bool,
) func() error {
	return func() error {
		dsturl = prepareRemoteDestination(srcurl, dsturl, c.flatten, isBatch)
		err := c.doCopy(ctx, srcurl, dsturl)
		if err != nil {
			return &errorpkg.Error{
				Op:  c.op,
				Src: srcurl,
				Dst: dsturl,
				Err: err,
			}
		}
		if c.showProgress {
			c.progress.IncrementCompletedObjects()
		}
		return nil
	}
}

func (c Copy) prepareDownloadTask(
	ctx context.Context,
	srcurl *url.URL,
	dsturl *url.URL,
	isBatch bool,
) func() error {
	return func() error {
		dsturl, err := prepareLocalDestination(ctx, srcurl, dsturl, c.flatten, isBatch, c.storageOpts)
		if err != nil {
			return err
		}
		err = c.doDownload(ctx, srcurl, dsturl)
		if err != nil {
			return &errorpkg.Error{
				Op:  c.op,
				Src: srcurl,
				Dst: dsturl,
				Err: err,
			}
		}
		if c.showProgress {
			c.progress.IncrementCompletedObjects()
		}
		return nil
	}
}

func (c Copy) prepareUploadTask(
	ctx context.Context,
	srcurl *url.URL,
	dsturl *url.URL,
	isBatch bool,
) func() error {
	return func() error {
		dsturl = prepareRemoteDestination(srcurl, dsturl, c.flatten, isBatch)
		err := c.doUpload(ctx, srcurl, dsturl)
		if err != nil {
			return &errorpkg.Error{
				Op:  c.op,
				Src: srcurl,
				Dst: dsturl,
				Err: err,
			}
		}
		if c.showProgress {
			c.progress.IncrementCompletedObjects()
		}
		return nil
	}
}

// doDownload is used to fetch a remote object and save as a local object.
func (c Copy) doDownload(ctx context.Context, srcurl *url.URL, dsturl *url.URL) error {
	srcClient, err := storage.NewRemoteClient(ctx, srcurl, c.storageOpts)
	if err != nil {
		return err
	}

	dstClient := storage.NewLocalClient(c.storageOpts)

	err = c.shouldOverride(ctx, srcurl, dsturl)
	if err != nil {
		// FIXME(ig): rename
		if errorpkg.IsWarning(err) {
			printDebug(c.op, err, srcurl, dsturl)
			return nil
		}
		return err
	}

	dstPath := filepath.Dir(dsturl.Absolute())
	dstFile := filepath.Base(dsturl.Absolute())
	file, err := dstClient.CreateTemp(dstPath, dstFile)
	if err != nil {
		return err
	}

<<<<<<< HEAD
	writer := &CustomWriter{
		c:  c,
		fp: file,
	}
	size, err := srcClient.Get(ctx, srcurl, writer, c.concurrency, c.partSize)

=======
	size, err := srcClient.Get(ctx, srcurl, file, c.concurrency, c.partSize)
	file.Close()
>>>>>>> 6ac390f9
	if err != nil {
		dErr := dstClient.Delete(ctx, &url.URL{Path: file.Name(), Type: dsturl.Type})
		if dErr != nil {
			printDebug(c.op, dErr, srcurl, dsturl)
		}
		return err
	}

	if c.deleteSource {
		_ = srcClient.Delete(ctx, srcurl)
	}

<<<<<<< HEAD
	if !c.showProgress {
		msg := log.InfoMessage{
			Operation:   c.op,
			Source:      srcurl,
			Destination: dsturl,
			Object: &storage.Object{
				Size: size,
			},
		}
		log.Info(msg)
=======
	err = dstClient.Rename(file, dsturl.Absolute())
	if err != nil {
		return err
	}

	msg := log.InfoMessage{
		Operation:   c.op,
		Source:      srcurl,
		Destination: dsturl,
		Object: &storage.Object{
			Size: size,
		},
>>>>>>> 6ac390f9
	}

	return nil
}

func (c Copy) doUpload(ctx context.Context, srcurl *url.URL, dsturl *url.URL) error {
	srcClient := storage.NewLocalClient(c.storageOpts)

	file, err := srcClient.Open(srcurl.Absolute())
	if err != nil {
		return err
	}
	defer file.Close()

	err = c.shouldOverride(ctx, srcurl, dsturl)
	if err != nil {
		if errorpkg.IsWarning(err) {
			printDebug(c.op, err, srcurl, dsturl)
			return nil
		}
		return err
	}

	// override destination region if set
	if c.dstRegion != "" {
		c.storageOpts.SetRegion(c.dstRegion)
	}
	dstClient, err := storage.NewRemoteClient(ctx, dsturl, c.storageOpts)
	if err != nil {
		return err
	}

	metadata := storage.NewMetadata().
		SetStorageClass(string(c.storageClass)).
		SetSSE(c.encryptionMethod).
		SetSSEKeyID(c.encryptionKeyID).
		SetACL(c.acl).
		SetCacheControl(c.cacheControl).
		SetExpires(c.expires)

	if c.contentType != "" {
		metadata.SetContentType(c.contentType)
	} else {
		metadata.SetContentType(guessContentType(file))
	}

	if c.contentEncoding != "" {
		metadata.SetContentEncoding(c.contentEncoding)
	}

	reader := &CustomReader{
		c:       c,
		fp:      file,
		signMap: map[int64]struct{}{},
	}
	err = dstClient.Put(ctx, reader, dsturl, metadata, c.concurrency, c.partSize)
	if err != nil {
		return err
	}

	obj, _ := srcClient.Stat(ctx, srcurl)
	size := obj.Size

	if c.deleteSource {
		// close the file before deleting
		file.Close()
		if err := srcClient.Delete(ctx, srcurl); err != nil {
			return err
		}
	}

	if !c.showProgress {
		msg := log.InfoMessage{
			Operation:   c.op,
			Source:      srcurl,
			Destination: dsturl,
			Object: &storage.Object{
				Size:         size,
				StorageClass: c.storageClass,
			},
		}
		log.Info(msg)
	}

	return nil
}

func (c Copy) doCopy(ctx context.Context, srcurl, dsturl *url.URL) error {
	// override destination region if set
	if c.dstRegion != "" {
		c.storageOpts.SetRegion(c.dstRegion)
	}
	dstClient, err := storage.NewClient(ctx, dsturl, c.storageOpts)
	if err != nil {
		return err
	}

	metadata := storage.NewMetadata().
		SetStorageClass(string(c.storageClass)).
		SetSSE(c.encryptionMethod).
		SetSSEKeyID(c.encryptionKeyID).
		SetACL(c.acl).
		SetCacheControl(c.cacheControl).
		SetExpires(c.expires)

	if c.contentType != "" {
		metadata.SetContentType(c.contentType)
	}
	if c.contentEncoding != "" {
		metadata.SetContentEncoding(c.contentEncoding)
	}

	err = c.shouldOverride(ctx, srcurl, dsturl)
	if err != nil {
		if errorpkg.IsWarning(err) {
			printDebug(c.op, err, srcurl, dsturl)
			return nil
		}
		return err
	}

	err = dstClient.Copy(ctx, srcurl, dsturl, metadata)
	if err != nil {
		return err
	}

	if c.deleteSource {
		srcClient, err := storage.NewClient(ctx, srcurl, c.storageOpts)
		if err != nil {
			return err
		}
		if err := srcClient.Delete(ctx, srcurl); err != nil {
			return err
		}
	}

	msg := log.InfoMessage{
		Operation:   c.op,
		Source:      srcurl,
		Destination: dsturl,
		Object: &storage.Object{
			URL:          dsturl,
			StorageClass: c.storageClass,
		},
	}
	log.Info(msg)

	return nil
}

// shouldOverride function checks if the destination should be overridden if
// the source-destination pair and given copy flags conform to the
// override criteria. For example; "cp -n -s <src> <dst>" should not override
// the <dst> if <src> and <dst> filenames are the same, except if the size
// differs.
func (c Copy) shouldOverride(ctx context.Context, srcurl *url.URL, dsturl *url.URL) error {
	// if not asked to override, ignore.
	if !c.noClobber && !c.ifSizeDiffer && !c.ifSourceNewer {
		return nil
	}

	srcClient, err := storage.NewClient(ctx, srcurl, c.storageOpts)
	if err != nil {
		return err
	}

	srcObj, err := getObject(ctx, srcurl, srcClient)
	if err != nil {
		return err
	}

	dstClient, err := storage.NewClient(ctx, dsturl, c.storageOpts)
	if err != nil {
		return err
	}

	dstObj, err := getObject(ctx, dsturl, dstClient)
	if err != nil {
		return err
	}

	// if destination not exists, no conditions apply.
	if dstObj == nil {
		return nil
	}

	var stickyErr error
	if c.noClobber {
		stickyErr = errorpkg.ErrObjectExists
	}

	if c.ifSizeDiffer {
		if srcObj.Size == dstObj.Size {
			stickyErr = errorpkg.ErrObjectSizesMatch
		} else {
			stickyErr = nil
		}
	}

	if c.ifSourceNewer {
		srcMod, dstMod := srcObj.ModTime, dstObj.ModTime

		if !srcMod.After(*dstMod) {
			stickyErr = errorpkg.ErrObjectIsNewer
		} else {
			stickyErr = nil
		}
	}

	return stickyErr
}

// prepareRemoteDestination will return a new destination URL for
// remote->remote and local->remote copy operations.
func prepareRemoteDestination(
	srcurl *url.URL,
	dsturl *url.URL,
	flatten bool,
	isBatch bool,
) *url.URL {
	objname := srcurl.Base()
	if isBatch && !flatten {
		objname = srcurl.Relative()
	}

	if dsturl.IsPrefix() || dsturl.IsBucket() {
		dsturl = dsturl.Join(objname)
	}
	return dsturl
}

// prepareDownloadDestination will return a new destination URL for
// remote->local copy operations.
func prepareLocalDestination(
	ctx context.Context,
	srcurl *url.URL,
	dsturl *url.URL,
	flatten bool,
	isBatch bool,
	storageOpts storage.Options,
) (*url.URL, error) {
	objname := srcurl.Base()
	if isBatch && !flatten {
		objname = srcurl.Relative()
	}

	client := storage.NewLocalClient(storageOpts)

	if isBatch {
		err := client.MkdirAll(dsturl.Absolute())
		if err != nil {
			return nil, err
		}
	}

	obj, err := client.Stat(ctx, dsturl)

	if err != nil {
		var objNotFound *storage.ErrGivenObjectNotFound
		if !errors.As(err, &objNotFound) {
			return nil, err
		}
	}

	if isBatch && !flatten {
		dsturl = dsturl.Join(objname)
		err := client.MkdirAll(dsturl.Dir())
		if err != nil {
			return nil, err
		}
	}
	var objNotFound *storage.ErrGivenObjectNotFound
	if errors.As(err, &objNotFound) {
		err := client.MkdirAll(dsturl.Dir())
		if err != nil {
			return nil, err
		}
		if strings.HasSuffix(dsturl.Absolute(), "/") {
			dsturl = dsturl.Join(objname)
		}
	} else {
		if obj.Type.IsDir() {
			dsturl = obj.URL.Join(objname)
		}
	}

	return dsturl, nil
}

// getObject checks if the object from given url exists. If no object is
// found, error and returning object would be nil.
func getObject(ctx context.Context, url *url.URL, client storage.Storage) (*storage.Object, error) {
	obj, err := client.Stat(ctx, url)
	var objNotFound *storage.ErrGivenObjectNotFound
	if errors.As(err, &objNotFound) {
		return nil, nil
	}

	return obj, err
}

func validateCopyCommand(c *cli.Context) error {
	if c.Args().Len() != 2 {
		return fmt.Errorf("expected source and destination arguments")
	}

	ctx := c.Context
	src := c.Args().Get(0)
	dst := c.Args().Get(1)

	srcurl, err := url.New(src, url.WithVersion(c.String("version-id")),
		url.WithRaw(c.Bool("raw")))
	if err != nil {
		return err
	}

	dsturl, err := url.New(dst, url.WithRaw(c.Bool("raw")))
	if err != nil {
		return err
	}

	// wildcard destination doesn't mean anything
	if dsturl.IsWildcard() {
		return fmt.Errorf("target %q can not contain glob characters", dst)
	}

	// we don't operate on S3 prefixes for copy and delete operations.
	if srcurl.IsBucket() || srcurl.IsPrefix() {
		return fmt.Errorf("source argument must contain wildcard character")
	}

	// 'cp dir/* s3://bucket/prefix': expect a trailing slash to avoid any
	// surprises.
	if srcurl.IsWildcard() && dsturl.IsRemote() && !dsturl.IsPrefix() && !dsturl.IsBucket() {
		return fmt.Errorf("target %q must be a bucket or a prefix", dsturl)
	}

	if err := checkVersinoningURLRemote(srcurl); err != nil {
		return err
	}

	if err := checkVersioningWithGoogleEndpoint(c); err != nil {
		return err
	}

	switch {
	case srcurl.Type == dsturl.Type:
		return validateCopy(srcurl, dsturl)
	case dsturl.IsRemote():
		return validateUpload(ctx, srcurl, dsturl, NewStorageOpts(c))
	default:
		return nil
	}
}

func validateCopy(srcurl, dsturl *url.URL) error {
	if srcurl.IsRemote() || dsturl.IsRemote() {
		return nil
	}

	// we don't support local->local copies
	return fmt.Errorf("local->local copy operations are not permitted")
}

func validateUpload(ctx context.Context, srcurl, dsturl *url.URL, storageOpts storage.Options) error {
	srcclient := storage.NewLocalClient(storageOpts)

	if srcurl.IsWildcard() {
		return nil
	}

	obj, err := srcclient.Stat(ctx, srcurl)
	if err != nil {
		return err
	}

	// 'cp dir/ s3://bucket/prefix-without-slash': expect a trailing slash to
	// avoid any surprises.
	if obj.Type.IsDir() && !dsturl.IsBucket() && !dsturl.IsPrefix() {
		return fmt.Errorf("target %q must be a bucket or a prefix", dsturl)
	}

	return nil
}

// guessContentType gets content type of the file.
func guessContentType(file *os.File) string {
	contentType := mime.TypeByExtension(filepath.Ext(file.Name()))
	if contentType == "" {
		defer file.Seek(0, io.SeekStart)

		const bufsize = 512
		buf, err := io.ReadAll(io.LimitReader(file, bufsize))
		if err != nil {
			return ""
		}

		return http.DetectContentType(buf)
	}
	return contentType
}

type CustomWriter struct {
	c  Copy
	fp *os.File
}

func (r *CustomWriter) WriteAt(p []byte, off int64) (int, error) {
	n, err := r.fp.Write(p)
	if err != nil {
		return n, err
	}
	if r.c.showProgress {
		r.c.progress.AddCompletedBytes(n)
	}
	return n, err
}

type CustomReader struct {
	c       Copy
	fp      *os.File
	signMap map[int64]struct{}
	mu      sync.Mutex
}

func (r *CustomReader) Read(p []byte) (int, error) {
	n, err := r.fp.Read(p)
	if err != nil {
		return n, err
	}
	if r.c.showProgress {
		r.c.progress.AddCompletedBytes(n)
	}
	return n, err
}

func (r *CustomReader) ReadAt(p []byte, off int64) (int, error) {
	n, err := r.fp.ReadAt(p, off)
	if err != nil {
		return n, err
	}
	r.mu.Lock()
	// Ignore the first signature call
	if _, ok := r.signMap[off]; ok {
		// Got the length have read (or means has uploaded)
		if r.c.showProgress {
			r.c.progress.AddCompletedBytes(n)
		}
	} else {
		r.signMap[off] = struct{}{}
	}
	r.mu.Unlock()
	return n, err
}

func (r *CustomReader) Seek(offset int64, whence int) (int64, error) {
	return r.fp.Seek(offset, whence)
}<|MERGE_RESOLUTION|>--- conflicted
+++ resolved
@@ -577,17 +577,14 @@
 		return err
 	}
 
-<<<<<<< HEAD
+
 	writer := &CustomWriter{
 		c:  c,
 		fp: file,
 	}
 	size, err := srcClient.Get(ctx, srcurl, writer, c.concurrency, c.partSize)
-
-=======
-	size, err := srcClient.Get(ctx, srcurl, file, c.concurrency, c.partSize)
-	file.Close()
->>>>>>> 6ac390f9
+	writer.fp.Close()
+
 	if err != nil {
 		dErr := dstClient.Delete(ctx, &url.URL{Path: file.Name(), Type: dsturl.Type})
 		if dErr != nil {
@@ -600,7 +597,11 @@
 		_ = srcClient.Delete(ctx, srcurl)
 	}
 
-<<<<<<< HEAD
+  err = dstClient.Rename(file, dsturl.Absolute())
+	if err != nil {
+		return err
+	}
+  
 	if !c.showProgress {
 		msg := log.InfoMessage{
 			Operation:   c.op,
@@ -611,20 +612,6 @@
 			},
 		}
 		log.Info(msg)
-=======
-	err = dstClient.Rename(file, dsturl.Absolute())
-	if err != nil {
-		return err
-	}
-
-	msg := log.InfoMessage{
-		Operation:   c.op,
-		Source:      srcurl,
-		Destination: dsturl,
-		Object: &storage.Object{
-			Size: size,
-		},
->>>>>>> 6ac390f9
 	}
 
 	return nil
