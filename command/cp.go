package command

import (
	"context"
	"errors"
	"fmt"
	"io"
	"mime"
	"net/http"
	"os"
	"path/filepath"
	"regexp"
	"strings"

	"github.com/hashicorp/go-multierror"
	"github.com/urfave/cli/v2"

	errorpkg "github.com/peak/s5cmd/v2/error"
	"github.com/peak/s5cmd/v2/log"
	"github.com/peak/s5cmd/v2/log/stat"
	"github.com/peak/s5cmd/v2/parallel"
	"github.com/peak/s5cmd/v2/storage"
	"github.com/peak/s5cmd/v2/storage/url"
)

const (
	defaultCopyConcurrency = 5
	defaultPartSize        = 50 // MiB
	megabytes              = 1024 * 1024
)

var copyHelpTemplate = `Name:
	{{.HelpName}} - {{.Usage}}

Usage:
	{{.HelpName}} [options] source destination

Options:
	{{range .VisibleFlags}}{{.}}
	{{end}}
Examples:
	01. Download an S3 object to working directory
		 > s5cmd {{.HelpName}} s3://bucket/prefix/object.gz .

	02. Download an S3 object and rename
		 > s5cmd {{.HelpName}} s3://bucket/prefix/object.gz myobject.gz

	03. Download all S3 objects to a directory
		 > s5cmd {{.HelpName}} "s3://bucket/*" target-directory/

	04. Download an S3 object from a public bucket
		 > s5cmd --no-sign-request {{.HelpName}} s3://bucket/prefix/object.gz .

	05. Upload a file to S3 bucket
		 > s5cmd {{.HelpName}} myfile.gz s3://bucket/

	06. Upload matching files to S3 bucket
		 > s5cmd {{.HelpName}} "dir/*.gz" s3://bucket/

	07. Upload all files in a directory to S3 bucket recursively
		 > s5cmd {{.HelpName}} dir/ s3://bucket/

	08. Copy S3 object to another bucket
		 > s5cmd {{.HelpName}} s3://bucket/object s3://target-bucket/prefix/object

	09. Copy matching S3 objects to another bucket
		 > s5cmd {{.HelpName}} "s3://bucket/*.gz" s3://target-bucket/prefix/

	10. Copy files in a directory to S3 prefix if not found on target
		 > s5cmd {{.HelpName}} -n -s -u dir/ s3://bucket/target-prefix/

	11. Copy files in an S3 prefix to another S3 prefix if not found on target
		 > s5cmd {{.HelpName}} -n -s -u "s3://bucket/source-prefix/*" s3://bucket/target-prefix/

	12. Perform KMS Server Side Encryption of the object(s) at the destination
		 > s5cmd {{.HelpName}} --sse aws:kms s3://bucket/object s3://target-bucket/prefix/object

	13. Perform KMS-SSE of the object(s) at the destination using customer managed Customer Master Key (CMK) key id
		 > s5cmd {{.HelpName}} --sse aws:kms --sse-kms-key-id <your-kms-key-id> s3://bucket/object s3://target-bucket/prefix/object

	14. Force transfer of GLACIER objects with a prefix whether they are restored or not
		 > s5cmd {{.HelpName}} --force-glacier-transfer "s3://bucket/prefix/*" target-directory/

	15. Upload a file to S3 bucket with public read s3 acl
		 > s5cmd {{.HelpName}} --acl "public-read" myfile.gz s3://bucket/

	16. Upload a file to S3 bucket with expires header
		 > s5cmd {{.HelpName}} --expires "2024-10-01T20:30:00Z" myfile.gz s3://bucket/

	17. Upload a file to S3 bucket with cache-control header
		 > s5cmd {{.HelpName}} --cache-control "public, max-age=345600" myfile.gz s3://bucket/

	18. Copy all files to S3 bucket but exclude the ones with txt and gz extension
		 > s5cmd {{.HelpName}} --exclude "*.txt" --exclude "*.gz" dir/ s3://bucket

	19. Copy all files from S3 bucket to another S3 bucket but exclude the ones starts with log
		 > s5cmd {{.HelpName}} --exclude "log*" "s3://bucket/*" s3://destbucket
	
	20. Copy all files from S3 bucket to another S3 bucket but only the ones starts with log
		 > s5cmd {{.HelpName}} --include "log*" "s3://bucket/*" s3://destbucket

	21. Download an S3 object from a requester pays bucket
		 > s5cmd --request-payer=requester {{.HelpName}} s3://bucket/prefix/object.gz .

	22. Upload a file to S3 with a content-type and content-encoding header
		 > s5cmd --content-type "text/css" --content-encoding "br" myfile.css.br s3://bucket/
		 
	23. Download the specific version of a remote object to working directory
		 > s5cmd {{.HelpName}} --version-id VERSION_ID s3://bucket/prefix/object .
`

func NewSharedFlags() []cli.Flag {
	return []cli.Flag{
		&cli.BoolFlag{
			Name:  "no-follow-symlinks",
			Usage: "do not follow symbolic links",
		},
		&cli.StringFlag{
			Name:  "storage-class",
			Usage: "set storage class for target ('STANDARD','REDUCED_REDUNDANCY','GLACIER','STANDARD_IA','ONEZONE_IA','INTELLIGENT_TIERING','DEEP_ARCHIVE')",
		},
		&cli.IntFlag{
			Name:    "concurrency",
			Aliases: []string{"c"},
			Value:   defaultCopyConcurrency,
			Usage:   "number of concurrent parts transferred between host and remote server",
		},
		&cli.IntFlag{
			Name:    "part-size",
			Aliases: []string{"p"},
			Value:   defaultPartSize,
			Usage:   "size of each part transferred between host and remote server, in MiB",
		},
		&cli.StringFlag{
			Name:  "sse",
			Usage: "perform server side encryption of the data at its destination, e.g. aws:kms",
		},
		&cli.StringFlag{
			Name:  "sse-kms-key-id",
			Usage: "customer master key (CMK) id for SSE-KMS encryption; leave it out if server-side generated key is desired",
		},
		&cli.StringFlag{
			Name:  "acl",
			Usage: "set acl for target: defines granted accesses and their types on different accounts/groups, e.g. cp --acl 'public-read'",
		},
		&cli.StringFlag{
			Name:  "cache-control",
			Usage: "set cache control for target: defines cache control header for object, e.g. cp --cache-control 'public, max-age=345600'",
		},
		&cli.StringFlag{
			Name:  "expires",
			Usage: "set expires for target (uses RFC3339 format): defines expires header for object, e.g. cp  --expires '2024-10-01T20:30:00Z'",
		},
		&cli.BoolFlag{
			Name:  "force-glacier-transfer",
			Usage: "force transfer of glacier objects whether they are restored or not",
		},
		&cli.BoolFlag{
			Name:  "ignore-glacier-warnings",
			Usage: "turns off glacier warnings: ignore errors encountered during copying, downloading and moving glacier objects",
		},
		&cli.StringFlag{
			Name:  "source-region",
			Usage: "set the region of source bucket; the region of the source bucket will be automatically discovered if --source-region is not specified",
		},
		&cli.StringFlag{
			Name:  "destination-region",
			Usage: "set the region of destination bucket: the region of the destination bucket will be automatically discovered if --destination-region is not specified",
		},
		&cli.StringSliceFlag{
			Name:  "exclude",
			Usage: "exclude objects with given pattern",
		},
		&cli.StringSliceFlag{
			Name:  "include",
			Usage: "include objects with given pattern",
		},
		&cli.BoolFlag{
			Name:  "raw",
			Usage: "disable the wildcard operations, useful with filenames that contains glob characters",
		},
		&cli.StringFlag{
			Name:  "content-type",
			Usage: "set content type for target: defines content type header for object, e.g. --content-type text/plain",
		},
		&cli.StringFlag{
			Name:  "content-encoding",
			Usage: "set content encoding for target: defines content encoding header for object, e.g. --content-encoding gzip",
		},
		&cli.StringFlag{
			Name:  "content-disposition",
			Usage: "set content disposition for target: defines content disposition header for object, e.g. --content-disposition 'attachment; filename=\"filename.jpg\"'",
		},
		&cli.IntFlag{
			Name:        "no-such-upload-retry-count",
			Usage:       "number of times that a request will be retried on NoSuchUpload error; you should not use this unless you really know what you're doing",
			DefaultText: "0",
			Hidden:      true,
		},
	}
}

func NewCopyCommandFlags() []cli.Flag {
	copyFlags := []cli.Flag{
		&cli.BoolFlag{
			Name:    "flatten",
			Aliases: []string{"f"},
			Usage:   "flatten directory structure of source, starting from the first wildcard",
		},
		&cli.BoolFlag{
			Name:    "no-clobber",
			Aliases: []string{"n"},
			Usage:   "do not overwrite destination if already exists",
		},
		&cli.BoolFlag{
			Name:    "if-size-differ",
			Aliases: []string{"s"},
			Usage:   "only overwrite destination if size differs",
		},
		&cli.BoolFlag{
			Name:    "if-source-newer",
			Aliases: []string{"u"},
			Usage:   "only overwrite destination if source modtime is newer",
		},
		&cli.StringFlag{
			Name:  "version-id",
			Usage: "use the specified version of an object",
		},
	}
	sharedFlags := NewSharedFlags()
	return append(copyFlags, sharedFlags...)
}

func NewCopyCommand() *cli.Command {
	cmd := &cli.Command{
		Name:               "cp",
		HelpName:           "cp",
		Usage:              "copy objects",
		Flags:              NewCopyCommandFlags(),
		CustomHelpTemplate: copyHelpTemplate,
		Before: func(c *cli.Context) error {
			err := validateCopyCommand(c)
			if err != nil {
				printError(commandFromContext(c), c.Command.Name, err)
			}
			return err
		},
		Action: func(c *cli.Context) (err error) {
			defer stat.Collect(c.Command.FullName(), &err)()

			// don't delete source
			copy, err := NewCopy(c, false)
			if err != nil {
				return err
			}
			return copy.Run(c.Context)
		},
	}

	cmd.BashComplete = getBashCompleteFn(cmd, false, false)
	return cmd
}

// Copy holds copy operation flags and states.
type Copy struct {
	src         *url.URL
	dst         *url.URL
	op          string
	fullCommand string

	deleteSource bool

	// flags
	noClobber             bool
	ifSizeDiffer          bool
	ifSourceNewer         bool
	flatten               bool
	followSymlinks        bool
	storageClass          storage.StorageClass
	encryptionMethod      string
	encryptionKeyID       string
	acl                   string
	forceGlacierTransfer  bool
	ignoreGlacierWarnings bool
	exclude               []string
	include               []string
	cacheControl          string
	expires               string
	contentType           string
	contentEncoding       string
<<<<<<< HEAD

	// patterns
	excludePatterns []*regexp.Regexp
	includePatterns []*regexp.Regexp

=======
	contentDisposition    string
>>>>>>> ac09d285
	// region settings
	srcRegion string
	dstRegion string

	// s3 options
	concurrency int
	partSize    int64
	storageOpts storage.Options
}

// NewCopy creates Copy from cli.Context.
func NewCopy(c *cli.Context, deleteSource bool) (*Copy, error) {
	fullCommand := commandFromContext(c)

	src, err := url.New(c.Args().Get(0), url.WithVersion(c.String("version-id")),
		url.WithRaw(c.Bool("raw")))
	if err != nil {
		printError(fullCommand, c.Command.Name, err)
		return nil, err
	}

	dst, err := url.New(c.Args().Get(1), url.WithRaw(c.Bool("raw")))
	if err != nil {
		printError(fullCommand, c.Command.Name, err)
		return nil, err
	}

	return &Copy{
		src:          src,
		dst:          dst,
		op:           c.Command.Name,
		fullCommand:  fullCommand,
		deleteSource: deleteSource,
		// flags
		noClobber:             c.Bool("no-clobber"),
		ifSizeDiffer:          c.Bool("if-size-differ"),
		ifSourceNewer:         c.Bool("if-source-newer"),
		flatten:               c.Bool("flatten"),
		followSymlinks:        !c.Bool("no-follow-symlinks"),
		storageClass:          storage.StorageClass(c.String("storage-class")),
		concurrency:           c.Int("concurrency"),
		partSize:              c.Int64("part-size") * megabytes,
		encryptionMethod:      c.String("sse"),
		encryptionKeyID:       c.String("sse-kms-key-id"),
		acl:                   c.String("acl"),
		forceGlacierTransfer:  c.Bool("force-glacier-transfer"),
		ignoreGlacierWarnings: c.Bool("ignore-glacier-warnings"),
		exclude:               c.StringSlice("exclude"),
		include:               c.StringSlice("include"),
		cacheControl:          c.String("cache-control"),
		expires:               c.String("expires"),
		contentType:           c.String("content-type"),
		contentEncoding:       c.String("content-encoding"),
		contentDisposition:    c.String("content-disposition"),
		// region settings
		srcRegion: c.String("source-region"),
		dstRegion: c.String("destination-region"),

		storageOpts: NewStorageOpts(c),
	}, nil
}

const fdlimitWarning = `
WARNING: s5cmd is hitting the max open file limit allowed by your OS. Either
increase the open file limit or try to decrease the number of workers with
'-numworkers' parameter.
`

// Run starts copying given source objects to destination.
func (c Copy) Run(ctx context.Context) error {
	// override source region if set
	if c.srcRegion != "" {
		c.storageOpts.SetRegion(c.srcRegion)
	}

	client, err := storage.NewClient(ctx, c.src, c.storageOpts)
	if err != nil {
		printError(c.fullCommand, c.op, err)
		return err
	}

	objch, err := expandSource(ctx, client, c.followSymlinks, c.src)

	if err != nil {
		printError(c.fullCommand, c.op, err)
		return err
	}

	waiter := parallel.NewWaiter()

	var (
		merrorWaiter  error
		merrorObjects error
		errDoneCh     = make(chan bool)
	)

	go func() {
		defer close(errDoneCh)
		for err := range waiter.Err() {
			if strings.Contains(err.Error(), "too many open files") {
				fmt.Println(strings.TrimSpace(fdlimitWarning))
				fmt.Printf("ERROR %v\n", err)

				os.Exit(1)
			}
			printError(c.fullCommand, c.op, err)
			merrorWaiter = multierror.Append(merrorWaiter, err)
		}
	}()

	isBatch := c.src.IsWildcard()
	if !isBatch && !c.src.IsRemote() {
		obj, _ := client.Stat(ctx, c.src)
		isBatch = obj != nil && obj.Type.IsDir()
	}

	c.excludePatterns, err = createExcludesFromWildcard(c.exclude)
	if err != nil {
		printError(c.fullCommand, c.op, err)
		return err
	}

	c.includePatterns, err = createIncludesFromWildcard(c.include)
	if err != nil {
		printError(c.fullCommand, c.op, err)
		return err
	}

	for object := range objch {
		if object.Type.IsDir() || errorpkg.IsCancelation(object.Err) {
			continue
		}

		if err := object.Err; err != nil {
			merrorObjects = multierror.Append(merrorObjects, err)
			printError(c.fullCommand, c.op, err)
			continue
		}

		if object.StorageClass.IsGlacier() && !c.forceGlacierTransfer {
			if !c.ignoreGlacierWarnings {
				err := fmt.Errorf("object '%v' is on Glacier storage", object)
				merrorObjects = multierror.Append(merrorObjects, err)
				printError(c.fullCommand, c.op, err)
			}
			continue
		}

		if !c.shouldCopyObject(object, true) {
			continue
		}

		srcurl := object.URL
		var task parallel.Task

		switch {
		case srcurl.Type == c.dst.Type: // local->local or remote->remote
			task = c.prepareCopyTask(ctx, srcurl, c.dst, isBatch)
		case srcurl.IsRemote(): // remote->local
			task = c.prepareDownloadTask(ctx, srcurl, c.dst, isBatch)
		case c.dst.IsRemote(): // local->remote
			task = c.prepareUploadTask(ctx, srcurl, c.dst, isBatch)
		default:
			panic("unexpected src-dst pair")
		}

		parallel.Run(task, waiter)
	}

	waiter.Wait()
	<-errDoneCh

	return multierror.Append(merrorWaiter, merrorObjects).ErrorOrNil()
}

func (c Copy) prepareCopyTask(
	ctx context.Context,
	srcurl *url.URL,
	dsturl *url.URL,
	isBatch bool,
) func() error {
	return func() error {
		dsturl = prepareRemoteDestination(srcurl, dsturl, c.flatten, isBatch)
		err := c.doCopy(ctx, srcurl, dsturl)
		if err != nil {
			return &errorpkg.Error{
				Op:  c.op,
				Src: srcurl,
				Dst: dsturl,
				Err: err,
			}
		}
		return nil
	}
}

func (c Copy) prepareDownloadTask(
	ctx context.Context,
	srcurl *url.URL,
	dsturl *url.URL,
	isBatch bool,
) func() error {
	return func() error {
		dsturl, err := prepareLocalDestination(ctx, srcurl, dsturl, c.flatten, isBatch, c.storageOpts)
		if err != nil {
			return err
		}
		err = c.doDownload(ctx, srcurl, dsturl)
		if err != nil {
			return &errorpkg.Error{
				Op:  c.op,
				Src: srcurl,
				Dst: dsturl,
				Err: err,
			}
		}
		return nil
	}
}

func (c Copy) prepareUploadTask(
	ctx context.Context,
	srcurl *url.URL,
	dsturl *url.URL,
	isBatch bool,
) func() error {
	return func() error {
		dsturl = prepareRemoteDestination(srcurl, dsturl, c.flatten, isBatch)
		err := c.doUpload(ctx, srcurl, dsturl)
		if err != nil {
			return &errorpkg.Error{
				Op:  c.op,
				Src: srcurl,
				Dst: dsturl,
				Err: err,
			}
		}
		return nil
	}
}

// doDownload is used to fetch a remote object and save as a local object.
func (c Copy) doDownload(ctx context.Context, srcurl *url.URL, dsturl *url.URL) error {
	srcClient, err := storage.NewRemoteClient(ctx, srcurl, c.storageOpts)
	if err != nil {
		return err
	}

	dstClient := storage.NewLocalClient(c.storageOpts)

	err = c.shouldOverride(ctx, srcurl, dsturl)
	if err != nil {
		// FIXME(ig): rename
		if errorpkg.IsWarning(err) {
			printDebug(c.op, err, srcurl, dsturl)
			return nil
		}
		return err
	}

	dstPath := filepath.Dir(dsturl.Absolute())
	dstFile := filepath.Base(dsturl.Absolute())
	file, err := dstClient.CreateTemp(dstPath, dstFile)
	if err != nil {
		return err
	}

	size, err := srcClient.Get(ctx, srcurl, file, c.concurrency, c.partSize)
	file.Close()
	if err != nil {
		dErr := dstClient.Delete(ctx, &url.URL{Path: file.Name(), Type: dsturl.Type})
		if dErr != nil {
			printDebug(c.op, dErr, srcurl, dsturl)
		}
		return err
	}

	if c.deleteSource {
		_ = srcClient.Delete(ctx, srcurl)
	}

	err = dstClient.Rename(file, dsturl.Absolute())
	if err != nil {
		return err
	}

	msg := log.InfoMessage{
		Operation:   c.op,
		Source:      srcurl,
		Destination: dsturl,
		Object: &storage.Object{
			Size: size,
		},
	}
	log.Info(msg)

	return nil
}

func (c Copy) doUpload(ctx context.Context, srcurl *url.URL, dsturl *url.URL) error {
	srcClient := storage.NewLocalClient(c.storageOpts)

	file, err := srcClient.Open(srcurl.Absolute())
	if err != nil {
		return err
	}
	defer file.Close()

	err = c.shouldOverride(ctx, srcurl, dsturl)
	if err != nil {
		if errorpkg.IsWarning(err) {
			printDebug(c.op, err, srcurl, dsturl)
			return nil
		}
		return err
	}

	// override destination region if set
	if c.dstRegion != "" {
		c.storageOpts.SetRegion(c.dstRegion)
	}
	dstClient, err := storage.NewRemoteClient(ctx, dsturl, c.storageOpts)
	if err != nil {
		return err
	}

	metadata := storage.NewMetadata().
		SetStorageClass(string(c.storageClass)).
		SetSSE(c.encryptionMethod).
		SetSSEKeyID(c.encryptionKeyID).
		SetACL(c.acl).
		SetCacheControl(c.cacheControl).
		SetExpires(c.expires)

	if c.contentType != "" {
		metadata.SetContentType(c.contentType)
	} else {
		metadata.SetContentType(guessContentType(file))
	}

	if c.contentEncoding != "" {
		metadata.SetContentEncoding(c.contentEncoding)
	}
	if c.contentDisposition != "" {
		metadata.SetContentDisposition(c.contentDisposition)
	}
	err = dstClient.Put(ctx, file, dsturl, metadata, c.concurrency, c.partSize)
	if err != nil {
		return err
	}

	obj, _ := srcClient.Stat(ctx, srcurl)
	size := obj.Size

	if c.deleteSource {
		// close the file before deleting
		file.Close()
		if err := srcClient.Delete(ctx, srcurl); err != nil {
			return err
		}
	}

	msg := log.InfoMessage{
		Operation:   c.op,
		Source:      srcurl,
		Destination: dsturl,
		Object: &storage.Object{
			Size:         size,
			StorageClass: c.storageClass,
		},
	}
	log.Info(msg)

	return nil
}

func (c Copy) doCopy(ctx context.Context, srcurl, dsturl *url.URL) error {
	// override destination region if set
	if c.dstRegion != "" {
		c.storageOpts.SetRegion(c.dstRegion)
	}
	dstClient, err := storage.NewClient(ctx, dsturl, c.storageOpts)
	if err != nil {
		return err
	}

	metadata := storage.NewMetadata().
		SetStorageClass(string(c.storageClass)).
		SetSSE(c.encryptionMethod).
		SetSSEKeyID(c.encryptionKeyID).
		SetACL(c.acl).
		SetCacheControl(c.cacheControl).
		SetExpires(c.expires)

	if c.contentType != "" {
		metadata.SetContentType(c.contentType)
	}
	if c.contentEncoding != "" {
		metadata.SetContentEncoding(c.contentEncoding)
	}
	if c.contentDisposition != "" {
		metadata.SetContentDisposition(c.contentDisposition)
	}

	err = c.shouldOverride(ctx, srcurl, dsturl)
	if err != nil {
		if errorpkg.IsWarning(err) {
			printDebug(c.op, err, srcurl, dsturl)
			return nil
		}
		return err
	}

	err = dstClient.Copy(ctx, srcurl, dsturl, metadata)
	if err != nil {
		return err
	}

	if c.deleteSource {
		srcClient, err := storage.NewClient(ctx, srcurl, c.storageOpts)
		if err != nil {
			return err
		}
		if err := srcClient.Delete(ctx, srcurl); err != nil {
			return err
		}
	}

	msg := log.InfoMessage{
		Operation:   c.op,
		Source:      srcurl,
		Destination: dsturl,
		Object: &storage.Object{
			URL:          dsturl,
			StorageClass: c.storageClass,
		},
	}
	log.Info(msg)

	return nil
}

// shouldOverride function checks if the destination should be overridden if
// the source-destination pair and given copy flags conform to the
// override criteria. For example; "cp -n -s <src> <dst>" should not override
// the <dst> if <src> and <dst> filenames are the same, except if the size
// differs.
func (c Copy) shouldOverride(ctx context.Context, srcurl *url.URL, dsturl *url.URL) error {
	// if not asked to override, ignore.
	if !c.noClobber && !c.ifSizeDiffer && !c.ifSourceNewer {
		return nil
	}

	srcClient, err := storage.NewClient(ctx, srcurl, c.storageOpts)
	if err != nil {
		return err
	}

	srcObj, err := getObject(ctx, srcurl, srcClient)
	if err != nil {
		return err
	}

	dstClient, err := storage.NewClient(ctx, dsturl, c.storageOpts)
	if err != nil {
		return err
	}

	dstObj, err := getObject(ctx, dsturl, dstClient)
	if err != nil {
		return err
	}

	// if destination not exists, no conditions apply.
	if dstObj == nil {
		return nil
	}

	var stickyErr error
	if c.noClobber {
		stickyErr = errorpkg.ErrObjectExists
	}

	if c.ifSizeDiffer {
		if srcObj.Size == dstObj.Size {
			stickyErr = errorpkg.ErrObjectSizesMatch
		} else {
			stickyErr = nil
		}
	}

	if c.ifSourceNewer {
		srcMod, dstMod := srcObj.ModTime, dstObj.ModTime

		if !srcMod.After(*dstMod) {
			stickyErr = errorpkg.ErrObjectIsNewer
		} else {
			stickyErr = nil
		}
	}

	return stickyErr
}

// shouldCopyObject checks is object should be copied.
func (c Copy) shouldCopyObject(object *storage.Object, verbose bool) bool {
	if err := object.Err; err != nil {
		if verbose {
			printError(c.fullCommand, c.op, err)
		}
		return false
	}
	if len(c.excludePatterns) > 0 && isURLExcluded(c.excludePatterns, object.URL.Path, c.src.Prefix) {
		return false
	}
	if len(c.includePatterns) > 0 {
		return isURLIncluded(c.includePatterns, object.URL.Path, c.src.Prefix)
	}
	return true
}

// prepareRemoteDestination will return a new destination URL for
// remote->remote and local->remote copy operations.
func prepareRemoteDestination(
	srcurl *url.URL,
	dsturl *url.URL,
	flatten bool,
	isBatch bool,
) *url.URL {
	objname := srcurl.Base()
	if isBatch && !flatten {
		objname = srcurl.Relative()
	}

	if dsturl.IsPrefix() || dsturl.IsBucket() {
		dsturl = dsturl.Join(objname)
	}
	return dsturl
}

// prepareDownloadDestination will return a new destination URL for
// remote->local copy operations.
func prepareLocalDestination(
	ctx context.Context,
	srcurl *url.URL,
	dsturl *url.URL,
	flatten bool,
	isBatch bool,
	storageOpts storage.Options,
) (*url.URL, error) {
	objname := srcurl.Base()
	if isBatch && !flatten {
		objname = srcurl.Relative()
	}

	client := storage.NewLocalClient(storageOpts)

	if isBatch {
		err := client.MkdirAll(dsturl.Absolute())
		if err != nil {
			return nil, err
		}
	}

	obj, err := client.Stat(ctx, dsturl)

	if err != nil {
		var objNotFound *storage.ErrGivenObjectNotFound
		if !errors.As(err, &objNotFound) {
			return nil, err
		}
	}

	if isBatch && !flatten {
		dsturl = dsturl.Join(objname)
		err := client.MkdirAll(dsturl.Dir())
		if err != nil {
			return nil, err
		}
	}
	var objNotFound *storage.ErrGivenObjectNotFound
	if errors.As(err, &objNotFound) {
		err := client.MkdirAll(dsturl.Dir())
		if err != nil {
			return nil, err
		}
		if strings.HasSuffix(dsturl.Absolute(), "/") {
			dsturl = dsturl.Join(objname)
		}
	} else {
		if obj.Type.IsDir() {
			dsturl = obj.URL.Join(objname)
		}
	}

	return dsturl, nil
}

// getObject checks if the object from given url exists. If no object is
// found, error and returning object would be nil.
func getObject(ctx context.Context, url *url.URL, client storage.Storage) (*storage.Object, error) {
	obj, err := client.Stat(ctx, url)
	var objNotFound *storage.ErrGivenObjectNotFound
	if errors.As(err, &objNotFound) {
		return nil, nil
	}

	return obj, err
}

func validateCopyCommand(c *cli.Context) error {
	if c.Args().Len() != 2 {
		return fmt.Errorf("expected source and destination arguments")
	}

	ctx := c.Context
	src := c.Args().Get(0)
	dst := c.Args().Get(1)

	srcurl, err := url.New(src, url.WithVersion(c.String("version-id")),
		url.WithRaw(c.Bool("raw")))
	if err != nil {
		return err
	}

	dsturl, err := url.New(dst, url.WithRaw(c.Bool("raw")))
	if err != nil {
		return err
	}

	// wildcard destination doesn't mean anything
	if dsturl.IsWildcard() {
		return fmt.Errorf("target %q can not contain glob characters", dst)
	}

	// we don't operate on S3 prefixes for copy and delete operations.
	if srcurl.IsBucket() || srcurl.IsPrefix() {
		return fmt.Errorf("source argument must contain wildcard character")
	}

	// 'cp dir/* s3://bucket/prefix': expect a trailing slash to avoid any
	// surprises.
	if srcurl.IsWildcard() && dsturl.IsRemote() && !dsturl.IsPrefix() && !dsturl.IsBucket() {
		return fmt.Errorf("target %q must be a bucket or a prefix", dsturl)
	}

	if err := checkVersinoningURLRemote(srcurl); err != nil {
		return err
	}

	if err := checkVersioningWithGoogleEndpoint(c); err != nil {
		return err
	}

	switch {
	case srcurl.Type == dsturl.Type:
		return validateCopy(srcurl, dsturl)
	case dsturl.IsRemote():
		return validateUpload(ctx, srcurl, dsturl, NewStorageOpts(c))
	default:
		return nil
	}
}

func validateCopy(srcurl, dsturl *url.URL) error {
	if srcurl.IsRemote() || dsturl.IsRemote() {
		return nil
	}

	// we don't support local->local copies
	return fmt.Errorf("local->local copy operations are not permitted")
}

func validateUpload(ctx context.Context, srcurl, dsturl *url.URL, storageOpts storage.Options) error {
	srcclient := storage.NewLocalClient(storageOpts)

	if srcurl.IsWildcard() {
		return nil
	}

	obj, err := srcclient.Stat(ctx, srcurl)
	if err != nil {
		return err
	}

	// 'cp dir/ s3://bucket/prefix-without-slash': expect a trailing slash to
	// avoid any surprises.
	if obj.Type.IsDir() && !dsturl.IsBucket() && !dsturl.IsPrefix() {
		return fmt.Errorf("target %q must be a bucket or a prefix", dsturl)
	}

	return nil
}

// guessContentType gets content type of the file.
func guessContentType(file *os.File) string {
	contentType := mime.TypeByExtension(filepath.Ext(file.Name()))
	if contentType == "" {
		defer file.Seek(0, io.SeekStart)

		const bufsize = 512
		buf, err := io.ReadAll(io.LimitReader(file, bufsize))
		if err != nil {
			return ""
		}

		return http.DetectContentType(buf)
	}
	return contentType
}<|MERGE_RESOLUTION|>--- conflicted
+++ resolved
@@ -288,15 +288,12 @@
 	expires               string
 	contentType           string
 	contentEncoding       string
-<<<<<<< HEAD
-
-	// patterns
+	contentDisposition    string
+	
+  // patterns
 	excludePatterns []*regexp.Regexp
 	includePatterns []*regexp.Regexp
 
-=======
-	contentDisposition    string
->>>>>>> ac09d285
 	// region settings
 	srcRegion string
 	dstRegion string
