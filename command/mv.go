--- conflicted
+++ resolved
@@ -59,12 +59,14 @@
 			fullCommand:  givenCommand(c),
 			deleteSource: true, // delete source
 			// flags
-<<<<<<< HEAD
-			noClobber:     c.Bool("no-clobber"),
-			ifSizeDiffer:  c.Bool("if-size-differ"),
-			ifSourceNewer: c.Bool("if-source-newer"),
-			flatten:       c.Bool("flatten"),
-			storageClass:  storage.StorageClass(c.String("storage-class")),
+			noClobber:        c.Bool("no-clobber"),
+			ifSizeDiffer:     c.Bool("if-size-differ"),
+			ifSourceNewer:    c.Bool("if-source-newer"),
+			flatten:          c.Bool("flatten"),
+			storageClass:     storage.StorageClass(c.String("storage-class")),
+			encryptionMethod: c.String("sse"),
+			encryptionKeyID:  c.String("sse-kms-key-id"),
+			acl:              c.String("acl"),
 
 			StorageOptions: storage.StorageOptions{
 				Concurrency:       c.Int("concurrency"),
@@ -75,16 +77,6 @@
 				NoVerifySSL:       AppStorageOptions.NoVerifySSL,
 				Endpoint:          AppStorageOptions.Endpoint,
 			},
-=======
-			noClobber:        c.Bool("no-clobber"),
-			ifSizeDiffer:     c.Bool("if-size-differ"),
-			ifSourceNewer:    c.Bool("if-source-newer"),
-			flatten:          c.Bool("flatten"),
-			storageClass:     storage.StorageClass(c.String("storage-class")),
-			encryptionMethod: c.String("sse"),
-			encryptionKeyID:  c.String("sse-kms-key-id"),
-			acl:              c.String("acl"),
->>>>>>> 8f720093
 		}
 
 		return copyCommand.Run(c.Context)
