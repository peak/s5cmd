--- conflicted
+++ resolved
@@ -109,11 +109,7 @@
 func ListBuckets(ctx context.Context, storageOpts storage.Options) error {
 	// set as remote storage
 	url := &url.URL{Type: 0}
-<<<<<<< HEAD
-	client, err := storage.NewClient(ctx, url)
-=======
-	client, err := storage.NewRemoteClient(url, storageOpts)
->>>>>>> 714dfeb1
+	client, err := storage.NewRemoteClient(ctx, url, storageOpts)
 	if err != nil {
 		return err
 	}
@@ -138,14 +134,9 @@
 		return err
 	}
 
-<<<<<<< HEAD
-	client, err := storage.NewClient(ctx, srcurl)
-	if err != nil {
-=======
-	client, err := storage.NewClient(srcurl, l.storageOpts)
+	client, err := storage.NewClient(ctx, srcurl, l.storageOpts)
 	if err != nil {
 		printError(l.fullCommand, l.op, err)
->>>>>>> 714dfeb1
 		return err
 	}
 
