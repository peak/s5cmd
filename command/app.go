--- conflicted
+++ resolved
@@ -181,12 +181,9 @@
 		NoVerifySSL:      c.Bool("no-verify-ssl"),
 		RequestPayer:     c.String("request-payer"),
 		UseListObjectsV1: c.Bool("use-list-objects-v1"),
-<<<<<<< HEAD
 		Profile:          c.String("profile"),
 		CredentialFile:   c.String("credentials-file"),
-=======
 		LogLevel:         log.LevelFromString(c.String("log")),
->>>>>>> 5b644697
 	}
 }
 
