--- conflicted
+++ resolved
@@ -29,15 +29,12 @@
 Examples:
 	01. Stream stdin to an object
 		 > echo "content" | gzip | s5cmd {{.HelpName}} s3://bucket/prefix/object.gz
-<<<<<<< HEAD
 	02. Pass arbitrary metadata to an object
 		 > cat "flowers.png" | gzip | s5cmd {{.HelpName}} --metadata "imageSize=6032x4032" s3://bucket/prefix/flowers.gz
-=======
-	02. Download an object and stream it to a bucket
+	03. Download an object and stream it to a bucket
 		> curl https://github.com/peak/s5cmd/ | s5cmd {{.HelpName}} s3://bucket/s5cmd.html
-	03. Compress an object and stream it to a bucket
+	04. Compress an object and stream it to a bucket
 		> tar -cf - file.bin | s5cmd {{.HelpName}} s3://bucket/file.bin.tar
->>>>>>> b7babafc
 `
 
 func NewPipeCommandFlags() []cli.Flag {
