# Changelog

<<<<<<< HEAD
#### Features

- Added cross-region transfer support. Bucket regions are inferred, thus, supporting cross-region transfers and multiple regions in batch mode. ([#155](https://github.com/peak/s5cmd/issues/155))
=======
## not released yet

#### Improvements

- For some operations errors were printed at the end of the program execution. Now, errors are displayed immediately after being detected. ([#136](https://github.com/peak/s5cmd/issues/136))

#### Bugfixes
- Fixed error reporting issue, where some errors from the `ls` operation were not printed.
>>>>>>> d92535e3

## v1.1.0 - 22 Jul 2020

With this release, Windows is supported.

#### Breaking changes
- Dropped storage class short codes display from default behaviour of `ls` operation. Instead, use `-s` flag with `ls`
to see full names of the storage classes when listing objects.


#### Features
- Added Server-side Encryption (SSE) support for mv/cp operations. It uses customer master keys (CMKs) managed by AWS Key Management Service. ([#18](https://github.com/peak/s5cmd/issues/18))
- Added an option to show full form of [storage class](https://aws.amazon.com/s3/storage-classes/) when listing objects. ([#165](https://github.com/peak/s5cmd/issues/165))
- Add [access control lists (ACLs)](https://docs.aws.amazon.com/AmazonS3/latest/dev/acl-overview.html)
support to enable managing access to buckets and objects. ([#26](https://github.com/peak/s5cmd/issues/26))


#### Bugfixes

- Fixed infinite repetition issue on mv/cp operations which would occur
 if the destination matched the source wildcard. ([#168](https://github.com/peak/s5cmd/issues/168))
- Fixed windows filepath issue, where backslashes should be treated as the path delimiter. ([#178](https://github.com/peak/s5cmd/issues/178))
- All tests pass on windows, by converting and treating file paths to UNIX filepath format.
- Fixed a transfer issue where the object path contains particular regex metacharacters. ([#111](https://github.com/peak/s5cmd/pull/111)) [@brendan-matroid](https://github.com/brendan-matroid)
- Correctly parse object paths that contain whitespaces in run-mode. ([#111](https://github.com/peak/s5cmd/pull/111)) [@brendan-matroid](https://github.com/brendan-matroid)


#### Improvements
- Retry when connection closed by S3 unexpectedly. ([#189](https://github.com/peak/s5cmd/pull/189)) [@eminugurkenar](https://github.com/eminugurkenar)

## v1.0.0 - 1 Apr 2020

This is a major release with many breaking changes.

#### Breaking changes

- Dropped `get` command. Users could get the same effect with `s5cmd cp <src> .`.
- Dropped `nested command` support.
- Dropped `!` command. It was used to execute shell commands and was used in
  conjunction with nested commands.
- `s5cmd -f` and `s5cmd -f -` usage has changed to `s5cmd run`. `run` command
  accepts a file. If not provided, it'll listen for commands from stdin.
- Exit code for errors was `127`. It is `1` now.
- Dropped `exit` command. It was used to change the shell exit code and usually
  a part of the nested command usage.
- Dropped local->local copy and move support. ([#118](https://github.com/peak/s5cmd/issues/118))
- All error messages are sent to stderr now.
- `-version` flag is changed to `version` command.
- Dropped `batch-rm` command. It was not listed in the help output. Now that we
  support variadic arguments, users can remove multiple objects by providing
  wildcards or multiple arguments to `s5cmd rm` command. ([#106](https://github.com/peak/s5cmd/pull/106))
- [Virtual host style bucket name
  resolving](https://aws.amazon.com/blogs/aws/amazon-s3-path-deprecation-plan-the-rest-of-the-story/)
  is enabled by default for S3 and GCS. If you provide a custom endpoint via
  `--endpoint-url` flag (other than GCS and S3 transfer acceleration), `s5cmd`
  will fall back to the `path-style`. ([#92](https://github.com/peak/s5cmd/pull/92))
- Listing a non-existent object will return exit code `1`, instead of `0`. ([#23](https://github.com/peak/s5cmd/issues/23))
- `-ds`, `-dw`, `-us` and `-uw` global flags are no longer available. Multipart
  concurrency and part size flags are now part of the `cp/mv` command. New
  replacement flags are `--concurrency | -c` and `--part-size | -p`. ([#110](https://github.com/peak/s5cmd/pull/110))
- s5cmd `cp` command follows symbolic links by default (only when uploading to
  s3 from local filesystem). Use `--no-follow-symlinks` flag to disable this
  feature. ([#17](https://github.com/peak/s5cmd/issues/17))
- Dropped `-parents` flag from copy command. Copy behaviour has changed to
  preserve the directory hierarchy as a default. Optional `-flatten` flag is
  added to flatten directory structure. ([#107](https://github.com/peak/s5cmd/issues/107))
- Dropped `-vv` verbosity flag. `--log` flag is introduced.

#### Features

- Added `mb` command to make buckets. ([#25](https://github.com/peak/s5cmd/issues/25))
- Added `--json` flag for JSON logging. ([#22](https://github.com/peak/s5cmd/issues/22))
- Added [S3 transfer acceleration](https://docs.aws.amazon.com/AmazonS3/latest/dev/transfer-acceleration.html) support. ([#40](https://github.com/peak/s5cmd/issues/40))
- Added [Google Cloud Storage](https://github.com/peak/s5cmd#google-cloud-storage-support) support. ([#81](https://github.com/peak/s5cmd/issues/81))
- Added `cat` command to print remote object contents to stdout ([#20](https://github.com/peak/s5cmd/issues/20))

#### Bugfixes

- Correctly set `Content-Type` of a file on upload operations. ([#33](https://github.com/peak/s5cmd/issues/33))
- Fixed a bug where workers are unable to consume job if there are too many
  outstanding wildcard expansion requests. ([#12](https://github.com/peak/s5cmd/issues/12), [#58](https://github.com/peak/s5cmd/issues/58))

#### Improvements

- Pre-compiled binaries are provided on [releases page](https://github.com/peak/s5cmd/releases). ([#21](https://github.com/peak/s5cmd/issues/21))
- AWS Go SDK is updated to support IAM role for service accounts. ([#32](https://github.com/peak/s5cmd/issues/32))
- For copy/move operations, `s5cmd` now creates destination directory if missing.
- Increase the soft limit of open files to 1000 and exits immediately when it encounters `too many open files` error. ([#52](https://github.com/peak/s5cmd/issues/52))

## v0.7.0 - 27 Jan 2020

- Use go modules.
- Update minimum required Go version to 1.13.

## v0.6.2 - 24 Jan 2020

- Fix bug in brew install.
- Update travis configuration.

## v0.6.1 - 9 Jan 2020

- Integrate Travis CI.
- Add option to disable SSL verification.
- Add endpoint url flag to support S3 compatible services.
- Use client's endpoint in GetSessionForBucket.
- Upgrade minimum required Go version to 1.7.

## v0.6.0 - 30 Mar 2018

- Use 50mb chunks by default.
- Add human-readable output option -H.
- Implement "command -h".

## v0.5.8 - 15 Mar 2018

- Refactor retryable error handling.
- Autodetect bucket region in command completion.
- Add HomeBrew formula.

## v0.5.7 - 16 Aug 2017

- Add -s and -u options to overwrite files if sizes differ or files are lastly modified.
- Use constructor for *JobArgument.

## v0.5.6 - 15 Jun 2017

- Add -dlw, -dlp and -ulw configuration options for worker pool.

## v0.5.5 - 29 May 2017
- Fix get/cp without 2nd param or exact destination filename.

## v0.5.4 - 23 May 2017

- Implement shell auto completion.
- Add context support for batch AWS requests.
- Implement "s5cmd get".
- Reduce idle-timer values.
- Add option -vv to log parser errors verbosely.
- Implement "du -g" to group by storage class.

## v0.5.3 - 9 Mar 2017

- Use Go bool type instead of aws.Bool on recoverer.

## v0.5.2 - 9 Mar 2017

- Make RequestError retryable.

## v0.5.1 - 8 Mar 2017

- Implement verbose output (-vv flag).
- Add godoc for error types.<|MERGE_RESOLUTION|>--- conflicted
+++ resolved
@@ -1,19 +1,18 @@
 # Changelog
 
-<<<<<<< HEAD
+## not released yet
+
 #### Features
 
 - Added cross-region transfer support. Bucket regions are inferred, thus, supporting cross-region transfers and multiple regions in batch mode. ([#155](https://github.com/peak/s5cmd/issues/155))
-=======
-## not released yet
 
 #### Improvements
 
 - For some operations errors were printed at the end of the program execution. Now, errors are displayed immediately after being detected. ([#136](https://github.com/peak/s5cmd/issues/136))
 
 #### Bugfixes
+
 - Fixed error reporting issue, where some errors from the `ls` operation were not printed.
->>>>>>> d92535e3
 
 ## v1.1.0 - 22 Jul 2020
 
