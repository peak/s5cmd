package command

import (
	"context"
	"fmt"

	"github.com/hashicorp/go-multierror"
	"github.com/urfave/cli/v2"

	errorpkg "github.com/peak/s5cmd/error"
	"github.com/peak/s5cmd/log"
	"github.com/peak/s5cmd/log/stat"
	"github.com/peak/s5cmd/storage"
	"github.com/peak/s5cmd/storage/url"
	"github.com/peak/s5cmd/strutil"
)

var deleteHelpTemplate = `Name:
	{{.HelpName}} - {{.Usage}}

Usage:
	{{.HelpName}} argument [argument]

Options:
	{{range .VisibleFlags}}{{.}}
	{{end}}
Examples:
	1. Delete an S3 object
		 > s5cmd {{.HelpName}} s3://bucketname/prefix/object.gz

	2. Delete all objects with a prefix
		 > s5cmd {{.HelpName}} s3://bucketname/prefix/*

	3. Delete all objects that matches a wildcard
		 > s5cmd {{.HelpName}} s3://bucketname/*/obj*.gz

	4. Delete all matching objects and a specific object
		 > s5cmd {{.HelpName}} s3://bucketname/prefix/* s3://bucketname/object1.gz
	
	5. Delete all matching objects but exclude the ones with .txt extension or starts with "main"
		 > s5cmd {{.HelpName}} --exclude "*.txt" --exclude "main*" s3://bucketname/prefix/* 
`

var deleteCommandFlags = []cli.Flag{
	&cli.BoolFlag{
		Name:  "raw",
		Usage: "disable the wildcard operations, useful with filenames that contains glob characters.",
	},
}

var deleteCommand = &cli.Command{
<<<<<<< HEAD
	Name:     "rm",
	HelpName: "rm",
	Usage:    "remove objects",
	Flags: []cli.Flag{
		&cli.StringSliceFlag{
			Name:  "exclude",
			Usage: "exclude objects with given pattern",
		},
	},
=======
	Name:               "rm",
	HelpName:           "rm",
	Usage:              "remove objects",
	Flags:              deleteCommandFlags,
>>>>>>> 5a611da2
	CustomHelpTemplate: deleteHelpTemplate,
	Before: func(c *cli.Context) error {
		err := validateRMCommand(c)
		if err != nil {
			printError(givenCommand(c), c.Command.Name, err)
		}
		return err
	},
	Action: func(c *cli.Context) (err error) {
		defer stat.Collect(c.Command.FullName(), &err)()
		return Delete{
			src:         c.Args().Slice(),
			op:          c.Command.Name,
			fullCommand: givenCommand(c),
<<<<<<< HEAD

			// flags
			exclude: c.StringSlice("exclude"),

=======
			raw:         c.Bool("raw"),
>>>>>>> 5a611da2
			storageOpts: NewStorageOpts(c),
		}.Run(c.Context)
	},
}

// Delete holds delete operation flags and states.
type Delete struct {
	src         []string
	op          string
	fullCommand string
	raw         bool

	// flag options
	exclude []string

	// storage options
	storageOpts storage.Options
}

// Run remove given sources.
func (d Delete) Run(ctx context.Context) error {
	srcurls, err := newURLs(d.raw, d.src...)
	if err != nil {
		printError(d.fullCommand, d.op, err)
		return err
	}
	srcurl := srcurls[0]

	client, err := storage.NewClient(ctx, srcurl, d.storageOpts)
	if err != nil {
		printError(d.fullCommand, d.op, err)
		return err
	}

	objch := expandSources(ctx, client, false, srcurls...)

	// do object->url transformation
	urlch := make(chan *url.URL)
	go func() {
		defer close(urlch)

		for object := range objch {
			if object.Type.IsDir() || errorpkg.IsCancelation(object.Err) {
				continue
			}

			if err := object.Err; err != nil {
				printError(d.fullCommand, d.op, err)
				continue
			}

			if strutil.IsURLExcluded(d.exclude, object.URL.Path) {
				continue
			}

			urlch <- object.URL
		}
	}()

	resultch := client.MultiDelete(ctx, urlch)

	var merror error
	for obj := range resultch {
		if err := obj.Err; err != nil {
			if errorpkg.IsCancelation(obj.Err) {
				continue
			}

			merror = multierror.Append(merror, obj.Err)
			printError(d.fullCommand, d.op, obj.Err)
			continue
		}

		msg := log.InfoMessage{
			Operation: d.op,
			Source:    obj.URL,
		}
		log.Info(msg)
	}

	return merror
}

// newSources creates object URL list from given sources.
func newURLs(urlMode bool, sources ...string) ([]*url.URL, error) {
	var urls []*url.URL
	for _, src := range sources {
		srcurl, err := url.New(src, url.WithRaw(urlMode))
		if err != nil {
			return nil, err
		}
		urls = append(urls, srcurl)
	}
	return urls, nil
}

func validateRMCommand(c *cli.Context) error {
	if !c.Args().Present() {
		return fmt.Errorf("expected at least 1 object to remove")
	}

	srcurls, err := newURLs(c.Bool("raw"), c.Args().Slice()...)
	if err != nil {
		return err
	}

	var (
		firstBucket         string
		hasRemote, hasLocal bool
	)
	for i, srcurl := range srcurls {
		// we don't operate on S3 prefixes for copy and delete operations.
		if srcurl.IsBucket() || srcurl.IsPrefix() {
			return fmt.Errorf("s3 bucket/prefix cannot be used for delete operations (forgot wildcard character?)")
		}

		if srcurl.IsRemote() {
			hasRemote = true
		} else {
			hasLocal = true
		}

		if hasLocal && hasRemote {
			return fmt.Errorf("arguments cannot have both local and remote sources")
		}
		if i == 0 {
			firstBucket = srcurl.Bucket
			continue
		}
		if srcurl.Bucket != firstBucket {
			return fmt.Errorf("removal of objects with different buckets in a single command is not allowed")
		}
	}

	return nil
}<|MERGE_RESOLUTION|>--- conflicted
+++ resolved
@@ -46,25 +46,17 @@
 		Name:  "raw",
 		Usage: "disable the wildcard operations, useful with filenames that contains glob characters.",
 	},
+	&cli.StringSliceFlag{
+		Name:  "exclude",
+		Usage: "exclude objects with given pattern",
+	},
 }
 
 var deleteCommand = &cli.Command{
-<<<<<<< HEAD
-	Name:     "rm",
-	HelpName: "rm",
-	Usage:    "remove objects",
-	Flags: []cli.Flag{
-		&cli.StringSliceFlag{
-			Name:  "exclude",
-			Usage: "exclude objects with given pattern",
-		},
-	},
-=======
 	Name:               "rm",
 	HelpName:           "rm",
 	Usage:              "remove objects",
 	Flags:              deleteCommandFlags,
->>>>>>> 5a611da2
 	CustomHelpTemplate: deleteHelpTemplate,
 	Before: func(c *cli.Context) error {
 		err := validateRMCommand(c)
@@ -79,14 +71,11 @@
 			src:         c.Args().Slice(),
 			op:          c.Command.Name,
 			fullCommand: givenCommand(c),
-<<<<<<< HEAD
 
 			// flags
+			raw:     c.Bool("raw"),
 			exclude: c.StringSlice("exclude"),
 
-=======
-			raw:         c.Bool("raw"),
->>>>>>> 5a611da2
 			storageOpts: NewStorageOpts(c),
 		}.Run(c.Context)
 	},
@@ -97,10 +86,10 @@
 	src         []string
 	op          string
 	fullCommand string
-	raw         bool
 
 	// flag options
 	exclude []string
+	raw     bool
 
 	// storage options
 	storageOpts storage.Options
