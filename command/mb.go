--- conflicted
+++ resolved
@@ -38,8 +38,8 @@
 		}
 		return err
 	},
-<<<<<<< HEAD
-	Action: func(c *cli.Context) error {
+	Action: func(c *cli.Context) (err error) {
+		defer stat.Collect(c.Command.FullName(), &err)()
 
 		return Bucket{
 			src:         c.Args().First(),
@@ -53,17 +53,6 @@
 				DryRun:      c.Bool("dry-run"),
 			},
 		}.Run(c.Context)
-=======
-	Action: func(c *cli.Context) (err error) {
-		defer stat.Collect(c.Command.FullName(), &err)()
-
-		return MakeBucket(
-			c.Context,
-			c.Command.Name,
-			givenCommand(c),
-			c.Args().First(),
-		)
->>>>>>> 9adb792b
 	},
 }
 
