# Changelog

## not released yet

<<<<<<< HEAD
#### Bugfixes

- Fixed a bug about precedence of region detection, which auto region detection would override region defined in environment or profile. ([#325](https://github.com/peak/s5cmd/issues/325))
=======
#### Features

- Added new `--exclude` flag to `cp`, `rm`, `ls`, `du` and `select` commands. This flag allows users to exclude objects with given pattern. ([#266](https://github.com/peak/s5cmd/issues/266))
- Added new `--raw` flag to `cp` and `rm` commands. It disables the wildcard operations. It is useful when only an object contains glob characters wants to be downloaded. ([#235](https://github.com/peak/s5cmd/issues/235))
- Added new `--cache-control` and `--expires` flags to `cp` and `rm` commands. It adds support for setting cache control and expires header to S3 objects. ([#318](https://github.com/peak/s5cmd/pull/318)) [@tombokombo](https://github.com/tombokombo)
- Added new `select` command. It allows to select JSON records from objects using SQL expressions. ([#299](https://github.com/peak/s5cmd/issues/299)) [@skeggse](https://github.com/skeggse)
- Added new `--force-glacier-transfer` flag to `cp` command. This flag forces transfer of GLACIER objects whether they are restored or not. ([#206](https://github.com/peak/s5cmd/issues/206))
- Added new `--source-region` and `destination-region` flags to `cp` command. It allows overriding bucket region. ([#262](https://github.com/peak/s5cmd/issues/262)) [@kemege](https://github.com/kemege)
- Added new `rb` command which allows users to remove buckets from command line. ([#303](https://github.com/peak/s5cmd/issues/303)).

#### Improvements

- Added new installation option MacPorts. ([#311](https://github.com/peak/s5cmd/pull/311)) [@manojkarthick](https://github.com/manojkarthick)

#### Bugfixes

- Fixed a bug where errors did not result a non-zero exit code. ([#304](https://github.com/peak/s5cmd/issues/304))
- Change the order of precedence in URL expansion in file system. Glob (*) expansion have precedence over directory expansion. ([#322](https://github.com/peak/s5cmd/pull/322))
>>>>>>> 604f03a0

## v1.3.0 - 1 Jul 2021

#### Features

- Added global `--no-sign-request` flag. API requests won't be signed and credentials won't be used if this option is provided. It is useful for accessing public buckets. ([#285](https://github.com/peak/s5cmd/issues/285))

#### Improvements

- If retryable errors are received during command execution, users now can see what's happening under the hood. ([#261](https://github.com/peak/s5cmd/pull/261))
- Update documentation about the AWS_PROFILE environment variable. ([#275](https://github.com/peak/s5cmd/pull/275)) [@davebiffuk](https://github.com/davebiffuk)

#### Bugfixes

- Fixed a bug where write-bit was required to upload a file. ([#258](https://github.com/peak/s5cmd/issues/258))
- Fixed a bug where object could not be found if S3 key contains certain special characters. ([#279](https://github.com/peak/s5cmd/issues/279)) [@khacminh](https://github.com/khacminh)
- `s5cmd` exits with code `1` if given command is not found. It was `0` before. ([#295](https://github.com/peak/s5cmd/issues/295))


## v1.2.1 - 3 Dec 2020

#### Improvements

- Statically link `s5cmd` in Docker image ([#250](https://github.com/peak/s5cmd/issues/250))

#### Bugfixes

- Fixed a bug where HeadBucket request fails during region information retrieval. ([#251](https://github.com/peak/s5cmd/issues/251), [#252](https://github.com/peak/s5cmd/issues/252))


## v1.2.0 - 5 Nov 2020

With this release, `s5cmd` automatically determines region information of destination buckets.

#### Features

- Added global `--dry-run` option. It displays which command(s) will be executed without actually having a side effect. ([#90](https://github.com/peak/s5cmd/issues/90))
- Added `--stat` option for `s5cmd` and it displays program execution statistics before the end of the program output. ([#148](https://github.com/peak/s5cmd/issues/148))
- Added cross-region transfer support. Bucket regions are inferred, thus, supporting cross-region transfers and multiple regions in batch mode. ([#155](https://github.com/peak/s5cmd/issues/155))

#### Bugfixes

- Fixed incorrect MIME type inference for `cp`, give priority to file extension for type inference. ([#214](https://github.com/peak/s5cmd/issues/214))
- Fixed error reporting issue, where some errors from the `ls` operation were not printed.

#### Improvements

- Requests to different buckets not allowed in `rm` batch operation, i.e., throw an error.
- AWS S3 `RequestTimeTooSkewed` request error was not retryable before, it is now. ([205](https://github.com/peak/s5cmd/issues/205))
- For some operations errors were printed at the end of the program execution. Now, errors are displayed immediately after being detected. ([#136](https://github.com/peak/s5cmd/issues/136))
- From now on, docker images will be published on Docker Hub. ([#238](https://github.com/peak/s5cmd/issues/238))
- Changed misleading 'mirroring' examples in the help text of `cp`. ([#213](https://github.com/peak/s5cmd/issues/213))


## v1.1.0 - 22 Jul 2020

With this release, Windows is supported.

#### Breaking changes

- Dropped storage class short codes display from default behaviour of `ls` operation. Instead, use `-s` flag with `ls`
to see full names of the storage classes when listing objects.


#### Features

- Added Server-side Encryption (SSE) support for mv/cp operations. It uses customer master keys (CMKs) managed by AWS Key Management Service. ([#18](https://github.com/peak/s5cmd/issues/18))
- Added an option to show full form of [storage class](https://aws.amazon.com/s3/storage-classes/) when listing objects. ([#165](https://github.com/peak/s5cmd/issues/165))
- Add [access control lists (ACLs)](https://docs.aws.amazon.com/AmazonS3/latest/dev/acl-overview.html)
support to enable managing access to buckets and objects. ([#26](https://github.com/peak/s5cmd/issues/26))


#### Bugfixes

- Fixed infinite repetition issue on mv/cp operations which would occur
 if the destination matched the source wildcard. ([#168](https://github.com/peak/s5cmd/issues/168))
- Fixed windows filepath issue, where backslashes should be treated as the path delimiter. ([#178](https://github.com/peak/s5cmd/issues/178))
- All tests pass on windows, by converting and treating file paths to UNIX filepath format.
- Fixed a transfer issue where the object path contains particular regex metacharacters. ([#111](https://github.com/peak/s5cmd/pull/111)) [@brendan-matroid](https://github.com/brendan-matroid)
- Correctly parse object paths that contain whitespaces in run-mode. ([#111](https://github.com/peak/s5cmd/pull/111)) [@brendan-matroid](https://github.com/brendan-matroid)


#### Improvements

- Retry when connection closed by S3 unexpectedly. ([#189](https://github.com/peak/s5cmd/pull/189)) [@eminugurkenar](https://github.com/eminugurkenar)

## v1.0.0 - 1 Apr 2020

This is a major release with many breaking changes.

#### Breaking changes

- Dropped `get` command. Users could get the same effect with `s5cmd cp <src> .`.
- Dropped `nested command` support.
- Dropped `!` command. It was used to execute shell commands and was used in
  conjunction with nested commands.
- `s5cmd -f` and `s5cmd -f -` usage has changed to `s5cmd run`. `run` command
  accepts a file. If not provided, it'll listen for commands from stdin.
- Exit code for errors was `127`. It is `1` now.
- Dropped `exit` command. It was used to change the shell exit code and usually
  a part of the nested command usage.
- Dropped local->local copy and move support. ([#118](https://github.com/peak/s5cmd/issues/118))
- All error messages are sent to stderr now.
- `-version` flag is changed to `version` command.
- Dropped `batch-rm` command. It was not listed in the help output. Now that we
  support variadic arguments, users can remove multiple objects by providing
  wildcards or multiple arguments to `s5cmd rm` command. ([#106](https://github.com/peak/s5cmd/pull/106))
- [Virtual host style bucket name
  resolving](https://aws.amazon.com/blogs/aws/amazon-s3-path-deprecation-plan-the-rest-of-the-story/)
  is enabled by default for S3 and GCS. If you provide a custom endpoint via
  `--endpoint-url` flag (other than GCS and S3 transfer acceleration), `s5cmd`
  will fall back to the `path-style`. ([#92](https://github.com/peak/s5cmd/pull/92))
- Listing a non-existent object will return exit code `1`, instead of `0`. ([#23](https://github.com/peak/s5cmd/issues/23))
- `-ds`, `-dw`, `-us` and `-uw` global flags are no longer available. Multipart
  concurrency and part size flags are now part of the `cp/mv` command. New
  replacement flags are `--concurrency | -c` and `--part-size | -p`. ([#110](https://github.com/peak/s5cmd/pull/110))
- s5cmd `cp` command follows symbolic links by default (only when uploading to
  s3 from local filesystem). Use `--no-follow-symlinks` flag to disable this
  feature. ([#17](https://github.com/peak/s5cmd/issues/17))
- Dropped `-parents` flag from copy command. Copy behaviour has changed to
  preserve the directory hierarchy as a default. Optional `-flatten` flag is
  added to flatten directory structure. ([#107](https://github.com/peak/s5cmd/issues/107))
- Dropped `-vv` verbosity flag. `--log` flag is introduced.

#### Features

- Added `mb` command to make buckets. ([#25](https://github.com/peak/s5cmd/issues/25))
- Added `--json` flag for JSON logging. ([#22](https://github.com/peak/s5cmd/issues/22))
- Added [S3 transfer acceleration](https://docs.aws.amazon.com/AmazonS3/latest/dev/transfer-acceleration.html) support. ([#40](https://github.com/peak/s5cmd/issues/40))
- Added [Google Cloud Storage](https://github.com/peak/s5cmd#google-cloud-storage-support) support. ([#81](https://github.com/peak/s5cmd/issues/81))
- Added `cat` command to print remote object contents to stdout ([#20](https://github.com/peak/s5cmd/issues/20))

#### Bugfixes

- Correctly set `Content-Type` of a file on upload operations. ([#33](https://github.com/peak/s5cmd/issues/33))
- Fixed a bug where workers are unable to consume job if there are too many
  outstanding wildcard expansion requests. ([#12](https://github.com/peak/s5cmd/issues/12), [#58](https://github.com/peak/s5cmd/issues/58))

#### Improvements

- Pre-compiled binaries are provided on [releases page](https://github.com/peak/s5cmd/releases). ([#21](https://github.com/peak/s5cmd/issues/21))
- AWS Go SDK is updated to support IAM role for service accounts. ([#32](https://github.com/peak/s5cmd/issues/32))
- For copy/move operations, `s5cmd` now creates destination directory if missing.
- Increase the soft limit of open files to 1000 and exits immediately when it encounters `too many open files` error. ([#52](https://github.com/peak/s5cmd/issues/52))

## v0.7.0 - 27 Jan 2020

- Use go modules.
- Update minimum required Go version to 1.13.

## v0.6.2 - 24 Jan 2020

- Fix bug in brew install.
- Update travis configuration.

## v0.6.1 - 9 Jan 2020

- Integrate Travis CI.
- Add option to disable SSL verification.
- Add endpoint url flag to support S3 compatible services.
- Use client's endpoint in GetSessionForBucket.
- Upgrade minimum required Go version to 1.7.

## v0.6.0 - 30 Mar 2018

- Use 50mb chunks by default.
- Add human-readable output option -H.
- Implement "command -h".

## v0.5.8 - 15 Mar 2018

- Refactor retryable error handling.
- Autodetect bucket region in command completion.
- Add HomeBrew formula.

## v0.5.7 - 16 Aug 2017

- Add -s and -u options to overwrite files if sizes differ or files are lastly modified.
- Use constructor for *JobArgument.

## v0.5.6 - 15 Jun 2017

- Add -dlw, -dlp and -ulw configuration options for worker pool.

## v0.5.5 - 29 May 2017
- Fix get/cp without 2nd param or exact destination filename.

## v0.5.4 - 23 May 2017

- Implement shell auto completion.
- Add context support for batch AWS requests.
- Implement "s5cmd get".
- Reduce idle-timer values.
- Add option -vv to log parser errors verbosely.
- Implement "du -g" to group by storage class.

## v0.5.3 - 9 Mar 2017

- Use Go bool type instead of aws.Bool on recoverer.

## v0.5.2 - 9 Mar 2017

- Make RequestError retryable.

## v0.5.1 - 8 Mar 2017

- Implement verbose output (-vv flag).
- Add godoc for error types.<|MERGE_RESOLUTION|>--- conflicted
+++ resolved
@@ -2,11 +2,6 @@
 
 ## not released yet
 
-<<<<<<< HEAD
-#### Bugfixes
-
-- Fixed a bug about precedence of region detection, which auto region detection would override region defined in environment or profile. ([#325](https://github.com/peak/s5cmd/issues/325))
-=======
 #### Features
 
 - Added new `--exclude` flag to `cp`, `rm`, `ls`, `du` and `select` commands. This flag allows users to exclude objects with given pattern. ([#266](https://github.com/peak/s5cmd/issues/266))
@@ -25,7 +20,7 @@
 
 - Fixed a bug where errors did not result a non-zero exit code. ([#304](https://github.com/peak/s5cmd/issues/304))
 - Change the order of precedence in URL expansion in file system. Glob (*) expansion have precedence over directory expansion. ([#322](https://github.com/peak/s5cmd/pull/322))
->>>>>>> 604f03a0
+- Fixed a bug about precedence of region detection, which auto region detection would override region defined in environment or profile. ([#325](https://github.com/peak/s5cmd/issues/325))
 
 ## v1.3.0 - 1 Jul 2021
 
