package storage

import (
	"context"
	"crypto/tls"
	"errors"
	"fmt"
	"io"
	"net/http"
	urlpkg "net/url"
	"os"
	"strconv"
	"strings"
	"sync"

	"github.com/aws/aws-sdk-go/aws"
	"github.com/aws/aws-sdk-go/aws/awserr"
	"github.com/aws/aws-sdk-go/aws/endpoints"
	"github.com/aws/aws-sdk-go/aws/request"
	"github.com/aws/aws-sdk-go/aws/session"
	"github.com/aws/aws-sdk-go/service/s3"
	"github.com/aws/aws-sdk-go/service/s3/s3iface"
	"github.com/aws/aws-sdk-go/service/s3/s3manager"
	"github.com/aws/aws-sdk-go/service/s3/s3manager/s3manageriface"

	"github.com/peak/s5cmd/storage/url"
)

var _ Storage = (*S3)(nil)

var sentinelURL = urlpkg.URL{}

const (
	// deleteObjectsMax is the max allowed objects to be deleted on single HTTP
	// request.
	deleteObjectsMax = 1000

	// Amazon Accelerated Transfer endpoint
	transferAccelEndpoint = "s3-accelerate.amazonaws.com"

	// Google Cloud Storage endpoint
	gcsEndpoint = "storage.googleapis.com"
)

// newS3Factory returns a closure that creates new S3 storage. This pattern is
// used to re-use S3 sessions which makes huge difference for batch S3
// operations.
func newS3Factory(opts S3Options) func() (*S3, error) {
	var (
		mu     sync.RWMutex
		cached *S3
	)

	return func() (*S3, error) {
		mu.RLock()
		if cached != nil {
			mu.RUnlock()
			return cached, nil
		}
		mu.RUnlock()

		s3, err := NewS3Storage(opts)
		if err != nil {
			return nil, err
		}

		mu.Lock()
		cached = s3
		mu.Unlock()
		return s3, nil
	}
}

// newCachedS3 function returns a cached S3 storage with a re-used session if
// available. Re-used AWS sessions dramatically improve performance.
var newCachedS3 func() (*S3, error)

func SetS3Options(opts S3Options) {
	newCachedS3 = newS3Factory(opts)

}

// S3 is a storage type which interacts with S3API, DownloaderAPI and
// UploaderAPI.
type S3 struct {
	api         s3iface.S3API
	downloader  s3manageriface.DownloaderAPI
	uploader    s3manageriface.UploaderAPI
	endpointURL urlpkg.URL
}

// S3Options stores configuration for S3 storage.
type S3Options struct {
	MaxRetries  int
	Endpoint    string
	Region      string
	NoVerifySSL bool
}

func parseEndpoint(endpoint string) (urlpkg.URL, error) {
	if endpoint == "" {
		return sentinelURL, nil
	}
	// add a scheme to correctly parse the endpoint. Without a scheme,
	// url.Parse will put the host information in path"
	if !strings.HasPrefix(endpoint, "http") {
		endpoint = "http://" + endpoint
	}
	u, err := urlpkg.Parse(endpoint)
	if err != nil {
		return sentinelURL, fmt.Errorf("parse endpoint %q: %v", endpoint, err)
	}

	return *u, nil
}

// NewS3Storage creates new S3 session.
func NewS3Storage(opts S3Options) (*S3, error) {
	endpointURL, err := parseEndpoint(opts.Endpoint)
	if err != nil {
		return nil, err
	}

	awsSession, err := newSession(opts)
	if err != nil {
		return nil, err
	}

	return &S3{
		api:         s3.New(awsSession),
		downloader:  s3manager.NewDownloader(awsSession),
		uploader:    s3manager.NewUploader(awsSession),
		endpointURL: endpointURL,
	}, nil
}

// Stat retrieves metadata from S3 object without returning the object itself.
func (s *S3) Stat(ctx context.Context, url *url.URL) (*Object, error) {
	output, err := s.api.HeadObjectWithContext(ctx, &s3.HeadObjectInput{
		Bucket: aws.String(url.Bucket),
		Key:    aws.String(url.Path),
	})
	if err != nil {
		if errHasCode(err, "NotFound") {
			return nil, ErrGivenObjectNotFound
		}
		return nil, err
	}

	etag := aws.StringValue(output.ETag)
	mod := aws.TimeValue(output.LastModified)
	return &Object{
		URL:     url,
		Etag:    strings.Trim(etag, `"`),
		ModTime: &mod,
		Size:    aws.Int64Value(output.ContentLength),
	}, nil
}

// List is a non-blocking S3 list operation which paginates and filters S3
// keys. If no object found or an error is encountered during this period,
// it sends these errors to object channel.
<<<<<<< HEAD
func (s *S3) List(ctx context.Context, url *url.URL) <-chan *Object {
=======
func (s *S3) List(ctx context.Context, url *url.URL, _ bool) <-chan *Object {
	if isGoogleEndpoint(s.endpointURL) {
		return s.listObjects(ctx, url)
	}
	return s.listObjectsV2(ctx, url)
}

func (s *S3) listObjectsV2(ctx context.Context, url *url.URL) <-chan *Object {
>>>>>>> 8d895f60
	listInput := s3.ListObjectsV2Input{
		Bucket: aws.String(url.Bucket),
		Prefix: aws.String(url.Prefix),
	}

	if url.Delimiter != "" {
		listInput.SetDelimiter(url.Delimiter)
	}

	objCh := make(chan *Object)

	go func() {
		defer close(objCh)
		objectFound := false

		err := s.api.ListObjectsV2PagesWithContext(ctx, &listInput, func(p *s3.ListObjectsV2Output, lastPage bool) bool {
			for _, c := range p.CommonPrefixes {
				prefix := aws.StringValue(c.Prefix)
				if !url.Match(prefix) {
					continue
				}

				newurl := url.Clone()
				newurl.Path = prefix
				objCh <- &Object{
					URL:  newurl,
					Type: ObjectType{os.ModeDir},
				}

				objectFound = true
			}

			for _, c := range p.Contents {
				key := aws.StringValue(c.Key)
				if !url.Match(key) {
					continue
				}

				var objtype os.FileMode
				if strings.HasSuffix(key, "/") {
					objtype = os.ModeDir
				}

				newurl := url.Clone()
				newurl.Path = aws.StringValue(c.Key)
				etag := aws.StringValue(c.ETag)
				mod := aws.TimeValue(c.LastModified)
				objCh <- &Object{
					URL:          newurl,
					Etag:         strings.Trim(etag, `"`),
					ModTime:      &mod,
					Type:         ObjectType{objtype},
					Size:         aws.Int64Value(c.Size),
					StorageClass: StorageClass(aws.StringValue(c.StorageClass)),
				}

				objectFound = true
			}

			return !lastPage
		})

		if err != nil {
			objCh <- &Object{Err: err}
			return
		}

		if !objectFound {
			objCh <- &Object{Err: ErrNoObjectFound}
		}
	}()

	return objCh
}

// listObjects is used for cloud services that does not support S3
// ListObjectsV2 API. I'm looking at you GCS.
func (s *S3) listObjects(ctx context.Context, url *url.URL) <-chan *Object {
	listInput := s3.ListObjectsInput{
		Bucket: aws.String(url.Bucket),
		Prefix: aws.String(url.Prefix),
	}

	if url.Delimiter != "" {
		listInput.SetDelimiter(url.Delimiter)
	}

	objCh := make(chan *Object)

	go func() {
		defer close(objCh)
		objectFound := false

		err := s.api.ListObjectsPagesWithContext(ctx, &listInput, func(p *s3.ListObjectsOutput, lastPage bool) bool {
			for _, c := range p.CommonPrefixes {
				prefix := aws.StringValue(c.Prefix)
				if !url.Match(prefix) {
					continue
				}

				newurl := url.Clone()
				newurl.Path = prefix
				objCh <- &Object{
					URL:  newurl,
					Type: ObjectType{os.ModeDir},
				}

				objectFound = true
			}

			for _, c := range p.Contents {
				key := aws.StringValue(c.Key)
				if !url.Match(key) {
					continue
				}

				var objtype os.FileMode
				if strings.HasSuffix(key, "/") {
					objtype = os.ModeDir
				}

				newurl := url.Clone()
				newurl.Path = aws.StringValue(c.Key)
				etag := aws.StringValue(c.ETag)
				mod := aws.TimeValue(c.LastModified)
				objCh <- &Object{
					URL:          newurl,
					Etag:         strings.Trim(etag, `"`),
					ModTime:      &mod,
					Type:         ObjectType{objtype},
					Size:         aws.Int64Value(c.Size),
					StorageClass: StorageClass(aws.StringValue(c.StorageClass)),
				}

				objectFound = true
			}

			return !lastPage
		})

		if err != nil {
			objCh <- &Object{Err: err}
			return
		}

		if !objectFound {
			objCh <- &Object{Err: ErrNoObjectFound}
		}
	}()

	return objCh
}

// Copy is a single-object copy operation which copies objects to S3
// destination from another S3 source.
func (s *S3) Copy(ctx context.Context, from, to *url.URL, metadata map[string]string) error {
	// SDK expects CopySource like "bucket[/key]"
	copySource := strings.TrimPrefix(from.String(), "s3://")

	storageClass := metadata["StorageClass"]

	_, err := s.api.CopyObject(&s3.CopyObjectInput{
		Bucket:       aws.String(to.Bucket),
		Key:          aws.String(to.Path),
		CopySource:   aws.String(copySource),
		StorageClass: aws.String(storageClass),
	})
	return err
}

// Get is a multipart download operation which downloads S3 objects into any
// destination that implements io.WriterAt interface.
func (s *S3) Get(
	ctx context.Context,
	from *url.URL,
	to io.WriterAt,
	concurrency int,
	partSize int64,
) (int64, error) {
	n, err := s.downloader.DownloadWithContext(ctx, to, &s3.GetObjectInput{
		Bucket: aws.String(from.Bucket),
		Key:    aws.String(from.Path),
	}, func(u *s3manager.Downloader) {
		u.PartSize = partSize
		u.Concurrency = concurrency
	})

	return n, err
}

// Put is a multipart upload operation to upload resources, which implements
// io.Reader interface, into S3 destination.
func (s *S3) Put(
	ctx context.Context,
	reader io.Reader,
	to *url.URL,
	metadata map[string]string,
	concurrency int,
	partSize int64,
) error {
	storageClass := metadata["StorageClass"]
	if storageClass == "" {
		storageClass = string(StorageStandard)
	}

	contentType := metadata["ContentType"]
	if contentType == "" {
		contentType = "application/octet-stream"
	}

	_, err := s.uploader.UploadWithContext(ctx, &s3manager.UploadInput{
		Bucket:       aws.String(to.Bucket),
		Key:          aws.String(to.Path),
		Body:         reader,
		ContentType:  aws.String(contentType),
		StorageClass: aws.String(storageClass),
	}, func(u *s3manager.Uploader) {
		u.PartSize = partSize
		u.Concurrency = concurrency
	})

	return err
}

// chunk is an object identifier container which is used on MultiDelete
// operations. Since DeleteObjects API allows deleting objects up to 1000,
// splitting keys into multiple chunks is required.
type chunk struct {
	Bucket string
	Keys   []*s3.ObjectIdentifier
}

// calculateChunks calculates chunks for given URL channel and returns
// read-only chunk channel.
func (s *S3) calculateChunks(ch <-chan *url.URL) <-chan chunk {
	chunkch := make(chan chunk)

	go func() {
		defer close(chunkch)

		var keys []*s3.ObjectIdentifier
		initKeys := func() {
			keys = make([]*s3.ObjectIdentifier, 0)
		}

		var bucket string
		for url := range ch {
			bucket = url.Bucket

			objid := &s3.ObjectIdentifier{Key: aws.String(url.Path)}
			keys = append(keys, objid)
			if len(keys) == deleteObjectsMax {
				chunkch <- chunk{
					Bucket: bucket,
					Keys:   keys,
				}
				initKeys()
			}
		}

		if len(keys) > 0 {
			chunkch <- chunk{
				Bucket: bucket,
				Keys:   keys,
			}
		}
	}()

	return chunkch
}

// Delete is a single object delete operation.
func (s *S3) Delete(ctx context.Context, url *url.URL) error {
	chunk := chunk{
		Bucket: url.Bucket,
		Keys: []*s3.ObjectIdentifier{
			{Key: aws.String(url.Path)},
		},
	}

	resultch := make(chan *Object, 1)
	defer close(resultch)

	s.doDelete(ctx, chunk, resultch)
	obj := <-resultch
	return obj.Err
}

// doDelete deletes the given keys given by chunk. Results are piggybacked via
// the Object container.
func (s *S3) doDelete(ctx context.Context, chunk chunk, resultch chan *Object) {
	bucket := chunk.Bucket
	o, err := s.api.DeleteObjectsWithContext(ctx, &s3.DeleteObjectsInput{
		Bucket: aws.String(bucket),
		Delete: &s3.Delete{Objects: chunk.Keys},
	})
	if err != nil {
		resultch <- &Object{Err: err}
		return
	}

	for _, d := range o.Deleted {
		key := fmt.Sprintf("s3://%v/%v", bucket, aws.StringValue(d.Key))
		url, _ := url.New(key)
		resultch <- &Object{URL: url}
	}

	for _, e := range o.Errors {
		key := fmt.Sprintf("s3://%v/%v", bucket, aws.StringValue(e.Key))
		url, _ := url.New(key)
		resultch <- &Object{
			URL: url,
			Err: fmt.Errorf(aws.StringValue(e.Message)),
		}
	}
}

// MultiDelete is a asynchronous removal operation for multiple objects.
// It reads given url channel, creates multiple chunks and run these
// chunks in parallel. Each chunk may have at most 1000 objects since DeleteObjects
// API has a limitation.
// See: https://docs.aws.amazon.com/AmazonS3/latest/API/API_DeleteObjects.html.
func (s *S3) MultiDelete(ctx context.Context, urlch <-chan *url.URL) <-chan *Object {
	resultch := make(chan *Object)

	go func() {
		sem := make(chan bool, 10)
		defer close(sem)
		defer close(resultch)

		chunks := s.calculateChunks(urlch)

		var wg sync.WaitGroup
		for chunk := range chunks {
			chunk := chunk

			wg.Add(1)
			sem <- true

			go func() {
				defer wg.Done()
				s.doDelete(ctx, chunk, resultch)
				<-sem
			}()
		}

		wg.Wait()
	}()

	return resultch
}

// ListBuckets is a blocking list-operation which gets bucket list and returns
// the buckets that match with given prefix.
func (s *S3) ListBuckets(ctx context.Context, prefix string) ([]Bucket, error) {
	o, err := s.api.ListBucketsWithContext(ctx, &s3.ListBucketsInput{})
	if err != nil {
		return nil, err
	}

	var buckets []Bucket
	for _, b := range o.Buckets {
		bucketName := aws.StringValue(b.Name)
		if prefix == "" || strings.HasPrefix(bucketName, prefix) {
			buckets = append(buckets, Bucket{
				CreationDate: aws.TimeValue(b.CreationDate),
				Name:         bucketName,
			})
		}
	}
	return buckets, nil
}

// MakeBucket creates an S3 bucket with the given name.
func (s *S3) MakeBucket(ctx context.Context, name string) error {
	_, err := s.api.CreateBucketWithContext(ctx, &s3.CreateBucketInput{
		Bucket: aws.String(name),
	})
	return err
}

// NewAwsSession initializes a new AWS session with region fallback and custom
// options.
func newSession(opts S3Options) (*session.Session, error) {
	awsCfg := aws.NewConfig()

	endpointURL, err := parseEndpoint(opts.Endpoint)
	if err != nil {
		return nil, err
	}

	// use virtual-host-style if the endpoint is known to support it,
	// otherwise use the path-style approach.
	isVirtualHostStyle := isVirtualHostStyle(endpointURL)

	useAccelerate := supportsTransferAcceleration(endpointURL)
	// AWS SDK handles transfer acceleration automatically. Setting the
	// Endpoint to a transfer acceleration endpoint would cause bucket
	// operations fail.
	if useAccelerate {
		endpointURL = sentinelURL
	}

	var httpClient *http.Client
	if opts.NoVerifySSL {
		httpClient = insecureHTTPClient
	}

	awsCfg = awsCfg.
		WithEndpoint(endpointURL.String()).
		WithS3ForcePathStyle(!isVirtualHostStyle).
		WithS3UseAccelerate(useAccelerate).
		WithHTTPClient(httpClient).
		WithMaxRetries(opts.MaxRetries)

	if opts.Region != "" {
		awsCfg.WithRegion(opts.Region)
	}

	useSharedConfig := session.SharedConfigEnable
	{
		// Reverse of what the SDK does: if AWS_SDK_LOAD_CONFIG is 0 (or a
		// falsy value) disable shared configs
		loadCfg := os.Getenv("AWS_SDK_LOAD_CONFIG")
		if loadCfg != "" {
			if enable, _ := strconv.ParseBool(loadCfg); !enable {
				useSharedConfig = session.SharedConfigDisable
			}
		}
	}

	sess, err := session.NewSessionWithOptions(
		session.Options{
			Config:            *awsCfg,
			SharedConfigState: useSharedConfig,
		},
	)
	if err != nil {
		return nil, err
	}

	if aws.StringValue(sess.Config.Region) == "" {
		sess.Config.Region = aws.String(endpoints.UsEast1RegionID)
	}

	return sess, nil
}

var insecureHTTPClient = &http.Client{
	Transport: &http.Transport{
		TLSClientConfig: &tls.Config{InsecureSkipVerify: true},
	},
}

func supportsTransferAcceleration(endpoint urlpkg.URL) bool {
	return endpoint.Hostname() == transferAccelEndpoint
}

func isGoogleEndpoint(endpoint urlpkg.URL) bool {
	return endpoint.Hostname() == gcsEndpoint
}

// isVirtualHostStyle reports whether the given endpoint supports S3 virtual
// host style bucket name resolving. If a custom S3 API compatible endpoint is
// given, resolve the bucketname from the URL path.
func isVirtualHostStyle(endpoint urlpkg.URL) bool {
	return endpoint == sentinelURL || supportsTransferAcceleration(endpoint) || isGoogleEndpoint(endpoint)
}

func errHasCode(err error, code string) bool {
	if code == "" || err == nil {
		return false
	}

	var awsErr awserr.Error
	if errors.As(err, &awsErr) {
		if awsErr.Code() == code {
			return true
		}
	}
	return false

}

func IsCancelationError(err error) bool {
	return errHasCode(err, request.CanceledErrorCode)
}<|MERGE_RESOLUTION|>--- conflicted
+++ resolved
@@ -160,10 +160,7 @@
 // List is a non-blocking S3 list operation which paginates and filters S3
 // keys. If no object found or an error is encountered during this period,
 // it sends these errors to object channel.
-<<<<<<< HEAD
 func (s *S3) List(ctx context.Context, url *url.URL) <-chan *Object {
-=======
-func (s *S3) List(ctx context.Context, url *url.URL, _ bool) <-chan *Object {
 	if isGoogleEndpoint(s.endpointURL) {
 		return s.listObjects(ctx, url)
 	}
@@ -171,7 +168,6 @@
 }
 
 func (s *S3) listObjectsV2(ctx context.Context, url *url.URL) <-chan *Object {
->>>>>>> 8d895f60
 	listInput := s3.ListObjectsV2Input{
 		Bucket: aws.String(url.Bucket),
 		Prefix: aws.String(url.Prefix),
