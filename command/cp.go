--- conflicted
+++ resolved
@@ -175,21 +175,6 @@
 			fullCommand:  givenCommand(c),
 			deleteSource: false, // don't delete source
 			// flags
-<<<<<<< HEAD
-			noClobber:        c.Bool("no-clobber"),
-			ifSizeDiffer:     c.Bool("if-size-differ"),
-			ifSourceNewer:    c.Bool("if-source-newer"),
-			flatten:          c.Bool("flatten"),
-			followSymlinks:   !c.Bool("no-follow-symlinks"),
-			storageClass:     storage.StorageClass(c.String("storage-class")),
-			concurrency:      c.Int("concurrency"),
-			partSize:         c.Int64("part-size") * megabytes,
-			encryptionMethod: c.String("sse"),
-			encryptionKeyID:  c.String("sse-kms-key-id"),
-			acl:              c.String("acl"),
-			raw:              c.Bool("raw"),
-
-=======
 			noClobber:            c.Bool("no-clobber"),
 			ifSizeDiffer:         c.Bool("if-size-differ"),
 			ifSourceNewer:        c.Bool("if-source-newer"),
@@ -202,7 +187,7 @@
 			encryptionKeyID:      c.String("sse-kms-key-id"),
 			acl:                  c.String("acl"),
 			forceGlacierTransfer: c.Bool("force-glacier-transfer"),
->>>>>>> fbd99c50
+			raw:                  c.Bool("raw"),
 			// region settings
 			srcRegion: c.String("source-region"),
 			dstRegion: c.String("destination-region"),
@@ -222,18 +207,6 @@
 	deleteSource bool
 
 	// flags
-<<<<<<< HEAD
-	noClobber        bool
-	ifSizeDiffer     bool
-	ifSourceNewer    bool
-	flatten          bool
-	followSymlinks   bool
-	storageClass     storage.StorageClass
-	encryptionMethod string
-	encryptionKeyID  string
-	acl              string
-	raw              bool
-=======
 	noClobber            bool
 	ifSizeDiffer         bool
 	ifSourceNewer        bool
@@ -244,7 +217,7 @@
 	encryptionKeyID      string
 	acl                  string
 	forceGlacierTransfer bool
->>>>>>> fbd99c50
+	raw                  bool
 
 	// region settings
 	srcRegion string
