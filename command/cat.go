package command

import (
	"context"
	"fmt"
	"io"
	"os"

	"github.com/urfave/cli/v2"

	"github.com/peak/s5cmd/storage"
	"github.com/peak/s5cmd/storage/url"
)

var catHelpTemplate = `Name:
	{{.HelpName}} - {{.Usage}}

Usage:
	{{.HelpName}} [options] source

Options:
	{{range .VisibleFlags}}{{.}}
	{{end}}
Examples:
	1. Print a remote object's content to stdout
		 > s5cmd {{.HelpName}} s3://bucket/prefix/object
`

var catCommand = &cli.Command{
	Name:               "cat",
	HelpName:           "cat",
	Usage:              "print remote object's contents to stdout",
	CustomHelpTemplate: catHelpTemplate,
	Before: func(c *cli.Context) error {
		err := validateCatCommand(c)
		if err != nil {
			printError(givenCommand(c), c.Command.Name, err)
		}
		return err
	},
	Action: func(c *cli.Context) error {
		src, err := url.New(c.Args().Get(0))
		op := c.Command.Name
		fullCommand := givenCommand(c)
		if err != nil {
			printError(fullCommand, op, err)
			return err
		}

		return Cat{
			src:         src,
			op:          op,
			fullCommand: fullCommand,
		}.Run(c.Context)
	},
}

<<<<<<< HEAD
// Cat prints content of given source to standard output.
func Cat(ctx context.Context, src *url.URL) error {
	client, err := storage.NewClient(src)
	if err != nil {
		return err
	}

	// set concurrency to 1 for sequential write to 'stdout' and give a dummy 'partSize' since
	// `storage.S3.Get()` ignores 'partSize' if concurrency is set to 1.
	_, err = client.Get(ctx, src, sequentialWriterAt{w: os.Stdout}, 1, -1)
	if err != nil {
		if client, ok := storage.RetryableErr(src, err); ok {
			_, err = client.Get(ctx, src, sequentialWriterAt{w: os.Stdout}, 1, -1)
			return err
		}
=======
// Cat holds cat operation flags and states.
type Cat struct {
	src         *url.URL
	op          string
	fullCommand string
}

// Run prints content of given source to standard output.
func (c Cat) Run(ctx context.Context) error {
	client := storage.NewClient(c.src)

	// set concurrency to 1 for sequential write to 'stdout' and give a dummy 'partSize' since
	// `storage.S3.Get()` ignores 'partSize' if concurrency is set to 1.
	_, err := client.Get(ctx, c.src, sequentialWriterAt{w: os.Stdout}, 1, -1)
	if err != nil {
		printError(c.fullCommand, c.op, err)
>>>>>>> 390930f9
	}
	return err
}

type sequentialWriterAt struct {
	w io.Writer
}

func (sw sequentialWriterAt) WriteAt(p []byte, offset int64) (int, error) {
	// ignore 'offset' because we forced sequential downloads
	return sw.w.Write(p)
}

func validateCatCommand(c *cli.Context) error {
	if c.Args().Len() != 1 {
		return fmt.Errorf("expected only one argument")
	}

	src, err := url.New(c.Args().Get(0))

	if err != nil {
		return err
	}

	if !src.IsRemote() {
		return fmt.Errorf("source must be a remote object")
	}

	if src.IsBucket() || src.IsPrefix() {
		return fmt.Errorf("remote source must be an object")
	}

	if src.HasGlob() {
		return fmt.Errorf("remote source %q can not contain glob characters", src)
	}
	return nil
}<|MERGE_RESOLUTION|>--- conflicted
+++ resolved
@@ -55,23 +55,6 @@
 	},
 }
 
-<<<<<<< HEAD
-// Cat prints content of given source to standard output.
-func Cat(ctx context.Context, src *url.URL) error {
-	client, err := storage.NewClient(src)
-	if err != nil {
-		return err
-	}
-
-	// set concurrency to 1 for sequential write to 'stdout' and give a dummy 'partSize' since
-	// `storage.S3.Get()` ignores 'partSize' if concurrency is set to 1.
-	_, err = client.Get(ctx, src, sequentialWriterAt{w: os.Stdout}, 1, -1)
-	if err != nil {
-		if client, ok := storage.RetryableErr(src, err); ok {
-			_, err = client.Get(ctx, src, sequentialWriterAt{w: os.Stdout}, 1, -1)
-			return err
-		}
-=======
 // Cat holds cat operation flags and states.
 type Cat struct {
 	src         *url.URL
@@ -81,14 +64,19 @@
 
 // Run prints content of given source to standard output.
 func (c Cat) Run(ctx context.Context) error {
-	client := storage.NewClient(c.src)
+	client, err := storage.NewClient(c.src)
+	if err != nil {
+		return err
+	}
 
 	// set concurrency to 1 for sequential write to 'stdout' and give a dummy 'partSize' since
 	// `storage.S3.Get()` ignores 'partSize' if concurrency is set to 1.
-	_, err := client.Get(ctx, c.src, sequentialWriterAt{w: os.Stdout}, 1, -1)
+	_, err = client.Get(ctx, c.src, sequentialWriterAt{w: os.Stdout}, 1, -1)
 	if err != nil {
+		if _, ok := storage.RetryableErr(c.src, err); ok {
+			return c.Run(ctx)
+		}
 		printError(c.fullCommand, c.op, err)
->>>>>>> 390930f9
 	}
 	return err
 }
