--- conflicted
+++ resolved
@@ -4,11 +4,8 @@
 
 #### Breaking changes
 - Dropped inline comment feature for `run` command. Previously s5cmd supported a command with an inline comment like `ls s3://bucket/object.gz  # inline comment`. ([#309](https://github.com/peak/s5cmd/issues/309))
-<<<<<<< HEAD
+- Changed homebrew installation command on macOS. Users can install s5cmd via `brew install peak/tap/s5cmd`. ([#356](https://github.com/peak/s5cmd/issues/356))
 - Print usage errors to stderr instead of stdout and do not show help text on usage error. ([#399](https://github.com/peak/s5cmd/issues/399))
-=======
-- Changed homebrew installation command on macOS. Users can install s5cmd via `brew install peak/tap/s5cmd`. ([#356](https://github.com/peak/s5cmd/issues/356))
->>>>>>> 0543ca80
 
 #### Features
 - Added `sync` command to synchronize two given buckets, prefixes, or objects. ([#3](https://github.com/peak/s5cmd/issues/3))
