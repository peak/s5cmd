--- conflicted
+++ resolved
@@ -3,16 +3,9 @@
 ## not released yet
 
 #### Features
-<<<<<<< HEAD
 - Added `--content-type` and `--content-encoding` flags to `cp` command. ([#264](https://github.com/peak/s5cmd/issues/264))
-=======
 - Added `--profile` flag to allow users to specify a [named profile](https://docs.aws.amazon.com/cli/latest/userguide/cli-configure-profiles.html). ([#353](https://github.com/peak/s5cmd/issues/353))
 - Added `--credentials-file` flag to allow users to specify path for the AWS credentials file instead of using the [default location](https://docs.aws.amazon.com/cli/latest/userguide/cli-configure-files.html#cli-configure-files-where). 
-
-#### Bugfixes
-- Fixed a bug where (`--stat`) prints unnecessarily when used with help and version commands ([#452](https://github.com/peak/s5cmd/issues/452))
-- Changed cp error message to be more precise. "given object not found" error message now will also include absolute path of the file. ([#463](https://github.com/peak/s5cmd/pull/463))
->>>>>>> 717bf5bb
 
 #### Improvements
 - Disable AWS SDK logger if log level is not "trace"
