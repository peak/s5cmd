# Changelog

## v1.4.0 - 21 Sep 2021

#### Features

- Added `select` command. It allows to select JSON records from objects using SQL expressions. ([#299](https://github.com/peak/s5cmd/issues/299)) [@skeggse](https://github.com/skeggse)
- Added `rb` command to remove buckets. ([#303](https://github.com/peak/s5cmd/issues/303)).
- Added `--exclude` flag to `cp`, `rm`, `ls`, `du` and `select` commands. This flag allows users to exclude objects with given pattern. ([#266](https://github.com/peak/s5cmd/issues/266))
- Added `--raw` flag to `cp` and `rm` commands. It disables the wildcard operations. It is useful when an object contains glob characters which interfers with glob expansion logic. ([#235](https://github.com/peak/s5cmd/issues/235))
- Added `--cache-control` and `--expires` flags to `cp` and `mv` commands. It adds support for setting cache control and expires header to S3 objects. ([#318](https://github.com/peak/s5cmd/pull/318)) [@tombokombo](https://github.com/tombokombo)
- Added `--force-glacier-transfer` flag to `cp` command. It forces a transfer request on all Glacier objects. ([#206](https://github.com/peak/s5cmd/issues/206))
- Added `--source-region` and `destination-region` flags to `cp` command. It allows overriding bucket region. ([#262](https://github.com/peak/s5cmd/issues/262)) [@kemege](https://github.com/kemege)

#### Improvements

- Added `MacPorts` installation option. ([#311](https://github.com/peak/s5cmd/pull/311)) [@manojkarthick](https://github.com/manojkarthick)
- Added `S3_ENDPOINT_URL` environment variable ([#343](https://github.com/peak/s5cmd/pull/343)) [@Dexus](https://github.com/Dexus)
- Prevent retries if a token related error is received ([#337](https://github.com/peak/s5cmd/pull/337))

#### Bugfixes

- Change the order of precedence in URL expansion in file system. Glob (*) expansion have precedence over directory expansion. ([#322](https://github.com/peak/s5cmd/pull/322))
<<<<<<< HEAD
- Fixed a bug about precedence of region detection, which auto region detection would override region defined in environment or profile. ([#325](https://github.com/peak/s5cmd/issues/325))
=======
- Fixed data race for concurrent writes for expand ([#330](https://github.com/peak/s5cmd/pull/330))
- Fixed concurrent writes to the flags list of run command ([#335](https://github.com/peak/s5cmd/pull/335))
- Fixed options usage on mv command ([#338](https://github.com/peak/s5cmd/pull/338))
>>>>>>> 62cec063

## v1.3.0 - 1 Jul 2021

#### Features

- Added global `--no-sign-request` flag. API requests won't be signed and credentials won't be used if this option is provided. It is useful for accessing public buckets. ([#285](https://github.com/peak/s5cmd/issues/285))

#### Improvements

- If retryable errors are received during command execution, users now can see what's happening under the hood. ([#261](https://github.com/peak/s5cmd/pull/261))
- Update documentation about the AWS_PROFILE environment variable. ([#275](https://github.com/peak/s5cmd/pull/275)) [@davebiffuk](https://github.com/davebiffuk)

#### Bugfixes

- Fixed a bug where write-bit was required to upload a file. ([#258](https://github.com/peak/s5cmd/issues/258))
- Fixed a bug where object could not be found if S3 key contains certain special characters. ([#279](https://github.com/peak/s5cmd/issues/279)) [@khacminh](https://github.com/khacminh)
- `s5cmd` exits with code `1` if given command is not found. It was `0` before. ([#295](https://github.com/peak/s5cmd/issues/295))


## v1.2.1 - 3 Dec 2020

#### Improvements

- Statically link `s5cmd` in Docker image ([#250](https://github.com/peak/s5cmd/issues/250))

#### Bugfixes

- Fixed a bug where HeadBucket request fails during region information retrieval. ([#251](https://github.com/peak/s5cmd/issues/251), [#252](https://github.com/peak/s5cmd/issues/252))


## v1.2.0 - 5 Nov 2020

With this release, `s5cmd` automatically determines region information of destination buckets.

#### Features

- Added global `--dry-run` option. It displays which command(s) will be executed without actually having a side effect. ([#90](https://github.com/peak/s5cmd/issues/90))
- Added `--stat` option for `s5cmd` and it displays program execution statistics before the end of the program output. ([#148](https://github.com/peak/s5cmd/issues/148))
- Added cross-region transfer support. Bucket regions are inferred, thus, supporting cross-region transfers and multiple regions in batch mode. ([#155](https://github.com/peak/s5cmd/issues/155))

#### Bugfixes

- Fixed incorrect MIME type inference for `cp`, give priority to file extension for type inference. ([#214](https://github.com/peak/s5cmd/issues/214))
- Fixed error reporting issue, where some errors from the `ls` operation were not printed.

#### Improvements

- Requests to different buckets not allowed in `rm` batch operation, i.e., throw an error.
- AWS S3 `RequestTimeTooSkewed` request error was not retryable before, it is now. ([205](https://github.com/peak/s5cmd/issues/205))
- For some operations errors were printed at the end of the program execution. Now, errors are displayed immediately after being detected. ([#136](https://github.com/peak/s5cmd/issues/136))
- From now on, docker images will be published on Docker Hub. ([#238](https://github.com/peak/s5cmd/issues/238))
- Changed misleading 'mirroring' examples in the help text of `cp`. ([#213](https://github.com/peak/s5cmd/issues/213))


## v1.1.0 - 22 Jul 2020

With this release, Windows is supported.

#### Breaking changes

- Dropped storage class short codes display from default behaviour of `ls` operation. Instead, use `-s` flag with `ls`
to see full names of the storage classes when listing objects.


#### Features

- Added Server-side Encryption (SSE) support for mv/cp operations. It uses customer master keys (CMKs) managed by AWS Key Management Service. ([#18](https://github.com/peak/s5cmd/issues/18))
- Added an option to show full form of [storage class](https://aws.amazon.com/s3/storage-classes/) when listing objects. ([#165](https://github.com/peak/s5cmd/issues/165))
- Add [access control lists (ACLs)](https://docs.aws.amazon.com/AmazonS3/latest/dev/acl-overview.html)
support to enable managing access to buckets and objects. ([#26](https://github.com/peak/s5cmd/issues/26))


#### Bugfixes

- Fixed infinite repetition issue on mv/cp operations which would occur
 if the destination matched the source wildcard. ([#168](https://github.com/peak/s5cmd/issues/168))
- Fixed windows filepath issue, where backslashes should be treated as the path delimiter. ([#178](https://github.com/peak/s5cmd/issues/178))
- All tests pass on windows, by converting and treating file paths to UNIX filepath format.
- Fixed a transfer issue where the object path contains particular regex metacharacters. ([#111](https://github.com/peak/s5cmd/pull/111)) [@brendan-matroid](https://github.com/brendan-matroid)
- Correctly parse object paths that contain whitespaces in run-mode. ([#111](https://github.com/peak/s5cmd/pull/111)) [@brendan-matroid](https://github.com/brendan-matroid)


#### Improvements

- Retry when connection closed by S3 unexpectedly. ([#189](https://github.com/peak/s5cmd/pull/189)) [@eminugurkenar](https://github.com/eminugurkenar)

## v1.0.0 - 1 Apr 2020

This is a major release with many breaking changes.

#### Breaking changes

- Dropped `get` command. Users could get the same effect with `s5cmd cp <src> .`.
- Dropped `nested command` support.
- Dropped `!` command. It was used to execute shell commands and was used in
  conjunction with nested commands.
- `s5cmd -f` and `s5cmd -f -` usage has changed to `s5cmd run`. `run` command
  accepts a file. If not provided, it'll listen for commands from stdin.
- Exit code for errors was `127`. It is `1` now.
- Dropped `exit` command. It was used to change the shell exit code and usually
  a part of the nested command usage.
- Dropped local->local copy and move support. ([#118](https://github.com/peak/s5cmd/issues/118))
- All error messages are sent to stderr now.
- `-version` flag is changed to `version` command.
- Dropped `batch-rm` command. It was not listed in the help output. Now that we
  support variadic arguments, users can remove multiple objects by providing
  wildcards or multiple arguments to `s5cmd rm` command. ([#106](https://github.com/peak/s5cmd/pull/106))
- [Virtual host style bucket name
  resolving](https://aws.amazon.com/blogs/aws/amazon-s3-path-deprecation-plan-the-rest-of-the-story/)
  is enabled by default for S3 and GCS. If you provide a custom endpoint via
  `--endpoint-url` flag (other than GCS and S3 transfer acceleration), `s5cmd`
  will fall back to the `path-style`. ([#92](https://github.com/peak/s5cmd/pull/92))
- Listing a non-existent object will return exit code `1`, instead of `0`. ([#23](https://github.com/peak/s5cmd/issues/23))
- `-ds`, `-dw`, `-us` and `-uw` global flags are no longer available. Multipart
  concurrency and part size flags are now part of the `cp/mv` command. New
  replacement flags are `--concurrency | -c` and `--part-size | -p`. ([#110](https://github.com/peak/s5cmd/pull/110))
- s5cmd `cp` command follows symbolic links by default (only when uploading to
  s3 from local filesystem). Use `--no-follow-symlinks` flag to disable this
  feature. ([#17](https://github.com/peak/s5cmd/issues/17))
- Dropped `-parents` flag from copy command. Copy behaviour has changed to
  preserve the directory hierarchy as a default. Optional `-flatten` flag is
  added to flatten directory structure. ([#107](https://github.com/peak/s5cmd/issues/107))
- Dropped `-vv` verbosity flag. `--log` flag is introduced.

#### Features

- Added `mb` command to make buckets. ([#25](https://github.com/peak/s5cmd/issues/25))
- Added `--json` flag for JSON logging. ([#22](https://github.com/peak/s5cmd/issues/22))
- Added [S3 transfer acceleration](https://docs.aws.amazon.com/AmazonS3/latest/dev/transfer-acceleration.html) support. ([#40](https://github.com/peak/s5cmd/issues/40))
- Added [Google Cloud Storage](https://github.com/peak/s5cmd#google-cloud-storage-support) support. ([#81](https://github.com/peak/s5cmd/issues/81))
- Added `cat` command to print remote object contents to stdout ([#20](https://github.com/peak/s5cmd/issues/20))

#### Bugfixes

- Correctly set `Content-Type` of a file on upload operations. ([#33](https://github.com/peak/s5cmd/issues/33))
- Fixed a bug where workers are unable to consume job if there are too many
  outstanding wildcard expansion requests. ([#12](https://github.com/peak/s5cmd/issues/12), [#58](https://github.com/peak/s5cmd/issues/58))

#### Improvements

- Pre-compiled binaries are provided on [releases page](https://github.com/peak/s5cmd/releases). ([#21](https://github.com/peak/s5cmd/issues/21))
- AWS Go SDK is updated to support IAM role for service accounts. ([#32](https://github.com/peak/s5cmd/issues/32))
- For copy/move operations, `s5cmd` now creates destination directory if missing.
- Increase the soft limit of open files to 1000 and exits immediately when it encounters `too many open files` error. ([#52](https://github.com/peak/s5cmd/issues/52))

## v0.7.0 - 27 Jan 2020

- Use go modules.
- Update minimum required Go version to 1.13.

## v0.6.2 - 24 Jan 2020

- Fix bug in brew install.
- Update travis configuration.

## v0.6.1 - 9 Jan 2020

- Integrate Travis CI.
- Add option to disable SSL verification.
- Add endpoint url flag to support S3 compatible services.
- Use client's endpoint in GetSessionForBucket.
- Upgrade minimum required Go version to 1.7.

## v0.6.0 - 30 Mar 2018

- Use 50mb chunks by default.
- Add human-readable output option -H.
- Implement "command -h".

## v0.5.8 - 15 Mar 2018

- Refactor retryable error handling.
- Autodetect bucket region in command completion.
- Add HomeBrew formula.

## v0.5.7 - 16 Aug 2017

- Add -s and -u options to overwrite files if sizes differ or files are lastly modified.
- Use constructor for *JobArgument.

## v0.5.6 - 15 Jun 2017

- Add -dlw, -dlp and -ulw configuration options for worker pool.

## v0.5.5 - 29 May 2017
- Fix get/cp without 2nd param or exact destination filename.

## v0.5.4 - 23 May 2017

- Implement shell auto completion.
- Add context support for batch AWS requests.
- Implement "s5cmd get".
- Reduce idle-timer values.
- Add option -vv to log parser errors verbosely.
- Implement "du -g" to group by storage class.

## v0.5.3 - 9 Mar 2017

- Use Go bool type instead of aws.Bool on recoverer.

## v0.5.2 - 9 Mar 2017

- Make RequestError retryable.

## v0.5.1 - 8 Mar 2017

- Implement verbose output (-vv flag).
- Add godoc for error types.<|MERGE_RESOLUTION|>--- conflicted
+++ resolved
@@ -1,4 +1,9 @@
 # Changelog
+
+## not released yet
+
+#### Bugfixes
+- Fixed a bug about precedence of region detection, which auto region detection would always override region defined in environment or profile. ([#325](https://github.com/peak/s5cmd/issues/325))
 
 ## v1.4.0 - 21 Sep 2021
 
@@ -21,13 +26,9 @@
 #### Bugfixes
 
 - Change the order of precedence in URL expansion in file system. Glob (*) expansion have precedence over directory expansion. ([#322](https://github.com/peak/s5cmd/pull/322))
-<<<<<<< HEAD
-- Fixed a bug about precedence of region detection, which auto region detection would override region defined in environment or profile. ([#325](https://github.com/peak/s5cmd/issues/325))
-=======
 - Fixed data race for concurrent writes for expand ([#330](https://github.com/peak/s5cmd/pull/330))
 - Fixed concurrent writes to the flags list of run command ([#335](https://github.com/peak/s5cmd/pull/335))
 - Fixed options usage on mv command ([#338](https://github.com/peak/s5cmd/pull/338))
->>>>>>> 62cec063
 
 ## v1.3.0 - 1 Jul 2021
 
