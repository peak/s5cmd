# Changelog

## not released yet

<<<<<<< HEAD
#### Bugfixes
- Fixed a bug where proxy is not being used when `--no-verify-ssl` flag is used. ([#445](https://github.com/peak/s5cmd/issues/445))
=======
#### Features
- Added `--profile` flag to allow users to specify a [named profile](https://docs.aws.amazon.com/cli/latest/userguide/cli-configure-profiles.html). ([#353](https://github.com/peak/s5cmd/issues/353))
- Added `--credentials-file` flag to allow users to specify path for the AWS credentials file instead of using the [default location](https://docs.aws.amazon.com/cli/latest/userguide/cli-configure-files.html#cli-configure-files-where). 

#### Bugfixes
- Fixed a bug where (`--stat`) prints unnecessarily when used with help and version commands ([#452](https://github.com/peak/s5cmd/issues/452))
- Changed cp error message to be more precise. "given object not found" error message now will also include absolute path of the file. ([#463](https://github.com/peak/s5cmd/pull/463))
>>>>>>> 717bf5bb

#### Improvements
- Disable AWS SDK logger if log level is not "trace"

## v2.0.0 - 4 Jul 2022

#### Breaking changes
- Dropped inline comment feature for `run` command. Previously s5cmd supported a command with an inline comment like `ls s3://bucket/object.gz  # inline comment`. ([#309](https://github.com/peak/s5cmd/issues/309))
- Changed homebrew installation command on macOS. Users can install s5cmd via `brew install peak/tap/s5cmd`. ([#356](https://github.com/peak/s5cmd/issues/356))
- Print usage errors to stderr instead of stdout and do not show help text on usage error. ([#399](https://github.com/peak/s5cmd/issues/399))
- Working directory of the Docker image changed to `/aws` from `/`. ([#412](https://github.com/peak/s5cmd/pull/412))

#### Features
- Added `sync` command to synchronize two given buckets, prefixes, or objects. ([#3](https://github.com/peak/s5cmd/issues/3))
- Added AWS Single Sign-On (SSO) profiles support. ([#385](https://github.com/peak/s5cmd/issues/385))
- Added `--force-glacier-transfer` flag to `select` command. ([#346](https://github.com/peak/s5cmd/issues/346))
- Added `--ignore-glacier-warnings` flag to `cp`, `mv` and `select` commands. ([#346](https://github.com/peak/s5cmd/issues/346))
- Added `--request-payer` flag to include `x-amz-request-payer` in header while sending GET, POST and HEAD requests. ([#297](https://github.com/peak/s5cmd/issues/297)) [@Kirill888](https://github.com/Kirill888)
- Added `--use-list-objects-v1` flag to force using S3 ListObjects API instead of ListObjectsV2 API. ([#405](https://github.com/peak/s5cmd/issues/405)) [@greenpau](https://github.com/greenpau)
- Added trace log level(`--log=trace`) which enables SDK debug logs.([#363](https://github.com/peak/s5cmd/issues/363))

#### Improvements
- Upgraded minimum required Go version to 1.16.

#### Bugfixes
- Fixed a bug about precedence of region detection, which auto region detection would always override region defined in environment or profile. ([#325](https://github.com/peak/s5cmd/issues/325))
- Fixed a bug where errors did not result a non-zero exit code. ([#304](https://github.com/peak/s5cmd/issues/304))
- Print error if the commands file of `run` command is not accessible. ([#410](https://github.com/peak/s5cmd/pull/410))
- Updated region detection call to use current session's address resolving method ([#314](https://github.com/peak/s5cmd/issues/314))
- Fixed a bug where lines with large tokens fail in `run` command. `sync` was failing when it finds multiple files to remove. ([#435](https://github.com/peak/s5cmd/issues/435), [#436](https://github.com/peak/s5cmd/issues/436))
- Print usage error if given log level(`--log`) is not valid. ([#430](https://github.com/peak/s5cmd/pull/430))
- Fixed a bug where (`--stat`) is ignored when log level is error. ([#359](https://github.com/peak/s5cmd/issues/359))

## v1.4.0 - 21 Sep 2021

#### Features

- Added `select` command. It allows to select JSON records from objects using SQL expressions. ([#299](https://github.com/peak/s5cmd/issues/299)) [@skeggse](https://github.com/skeggse)
- Added `rb` command to remove buckets. ([#303](https://github.com/peak/s5cmd/issues/303))
- Added `--exclude` flag to `cp`, `rm`, `ls`, `du` and `select` commands. This flag allows users to exclude objects with given pattern. ([#266](https://github.com/peak/s5cmd/issues/266))
- Added `--raw` flag to `cp` and `rm` commands. It disables the wildcard operations. It is useful when an object contains glob characters which interfers with glob expansion logic. ([#235](https://github.com/peak/s5cmd/issues/235))
- Added `--cache-control` and `--expires` flags to `cp` and `mv` commands. It adds support for setting cache control and expires header to S3 objects. ([#318](https://github.com/peak/s5cmd/pull/318)) [@tombokombo](https://github.com/tombokombo)
- Added `--force-glacier-transfer` flag to `cp` command. It forces a transfer request on all Glacier objects. ([#206](https://github.com/peak/s5cmd/issues/206))
- Added `--source-region` and `destination-region` flags to `cp` command. It allows overriding bucket region. ([#262](https://github.com/peak/s5cmd/issues/262)) [@kemege](https://github.com/kemege)

#### Improvements

- Added `MacPorts` installation option. ([#311](https://github.com/peak/s5cmd/pull/311)) [@manojkarthick](https://github.com/manojkarthick)
- Added `S3_ENDPOINT_URL` environment variable ([#343](https://github.com/peak/s5cmd/pull/343)) [@Dexus](https://github.com/Dexus)
- Prevent retries if a token related error is received ([#337](https://github.com/peak/s5cmd/pull/337))

#### Bugfixes

- Change the order of precedence in URL expansion in file system. Glob (*) expansion have precedence over directory expansion. ([#322](https://github.com/peak/s5cmd/pull/322))
- Fixed data race for concurrent writes for expand ([#330](https://github.com/peak/s5cmd/pull/330))
- Fixed concurrent writes to the flags list of run command ([#335](https://github.com/peak/s5cmd/pull/335))
- Fixed options usage on mv command ([#338](https://github.com/peak/s5cmd/pull/338))

## v1.3.0 - 1 Jul 2021

#### Features

- Added global `--no-sign-request` flag. API requests won't be signed and credentials won't be used if this option is provided. It is useful for accessing public buckets. ([#285](https://github.com/peak/s5cmd/issues/285))

#### Improvements

- If retryable errors are received during command execution, users now can see what's happening under the hood. ([#261](https://github.com/peak/s5cmd/pull/261))
- Update documentation about the AWS_PROFILE environment variable. ([#275](https://github.com/peak/s5cmd/pull/275)) [@davebiffuk](https://github.com/davebiffuk)

#### Bugfixes

- Fixed a bug where write-bit was required to upload a file. ([#258](https://github.com/peak/s5cmd/issues/258))
- Fixed a bug where object could not be found if S3 key contains certain special characters. ([#279](https://github.com/peak/s5cmd/issues/279)) [@khacminh](https://github.com/khacminh)
- `s5cmd` exits with code `1` if given command is not found. It was `0` before. ([#295](https://github.com/peak/s5cmd/issues/295))


## v1.2.1 - 3 Dec 2020

#### Improvements

- Statically link `s5cmd` in Docker image ([#250](https://github.com/peak/s5cmd/issues/250))

#### Bugfixes

- Fixed a bug where HeadBucket request fails during region information retrieval. ([#251](https://github.com/peak/s5cmd/issues/251), [#252](https://github.com/peak/s5cmd/issues/252))


## v1.2.0 - 5 Nov 2020

With this release, `s5cmd` automatically determines region information of destination buckets.

#### Features

- Added global `--dry-run` option. It displays which command(s) will be executed without actually having a side effect. ([#90](https://github.com/peak/s5cmd/issues/90))
- Added `--stat` option for `s5cmd` and it displays program execution statistics before the end of the program output. ([#148](https://github.com/peak/s5cmd/issues/148))
- Added cross-region transfer support. Bucket regions are inferred, thus, supporting cross-region transfers and multiple regions in batch mode. ([#155](https://github.com/peak/s5cmd/issues/155))

#### Bugfixes

- Fixed incorrect MIME type inference for `cp`, give priority to file extension for type inference. ([#214](https://github.com/peak/s5cmd/issues/214))
- Fixed error reporting issue, where some errors from the `ls` operation were not printed.

#### Improvements

- Requests to different buckets not allowed in `rm` batch operation, i.e., throw an error.
- AWS S3 `RequestTimeTooSkewed` request error was not retryable before, it is now. ([205](https://github.com/peak/s5cmd/issues/205))
- For some operations errors were printed at the end of the program execution. Now, errors are displayed immediately after being detected. ([#136](https://github.com/peak/s5cmd/issues/136))
- From now on, docker images will be published on Docker Hub. ([#238](https://github.com/peak/s5cmd/issues/238))
- Changed misleading 'mirroring' examples in the help text of `cp`. ([#213](https://github.com/peak/s5cmd/issues/213))


## v1.1.0 - 22 Jul 2020

With this release, Windows is supported.

#### Breaking changes

- Dropped storage class short codes display from default behaviour of `ls` operation. Instead, use `-s` flag with `ls`
to see full names of the storage classes when listing objects.


#### Features

- Added Server-side Encryption (SSE) support for mv/cp operations. It uses customer master keys (CMKs) managed by AWS Key Management Service. ([#18](https://github.com/peak/s5cmd/issues/18))
- Added an option to show full form of [storage class](https://aws.amazon.com/s3/storage-classes/) when listing objects. ([#165](https://github.com/peak/s5cmd/issues/165))
- Add [access control lists (ACLs)](https://docs.aws.amazon.com/AmazonS3/latest/dev/acl-overview.html)
support to enable managing access to buckets and objects. ([#26](https://github.com/peak/s5cmd/issues/26))


#### Bugfixes

- Fixed infinite repetition issue on mv/cp operations which would occur
 if the destination matched the source wildcard. ([#168](https://github.com/peak/s5cmd/issues/168))
- Fixed windows filepath issue, where backslashes should be treated as the path delimiter. ([#178](https://github.com/peak/s5cmd/issues/178))
- All tests pass on windows, by converting and treating file paths to UNIX filepath format.
- Fixed a transfer issue where the object path contains particular regex metacharacters. ([#111](https://github.com/peak/s5cmd/pull/111)) [@brendan-matroid](https://github.com/brendan-matroid)
- Correctly parse object paths that contain whitespaces in run-mode. ([#111](https://github.com/peak/s5cmd/pull/111)) [@brendan-matroid](https://github.com/brendan-matroid)


#### Improvements

- Retry when connection closed by S3 unexpectedly. ([#189](https://github.com/peak/s5cmd/pull/189)) [@eminugurkenar](https://github.com/eminugurkenar)

## v1.0.0 - 1 Apr 2020

This is a major release with many breaking changes.

#### Breaking changes

- Dropped `get` command. Users could get the same effect with `s5cmd cp <src> .`.
- Dropped `nested command` support.
- Dropped `!` command. It was used to execute shell commands and was used in
  conjunction with nested commands.
- `s5cmd -f` and `s5cmd -f -` usage has changed to `s5cmd run`. `run` command
  accepts a file. If not provided, it'll listen for commands from stdin.
- Exit code for errors was `127`. It is `1` now.
- Dropped `exit` command. It was used to change the shell exit code and usually
  a part of the nested command usage.
- Dropped local->local copy and move support. ([#118](https://github.com/peak/s5cmd/issues/118))
- All error messages are sent to stderr now.
- `-version` flag is changed to `version` command.
- Dropped `batch-rm` command. It was not listed in the help output. Now that we
  support variadic arguments, users can remove multiple objects by providing
  wildcards or multiple arguments to `s5cmd rm` command. ([#106](https://github.com/peak/s5cmd/pull/106))
- [Virtual host style bucket name
  resolving](https://aws.amazon.com/blogs/aws/amazon-s3-path-deprecation-plan-the-rest-of-the-story/)
  is enabled by default for S3 and GCS. If you provide a custom endpoint via
  `--endpoint-url` flag (other than GCS and S3 transfer acceleration), `s5cmd`
  will fall back to the `path-style`. ([#92](https://github.com/peak/s5cmd/pull/92))
- Listing a non-existent object will return exit code `1`, instead of `0`. ([#23](https://github.com/peak/s5cmd/issues/23))
- `-ds`, `-dw`, `-us` and `-uw` global flags are no longer available. Multipart
  concurrency and part size flags are now part of the `cp/mv` command. New
  replacement flags are `--concurrency | -c` and `--part-size | -p`. ([#110](https://github.com/peak/s5cmd/pull/110))
- s5cmd `cp` command follows symbolic links by default (only when uploading to
  s3 from local filesystem). Use `--no-follow-symlinks` flag to disable this
  feature. ([#17](https://github.com/peak/s5cmd/issues/17))
- Dropped `-parents` flag from copy command. Copy behaviour has changed to
  preserve the directory hierarchy as a default. Optional `-flatten` flag is
  added to flatten directory structure. ([#107](https://github.com/peak/s5cmd/issues/107))
- Dropped `-vv` verbosity flag. `--log` flag is introduced.

#### Features

- Added `mb` command to make buckets. ([#25](https://github.com/peak/s5cmd/issues/25))
- Added `--json` flag for JSON logging. ([#22](https://github.com/peak/s5cmd/issues/22))
- Added [S3 transfer acceleration](https://docs.aws.amazon.com/AmazonS3/latest/dev/transfer-acceleration.html) support. ([#40](https://github.com/peak/s5cmd/issues/40))
- Added [Google Cloud Storage](https://github.com/peak/s5cmd#google-cloud-storage-support) support. ([#81](https://github.com/peak/s5cmd/issues/81))
- Added `cat` command to print remote object contents to stdout ([#20](https://github.com/peak/s5cmd/issues/20))

#### Bugfixes

- Correctly set `Content-Type` of a file on upload operations. ([#33](https://github.com/peak/s5cmd/issues/33))
- Fixed a bug where workers are unable to consume job if there are too many
  outstanding wildcard expansion requests. ([#12](https://github.com/peak/s5cmd/issues/12), [#58](https://github.com/peak/s5cmd/issues/58))

#### Improvements

- Pre-compiled binaries are provided on [releases page](https://github.com/peak/s5cmd/releases) ([#21](https://github.com/peak/s5cmd/issues/21))
- AWS Go SDK is updated to support IAM role for service accounts. ([#32](https://github.com/peak/s5cmd/issues/32))
- For copy/move operations, `s5cmd` now creates destination directory if missing.
- Increase the soft limit of open files to 1000 and exits immediately when it encounters `too many open files` error. ([#52](https://github.com/peak/s5cmd/issues/52))

## v0.7.0 - 27 Jan 2020

- Use go modules.
- Update minimum required Go version to 1.13.

## v0.6.2 - 24 Jan 2020

- Fix bug in brew install.
- Update travis configuration.

## v0.6.1 - 9 Jan 2020

- Integrate Travis CI.
- Add option to disable SSL verification.
- Add endpoint url flag to support S3 compatible services.
- Use client's endpoint in GetSessionForBucket.
- Upgrade minimum required Go version to 1.7.

## v0.6.0 - 30 Mar 2018

- Use 50mb chunks by default.
- Add human-readable output option -H.
- Implement "command -h".

## v0.5.8 - 15 Mar 2018

- Refactor retryable error handling.
- Autodetect bucket region in command completion.
- Add HomeBrew formula.

## v0.5.7 - 16 Aug 2017

- Add -s and -u options to overwrite files if sizes differ or files are lastly modified.
- Use constructor for *JobArgument.

## v0.5.6 - 15 Jun 2017

- Add -dlw, -dlp and -ulw configuration options for worker pool.

## v0.5.5 - 29 May 2017
- Fix get/cp without 2nd param or exact destination filename.

## v0.5.4 - 23 May 2017

- Implement shell auto completion.
- Add context support for batch AWS requests.
- Implement "s5cmd get".
- Reduce idle-timer values.
- Add option -vv to log parser errors verbosely.
- Implement "du -g" to group by storage class.

## v0.5.3 - 9 Mar 2017

- Use Go bool type instead of aws.Bool on recoverer.

## v0.5.2 - 9 Mar 2017

- Make RequestError retryable.

## v0.5.1 - 8 Mar 2017

- Implement verbose output (-vv flag).
- Add godoc for error types.<|MERGE_RESOLUTION|>--- conflicted
+++ resolved
@@ -2,10 +2,6 @@
 
 ## not released yet
 
-<<<<<<< HEAD
-#### Bugfixes
-- Fixed a bug where proxy is not being used when `--no-verify-ssl` flag is used. ([#445](https://github.com/peak/s5cmd/issues/445))
-=======
 #### Features
 - Added `--profile` flag to allow users to specify a [named profile](https://docs.aws.amazon.com/cli/latest/userguide/cli-configure-profiles.html). ([#353](https://github.com/peak/s5cmd/issues/353))
 - Added `--credentials-file` flag to allow users to specify path for the AWS credentials file instead of using the [default location](https://docs.aws.amazon.com/cli/latest/userguide/cli-configure-files.html#cli-configure-files-where). 
@@ -13,7 +9,8 @@
 #### Bugfixes
 - Fixed a bug where (`--stat`) prints unnecessarily when used with help and version commands ([#452](https://github.com/peak/s5cmd/issues/452))
 - Changed cp error message to be more precise. "given object not found" error message now will also include absolute path of the file. ([#463](https://github.com/peak/s5cmd/pull/463))
->>>>>>> 717bf5bb
+- Fixed a bug where proxy is not being used when `--no-verify-ssl` flag is used. ([#445](https://github.com/peak/s5cmd/issues/445))
+
 
 #### Improvements
 - Disable AWS SDK logger if log level is not "trace"
