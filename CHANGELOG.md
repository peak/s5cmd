# Changelog

## not released yet

#### Features
- Added `--content-type` and `--content-encoding` flags to `cp` command. ([#264](https://github.com/peak/s5cmd/issues/264))
- Added `--profile` flag to allow users to specify a [named profile](https://docs.aws.amazon.com/cli/latest/userguide/cli-configure-profiles.html). ([#353](https://github.com/peak/s5cmd/issues/353))
- Added `--credentials-file` flag to allow users to specify path for the AWS credentials file instead of using the [default location](https://docs.aws.amazon.com/cli/latest/userguide/cli-configure-files.html#cli-configure-files-where). 

#### Improvements
- Disable AWS SDK logger if log level is not "trace"

#### Bugfixes
- Fixed a bug where (`--stat`) prints unnecessarily when used with help and version commands ([#452](https://github.com/peak/s5cmd/issues/452))
- Changed cp error message to be more precise. "given object not found" error message now will also include absolute path of the file. ([#463](https://github.com/peak/s5cmd/pull/463))
<<<<<<< HEAD
- Fixed a bug where some part of the destination path is removed by `cp` and `sync` subcommands ([#360](https://github.com/peak/s5cmd/issues/360))

=======
- Fixed a bug where proxy is not being used when `--no-verify-ssl` flag is used. ([#445](https://github.com/peak/s5cmd/issues/445))
>>>>>>> c01c5a2a


## v2.0.0 - 4 Jul 2022

#### Breaking changes
- Dropped inline comment feature for `run` command. Previously s5cmd supported a command with an inline comment like `ls s3://bucket/object.gz  # inline comment`. ([#309](https://github.com/peak/s5cmd/issues/309))
- Changed homebrew installation command on macOS. Users can install s5cmd via `brew install peak/tap/s5cmd`. ([#356](https://github.com/peak/s5cmd/issues/356))
- Print usage errors to stderr instead of stdout and do not show help text on usage error. ([#399](https://github.com/peak/s5cmd/issues/399))
- Working directory of the Docker image changed to `/aws` from `/`. ([#412](https://github.com/peak/s5cmd/pull/412))

#### Features
- Added `sync` command to synchronize two given buckets, prefixes, or objects. ([#3](https://github.com/peak/s5cmd/issues/3))
- Added AWS Single Sign-On (SSO) profiles support. ([#385](https://github.com/peak/s5cmd/issues/385))
- Added `--force-glacier-transfer` flag to `select` command. ([#346](https://github.com/peak/s5cmd/issues/346))
- Added `--ignore-glacier-warnings` flag to `cp`, `mv` and `select` commands. ([#346](https://github.com/peak/s5cmd/issues/346))
- Added `--request-payer` flag to include `x-amz-request-payer` in header while sending GET, POST and HEAD requests. ([#297](https://github.com/peak/s5cmd/issues/297)) [@Kirill888](https://github.com/Kirill888)
- Added `--use-list-objects-v1` flag to force using S3 ListObjects API instead of ListObjectsV2 API. ([#405](https://github.com/peak/s5cmd/issues/405)) [@greenpau](https://github.com/greenpau)
- Added trace log level(`--log=trace`) which enables SDK debug logs.([#363](https://github.com/peak/s5cmd/issues/363))

#### Improvements
- Upgraded minimum required Go version to 1.16.

#### Bugfixes
- Fixed a bug about precedence of region detection, which auto region detection would always override region defined in environment or profile. ([#325](https://github.com/peak/s5cmd/issues/325))
- Fixed a bug where errors did not result a non-zero exit code. ([#304](https://github.com/peak/s5cmd/issues/304))
- Print error if the commands file of `run` command is not accessible. ([#410](https://github.com/peak/s5cmd/pull/410))
- Updated region detection call to use current session's address resolving method ([#314](https://github.com/peak/s5cmd/issues/314))
- Fixed a bug where lines with large tokens fail in `run` command. `sync` was failing when it finds multiple files to remove. ([#435](https://github.com/peak/s5cmd/issues/435), [#436](https://github.com/peak/s5cmd/issues/436))
- Print usage error if given log level(`--log`) is not valid. ([#430](https://github.com/peak/s5cmd/pull/430))
- Fixed a bug where (`--stat`) is ignored when log level is error. ([#359](https://github.com/peak/s5cmd/issues/359))

## v1.4.0 - 21 Sep 2021

#### Features

- Added `select` command. It allows to select JSON records from objects using SQL expressions. ([#299](https://github.com/peak/s5cmd/issues/299)) [@skeggse](https://github.com/skeggse)
- Added `rb` command to remove buckets. ([#303](https://github.com/peak/s5cmd/issues/303))
- Added `--exclude` flag to `cp`, `rm`, `ls`, `du` and `select` commands. This flag allows users to exclude objects with given pattern. ([#266](https://github.com/peak/s5cmd/issues/266))
- Added `--raw` flag to `cp` and `rm` commands. It disables the wildcard operations. It is useful when an object contains glob characters which interfers with glob expansion logic. ([#235](https://github.com/peak/s5cmd/issues/235))
- Added `--cache-control` and `--expires` flags to `cp` and `mv` commands. It adds support for setting cache control and expires header to S3 objects. ([#318](https://github.com/peak/s5cmd/pull/318)) [@tombokombo](https://github.com/tombokombo)
- Added `--force-glacier-transfer` flag to `cp` command. It forces a transfer request on all Glacier objects. ([#206](https://github.com/peak/s5cmd/issues/206))
- Added `--source-region` and `destination-region` flags to `cp` command. It allows overriding bucket region. ([#262](https://github.com/peak/s5cmd/issues/262)) [@kemege](https://github.com/kemege)

#### Improvements

- Added `MacPorts` installation option. ([#311](https://github.com/peak/s5cmd/pull/311)) [@manojkarthick](https://github.com/manojkarthick)
- Added `S3_ENDPOINT_URL` environment variable ([#343](https://github.com/peak/s5cmd/pull/343)) [@Dexus](https://github.com/Dexus)
- Prevent retries if a token related error is received ([#337](https://github.com/peak/s5cmd/pull/337))

#### Bugfixes

- Change the order of precedence in URL expansion in file system. Glob (*) expansion have precedence over directory expansion. ([#322](https://github.com/peak/s5cmd/pull/322))
- Fixed data race for concurrent writes for expand ([#330](https://github.com/peak/s5cmd/pull/330))
- Fixed concurrent writes to the flags list of run command ([#335](https://github.com/peak/s5cmd/pull/335))
- Fixed options usage on mv command ([#338](https://github.com/peak/s5cmd/pull/338))

## v1.3.0 - 1 Jul 2021

#### Features

- Added global `--no-sign-request` flag. API requests won't be signed and credentials won't be used if this option is provided. It is useful for accessing public buckets. ([#285](https://github.com/peak/s5cmd/issues/285))

#### Improvements

- If retryable errors are received during command execution, users now can see what's happening under the hood. ([#261](https://github.com/peak/s5cmd/pull/261))
- Update documentation about the AWS_PROFILE environment variable. ([#275](https://github.com/peak/s5cmd/pull/275)) [@davebiffuk](https://github.com/davebiffuk)

#### Bugfixes

- Fixed a bug where write-bit was required to upload a file. ([#258](https://github.com/peak/s5cmd/issues/258))
- Fixed a bug where object could not be found if S3 key contains certain special characters. ([#279](https://github.com/peak/s5cmd/issues/279)) [@khacminh](https://github.com/khacminh)
- `s5cmd` exits with code `1` if given command is not found. It was `0` before. ([#295](https://github.com/peak/s5cmd/issues/295))


## v1.2.1 - 3 Dec 2020

#### Improvements

- Statically link `s5cmd` in Docker image ([#250](https://github.com/peak/s5cmd/issues/250))

#### Bugfixes

- Fixed a bug where HeadBucket request fails during region information retrieval. ([#251](https://github.com/peak/s5cmd/issues/251), [#252](https://github.com/peak/s5cmd/issues/252))


## v1.2.0 - 5 Nov 2020

With this release, `s5cmd` automatically determines region information of destination buckets.

#### Features

- Added global `--dry-run` option. It displays which command(s) will be executed without actually having a side effect. ([#90](https://github.com/peak/s5cmd/issues/90))
- Added `--stat` option for `s5cmd` and it displays program execution statistics before the end of the program output. ([#148](https://github.com/peak/s5cmd/issues/148))
- Added cross-region transfer support. Bucket regions are inferred, thus, supporting cross-region transfers and multiple regions in batch mode. ([#155](https://github.com/peak/s5cmd/issues/155))

#### Bugfixes

- Fixed incorrect MIME type inference for `cp`, give priority to file extension for type inference. ([#214](https://github.com/peak/s5cmd/issues/214))
- Fixed error reporting issue, where some errors from the `ls` operation were not printed.

#### Improvements

- Requests to different buckets not allowed in `rm` batch operation, i.e., throw an error.
- AWS S3 `RequestTimeTooSkewed` request error was not retryable before, it is now. ([205](https://github.com/peak/s5cmd/issues/205))
- For some operations errors were printed at the end of the program execution. Now, errors are displayed immediately after being detected. ([#136](https://github.com/peak/s5cmd/issues/136))
- From now on, docker images will be published on Docker Hub. ([#238](https://github.com/peak/s5cmd/issues/238))
- Changed misleading 'mirroring' examples in the help text of `cp`. ([#213](https://github.com/peak/s5cmd/issues/213))


## v1.1.0 - 22 Jul 2020

With this release, Windows is supported.

#### Breaking changes

- Dropped storage class short codes display from default behaviour of `ls` operation. Instead, use `-s` flag with `ls`
to see full names of the storage classes when listing objects.


#### Features

- Added Server-side Encryption (SSE) support for mv/cp operations. It uses customer master keys (CMKs) managed by AWS Key Management Service. ([#18](https://github.com/peak/s5cmd/issues/18))
- Added an option to show full form of [storage class](https://aws.amazon.com/s3/storage-classes/) when listing objects. ([#165](https://github.com/peak/s5cmd/issues/165))
- Add [access control lists (ACLs)](https://docs.aws.amazon.com/AmazonS3/latest/dev/acl-overview.html)
support to enable managing access to buckets and objects. ([#26](https://github.com/peak/s5cmd/issues/26))


#### Bugfixes

- Fixed infinite repetition issue on mv/cp operations which would occur
 if the destination matched the source wildcard. ([#168](https://github.com/peak/s5cmd/issues/168))
- Fixed windows filepath issue, where backslashes should be treated as the path delimiter. ([#178](https://github.com/peak/s5cmd/issues/178))
- All tests pass on windows, by converting and treating file paths to UNIX filepath format.
- Fixed a transfer issue where the object path contains particular regex metacharacters. ([#111](https://github.com/peak/s5cmd/pull/111)) [@brendan-matroid](https://github.com/brendan-matroid)
- Correctly parse object paths that contain whitespaces in run-mode. ([#111](https://github.com/peak/s5cmd/pull/111)) [@brendan-matroid](https://github.com/brendan-matroid)


#### Improvements

- Retry when connection closed by S3 unexpectedly. ([#189](https://github.com/peak/s5cmd/pull/189)) [@eminugurkenar](https://github.com/eminugurkenar)

## v1.0.0 - 1 Apr 2020

This is a major release with many breaking changes.

#### Breaking changes

- Dropped `get` command. Users could get the same effect with `s5cmd cp <src> .`.
- Dropped `nested command` support.
- Dropped `!` command. It was used to execute shell commands and was used in
  conjunction with nested commands.
- `s5cmd -f` and `s5cmd -f -` usage has changed to `s5cmd run`. `run` command
  accepts a file. If not provided, it'll listen for commands from stdin.
- Exit code for errors was `127`. It is `1` now.
- Dropped `exit` command. It was used to change the shell exit code and usually
  a part of the nested command usage.
- Dropped local->local copy and move support. ([#118](https://github.com/peak/s5cmd/issues/118))
- All error messages are sent to stderr now.
- `-version` flag is changed to `version` command.
- Dropped `batch-rm` command. It was not listed in the help output. Now that we
  support variadic arguments, users can remove multiple objects by providing
  wildcards or multiple arguments to `s5cmd rm` command. ([#106](https://github.com/peak/s5cmd/pull/106))
- [Virtual host style bucket name
  resolving](https://aws.amazon.com/blogs/aws/amazon-s3-path-deprecation-plan-the-rest-of-the-story/)
  is enabled by default for S3 and GCS. If you provide a custom endpoint via
  `--endpoint-url` flag (other than GCS and S3 transfer acceleration), `s5cmd`
  will fall back to the `path-style`. ([#92](https://github.com/peak/s5cmd/pull/92))
- Listing a non-existent object will return exit code `1`, instead of `0`. ([#23](https://github.com/peak/s5cmd/issues/23))
- `-ds`, `-dw`, `-us` and `-uw` global flags are no longer available. Multipart
  concurrency and part size flags are now part of the `cp/mv` command. New
  replacement flags are `--concurrency | -c` and `--part-size | -p`. ([#110](https://github.com/peak/s5cmd/pull/110))
- s5cmd `cp` command follows symbolic links by default (only when uploading to
  s3 from local filesystem). Use `--no-follow-symlinks` flag to disable this
  feature. ([#17](https://github.com/peak/s5cmd/issues/17))
- Dropped `-parents` flag from copy command. Copy behaviour has changed to
  preserve the directory hierarchy as a default. Optional `-flatten` flag is
  added to flatten directory structure. ([#107](https://github.com/peak/s5cmd/issues/107))
- Dropped `-vv` verbosity flag. `--log` flag is introduced.

#### Features

- Added `mb` command to make buckets. ([#25](https://github.com/peak/s5cmd/issues/25))
- Added `--json` flag for JSON logging. ([#22](https://github.com/peak/s5cmd/issues/22))
- Added [S3 transfer acceleration](https://docs.aws.amazon.com/AmazonS3/latest/dev/transfer-acceleration.html) support. ([#40](https://github.com/peak/s5cmd/issues/40))
- Added [Google Cloud Storage](https://github.com/peak/s5cmd#google-cloud-storage-support) support. ([#81](https://github.com/peak/s5cmd/issues/81))
- Added `cat` command to print remote object contents to stdout ([#20](https://github.com/peak/s5cmd/issues/20))

#### Bugfixes

- Correctly set `Content-Type` of a file on upload operations. ([#33](https://github.com/peak/s5cmd/issues/33))
- Fixed a bug where workers are unable to consume job if there are too many
  outstanding wildcard expansion requests. ([#12](https://github.com/peak/s5cmd/issues/12), [#58](https://github.com/peak/s5cmd/issues/58))

#### Improvements

- Pre-compiled binaries are provided on [releases page](https://github.com/peak/s5cmd/releases) ([#21](https://github.com/peak/s5cmd/issues/21))
- AWS Go SDK is updated to support IAM role for service accounts. ([#32](https://github.com/peak/s5cmd/issues/32))
- For copy/move operations, `s5cmd` now creates destination directory if missing.
- Increase the soft limit of open files to 1000 and exits immediately when it encounters `too many open files` error. ([#52](https://github.com/peak/s5cmd/issues/52))

## v0.7.0 - 27 Jan 2020

- Use go modules.
- Update minimum required Go version to 1.13.

## v0.6.2 - 24 Jan 2020

- Fix bug in brew install.
- Update travis configuration.

## v0.6.1 - 9 Jan 2020

- Integrate Travis CI.
- Add option to disable SSL verification.
- Add endpoint url flag to support S3 compatible services.
- Use client's endpoint in GetSessionForBucket.
- Upgrade minimum required Go version to 1.7.

## v0.6.0 - 30 Mar 2018

- Use 50mb chunks by default.
- Add human-readable output option -H.
- Implement "command -h".

## v0.5.8 - 15 Mar 2018

- Refactor retryable error handling.
- Autodetect bucket region in command completion.
- Add HomeBrew formula.

## v0.5.7 - 16 Aug 2017

- Add -s and -u options to overwrite files if sizes differ or files are lastly modified.
- Use constructor for *JobArgument.

## v0.5.6 - 15 Jun 2017

- Add -dlw, -dlp and -ulw configuration options for worker pool.

## v0.5.5 - 29 May 2017
- Fix get/cp without 2nd param or exact destination filename.

## v0.5.4 - 23 May 2017

- Implement shell auto completion.
- Add context support for batch AWS requests.
- Implement "s5cmd get".
- Reduce idle-timer values.
- Add option -vv to log parser errors verbosely.
- Implement "du -g" to group by storage class.

## v0.5.3 - 9 Mar 2017

- Use Go bool type instead of aws.Bool on recoverer.

## v0.5.2 - 9 Mar 2017

- Make RequestError retryable.

## v0.5.1 - 8 Mar 2017

- Implement verbose output (-vv flag).
- Add godoc for error types.<|MERGE_RESOLUTION|>--- conflicted
+++ resolved
@@ -13,13 +13,8 @@
 #### Bugfixes
 - Fixed a bug where (`--stat`) prints unnecessarily when used with help and version commands ([#452](https://github.com/peak/s5cmd/issues/452))
 - Changed cp error message to be more precise. "given object not found" error message now will also include absolute path of the file. ([#463](https://github.com/peak/s5cmd/pull/463))
-<<<<<<< HEAD
 - Fixed a bug where some part of the destination path is removed by `cp` and `sync` subcommands ([#360](https://github.com/peak/s5cmd/issues/360))
-
-=======
 - Fixed a bug where proxy is not being used when `--no-verify-ssl` flag is used. ([#445](https://github.com/peak/s5cmd/issues/445))
->>>>>>> c01c5a2a
-
 
 ## v2.0.0 - 4 Jul 2022
 
