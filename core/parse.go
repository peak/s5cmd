--- conflicted
+++ resolved
@@ -166,18 +166,10 @@
 	return nil, errors.New("unhandled parseArgumentByType")
 }
 
-<<<<<<< HEAD
 // ParseCommand parses a command description and returns a Command type.
 func ParseCommand(cmd string) (*Command, error) {
 	cmd = strings.Split(cmd, " #")[0] // Get rid of comments
 	cmd = strings.TrimSpace(cmd)
-=======
-// ParseJob parses a job description and returns a *Job type, possibly with
-// other *Job types in successCommand/failCommand.
-func ParseJob(jobdesc string) (*Job, error) {
-	jobdesc = strings.Split(jobdesc, " #")[0] // Get rid of comments
-	jobdesc = strings.TrimSpace(jobdesc)
->>>>>>> b28b1804
 	// Get rid of double or more spaces
 	cmd = strings.Replace(cmd, "  ", " ", -1)
 	cmd = strings.Replace(cmd, "  ", " ", -1)
@@ -186,18 +178,10 @@
 	return parseSingleCommand(cmd)
 }
 
-<<<<<<< HEAD
 // parseSingleCommand attempts to parse a single command description to a standalone Command struct.
 // It will loop through each accepted command-signature, trying to find the first one that fits.
 func parseSingleCommand(cmd string) (*Command, error) {
 	if cmd == "" || cmd[0] == '#' {
-=======
-// parseSingleJob attempts to parse a single job description to a standalone
-// Job struct. It will loop through each accepted command-signature, trying to
-// find the first one that fits.
-func parseSingleJob(jobdesc string) (*Job, error) {
-	if jobdesc == "" || jobdesc[0] == '#' {
->>>>>>> b28b1804
 		return nil, nil
 	}
 
@@ -218,19 +202,10 @@
 		if parts[0] == c.Keyword { // The first token is the name of our command, "cp", "mv" etc.
 			found = i // Save the id of the last matching command, we will use this in our error message if needed
 
-<<<<<<< HEAD
 			// Enrich our skeleton Job with default values for this specific command
 			command.keyword = c.Keyword
 			command.operation = c.Operation
 			command.opts = c.Opts
-=======
-			// Enrich our skeleton Job with default values for this specific
-			// command
-			ourJob.command = c.Keyword
-			ourJob.operation = c.Operation
-			ourJob.args = []*JobArgument{}
-			ourJob.opts = c.Opts
->>>>>>> b28b1804
 
 			// Parse options below, until endOptParse
 
