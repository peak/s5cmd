// Package storage implements operations for s3 and fs.
package storage

import (
	"context"
	"encoding/json"
	"fmt"
	"os"
	"time"

	"github.com/peak/s5cmd/storage/url"
	"github.com/peak/s5cmd/strutil"
)

var (
	// ErrGivenObjectNotFound indicates a specified object is not found.
	ErrGivenObjectNotFound = fmt.Errorf("given object not found")

	// ErrNoObjectFound indicates there are no objects found from a given directory.
	ErrNoObjectFound = fmt.Errorf("no object found")
)

// Storage is an interface for storage operations that is common
// to local filesystem and remote object storage.
type Storage interface {
	// Stat returns the Object structure describing object. If src is not
	// found, ErrGivenObjectNotFound is returned.
	Stat(ctx context.Context, src *url.URL) (*Object, error)

	// List the objects and directories/prefixes in the src.
	List(ctx context.Context, src *url.URL, followSymlinks bool) <-chan *Object

	// Delete deletes the given src.
	Delete(ctx context.Context, src *url.URL) error

	// MultiDelete deletes all items returned from given urls in batches.
	MultiDelete(ctx context.Context, urls <-chan *url.URL) <-chan *Object

	// Copy src to dst, optionally setting the given metadata. Src and dst
	// arguments are of the same type. If src is a remote type, server side
	// copying will be used.
	Copy(ctx context.Context, src, dst *url.URL, metadata Metadata) error
}

func NewLocalClient(opts Options) *Filesystem {
	return &Filesystem{dryRun: opts.DryRun}
}

<<<<<<< HEAD
// NewClient returns new Storage client from given url. Storage implementation
// is inferred from the url.
func NewClient(url *url.URL) (Storage, error) {
	if url.IsRemote() {
		return NewS3Storage(url)
=======
func NewRemoteClient(_ *url.URL, opts Options) (*S3, error) {
	return newS3Storage(opts, cachedSession)
}

func NewClient(url *url.URL, opts Options) (Storage, error) {
	if url.IsRemote() {
		return NewRemoteClient(url, opts)
>>>>>>> a1428705
	}
	return NewLocalClient(opts), nil
}

<<<<<<< HEAD
	return NewFilesystem(), nil
}

// retryableErr checks whether the error from client of
// the given url is fixable or not. If so, it returns a new
// client.
func retryableErr(url *url.URL, err error) (*S3, bool) {
	if !url.IsRemote() {
		return nil, false
	}

	region, err := getRegion(err)
	if err != nil {
		return nil, false
	}
	client, err := NewS3Storage(url, func(opt *sessOptions) {
		opt.region = region
	})
	if err != nil {
		return nil, false
	}
	return client, true
=======
// Options stores configuration for storage.
type Options struct {
	MaxRetries  int
	Endpoint    string
	Region      string
	NoVerifySSL bool
	DryRun      bool
>>>>>>> a1428705
}

// Object is a generic type which contains metadata for storage items.
type Object struct {
	URL          *url.URL     `json:"key,omitempty"`
	Etag         string       `json:"etag,omitempty"`
	ModTime      *time.Time   `json:"last_modified,omitempty"`
	Type         ObjectType   `json:"type,omitempty"`
	Size         int64        `json:"size,omitempty"`
	StorageClass StorageClass `json:"storage_class,omitempty"`
	Err          error        `json:"error,omitempty"`
}

// String returns the string representation of Object.
func (o *Object) String() string {
	return o.URL.String()
}

// JSON returns the JSON representation of Object.
func (o *Object) JSON() string {
	return strutil.JSON(o)
}

// ObjectType is the type of Object.
type ObjectType struct {
	mode os.FileMode
}

// String returns the string representation of ObjectType.
func (o ObjectType) String() string {
	switch mode := o.mode; {
	case mode.IsRegular():
		return "file"
	case mode.IsDir():
		return "directory"
	case mode&os.ModeSymlink != 0:
		return "symlink"
	}
	return ""
}

// MarshalJSON returns the stringer of ObjectType as a marshalled json.
func (o ObjectType) MarshalJSON() ([]byte, error) {
	return json.Marshal(o.String())
}

// IsDir checks if the object is a directory.
func (o ObjectType) IsDir() bool {
	return o.mode.IsDir()
}

// IsSymlink checks if the object is a symbolic link.
func (o ObjectType) IsSymlink() bool {
	return o.mode&os.ModeSymlink != 0
}

// ShouldProcessUrl returns true if follow symlinks is enabled.
// If follow symlinks is disabled we should not process the url.
// (this check is needed only for local files)
func ShouldProcessUrl(url *url.URL, followSymlinks bool) bool {
	if followSymlinks {
		return true
	}

	if url.IsRemote() {
		return true
	}
	fi, err := os.Lstat(url.Absolute())
	if err != nil {
		return false
	}

	// do not process symlinks
	return fi.Mode()&os.ModeSymlink == 0
}

// dateFormat is a constant time template for the bucket.
const dateFormat = "2006/01/02 15:04:05"

// Bucket is a container for storage objects.
type Bucket struct {
	CreationDate time.Time `json:"created_at"`
	Name         string    `json:"name"`
}

// String returns the string representation of Bucket.
func (b Bucket) String() string {
	return fmt.Sprintf("%s  s3://%s", b.CreationDate.Format(dateFormat), b.Name)
}

// JSON returns the JSON representation of Bucket.
func (b Bucket) JSON() string {
	return strutil.JSON(b)
}

// StorageClass represents the storage used to store an object.
type StorageClass string

func (s StorageClass) IsGlacier() bool {
	return s == "GLACIER"
}

// notImplemented is a structure which is used on the unsupported operations.
type notImplemented struct {
	apiType string
	method  string
}

// Error returns the string representation of Error for notImplemented.
func (e notImplemented) Error() string {
	return fmt.Sprintf("%q is not supported on %q storage", e.method, e.apiType)
}

type Metadata map[string]string

// NewMetadata will return an empty metadata object.
func NewMetadata() Metadata {
	return Metadata{}
}

func (m Metadata) ACL() string {
	return m["ACL"]
}

func (m Metadata) SetACL(acl string) Metadata {
	m["ACL"] = acl
	return m
}

func (m Metadata) StorageClass() string {
	return m["StorageClass"]
}

func (m Metadata) SetStorageClass(class string) Metadata {
	m["StorageClass"] = class
	return m
}

func (m Metadata) ContentType() string {
	return m["ContentType"]
}

func (m Metadata) SetContentType(contentType string) Metadata {
	m["ContentType"] = contentType
	return m
}

func (m Metadata) SSE() string {
	return m["EncryptionMethod"]
}

func (m Metadata) SetSSE(sse string) Metadata {
	m["EncryptionMethod"] = sse
	return m
}

func (m Metadata) SSEKeyID() string {
	return m["EncryptionKeyID"]
}

func (m Metadata) SetSSEKeyID(kid string) Metadata {
	m["EncryptionKeyID"] = kid
	return m
}<|MERGE_RESOLUTION|>--- conflicted
+++ resolved
@@ -46,57 +46,25 @@
 	return &Filesystem{dryRun: opts.DryRun}
 }
 
-<<<<<<< HEAD
-// NewClient returns new Storage client from given url. Storage implementation
-// is inferred from the url.
-func NewClient(url *url.URL) (Storage, error) {
-	if url.IsRemote() {
-		return NewS3Storage(url)
-=======
 func NewRemoteClient(_ *url.URL, opts Options) (*S3, error) {
-	return newS3Storage(opts, cachedSession)
+	return newS3Storage(opts)
 }
 
 func NewClient(url *url.URL, opts Options) (Storage, error) {
 	if url.IsRemote() {
 		return NewRemoteClient(url, opts)
->>>>>>> a1428705
 	}
 	return NewLocalClient(opts), nil
 }
 
-<<<<<<< HEAD
-	return NewFilesystem(), nil
-}
-
-// retryableErr checks whether the error from client of
-// the given url is fixable or not. If so, it returns a new
-// client.
-func retryableErr(url *url.URL, err error) (*S3, bool) {
-	if !url.IsRemote() {
-		return nil, false
-	}
-
-	region, err := getRegion(err)
-	if err != nil {
-		return nil, false
-	}
-	client, err := NewS3Storage(url, func(opt *sessOptions) {
-		opt.region = region
-	})
-	if err != nil {
-		return nil, false
-	}
-	return client, true
-=======
 // Options stores configuration for storage.
 type Options struct {
 	MaxRetries  int
 	Endpoint    string
+	Bucket      string
 	Region      string
 	NoVerifySSL bool
 	DryRun      bool
->>>>>>> a1428705
 }
 
 // Object is a generic type which contains metadata for storage items.
