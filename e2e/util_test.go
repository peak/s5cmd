--- conflicted
+++ resolved
@@ -138,18 +138,10 @@
 
 	return client, s5cmd(workdir, endpoint)
 }
-<<<<<<< HEAD
+
 func workdir(t *testing.T, opts *setupOpts) (*fs.Dir, string) {
-	// testdir := fs.NewDir() tries to create a new directory which
-	// has a prefix = [test function name][operation name]
-=======
-
-func server(t *testing.T, opts *setupOpts) (string, string) {
-	t.Helper()
-
 	// testdir := fs.NewDir() tries to create a new directory which has a
 	// prefix = [test function name][operation name]
->>>>>>> 37e9a685
 	// e.g., prefix' = "TestCopySingleS3ObjectToLocal/cp_s3://bucket/object_file"
 	// but on windows, directories cannot contain a colon so we replace them
 	// with hyphen.
@@ -162,6 +154,7 @@
 	workdir := testdir.Join("workdir")
 	return testdir, workdir
 }
+
 func server(t *testing.T, testdir *fs.Dir, opts *setupOpts) string {
 	t.Helper()
 
@@ -172,16 +165,6 @@
 	}
 
 	endpoint := s3ServerEndpoint(t, testdir, s3LogLevel, opts.s3backend, opts.timeSource, opts.enableProxy)
-<<<<<<< HEAD
-
-	t.Cleanup(func() {
-		testdir.Remove()
-	})
-=======
-	if opts.endpointURL != "" {
-		endpoint = opts.endpointURL
-	}
->>>>>>> 37e9a685
 
 	return endpoint
 }
@@ -193,7 +176,6 @@
 	if *flagTestLogLevel == "debug" {
 		awsLogLevel = aws.LogDebug
 	}
-<<<<<<< HEAD
 	s3Config := aws.NewConfig()
 
 	id := defaultAccessKeyID
@@ -217,12 +199,6 @@
 	s3Config = s3Config.
 		WithCredentials(credentials.NewStaticCredentials(id, key, "")).
 		WithEndpoint(endpoint).
-=======
-	s3Config := aws.NewConfig().
-		WithEndpoint(options.Endpoint).
-		WithRegion(endpoints.UsEast1RegionID).
-		WithCredentials(credentials.NewStaticCredentials(defaultAccessKeyID, defaultSecretAccessKey, "")).
->>>>>>> 37e9a685
 		WithDisableSSL(options.NoVerifySSL).
 		// allow adjacent slashes to be used in s3 object keys
 		WithDisableRestProtocolURICleaning(true).
