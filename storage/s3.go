package storage

import (
	"context"
	"crypto/tls"
	"encoding/json"
	"errors"
	"fmt"
	"io"
	"net/http"
	urlpkg "net/url"
	"os"
	"strconv"
	"strings"
	"sync"
	"time"

	"github.com/aws/aws-sdk-go/aws"
	"github.com/aws/aws-sdk-go/aws/awserr"
	"github.com/aws/aws-sdk-go/aws/client"
	"github.com/aws/aws-sdk-go/aws/credentials"
	"github.com/aws/aws-sdk-go/aws/endpoints"
	"github.com/aws/aws-sdk-go/aws/request"
	"github.com/aws/aws-sdk-go/aws/session"
	"github.com/aws/aws-sdk-go/service/s3"
	"github.com/aws/aws-sdk-go/service/s3/s3iface"
	"github.com/aws/aws-sdk-go/service/s3/s3manager"
	"github.com/aws/aws-sdk-go/service/s3/s3manager/s3manageriface"

	"github.com/peak/s5cmd/log"
	"github.com/peak/s5cmd/storage/url"
)

var sentinelURL = urlpkg.URL{}

const (
	// deleteObjectsMax is the max allowed objects to be deleted on single HTTP
	// request.
	deleteObjectsMax = 1000

	// Amazon Accelerated Transfer endpoint
	transferAccelEndpoint = "s3-accelerate.amazonaws.com"

	// Google Cloud Storage endpoint
	gcsEndpoint = "storage.googleapis.com"
)

// Re-used AWS sessions dramatically improve performance.
var globalSessionCache = &SessionCache{
	sessions: map[Options]*session.Session{},
}

// S3 is a storage type which interacts with S3API, DownloaderAPI and
// UploaderAPI.
type S3 struct {
	api              s3iface.S3API
	downloader       s3manageriface.DownloaderAPI
	uploader         s3manageriface.UploaderAPI
	endpointURL      urlpkg.URL
	dryRun           bool
	useListObjectsV1 bool
	requestPayer     string
}

func (s *S3) RequestPayer() *string {
	if s.requestPayer == "" {
		return nil
	}
	return &s.requestPayer
}

func parseEndpoint(endpoint string) (urlpkg.URL, error) {
	if endpoint == "" {
		return sentinelURL, nil
	}
	// add a scheme to correctly parse the endpoint. Without a scheme,
	// url.Parse will put the host information in path"
	if !strings.HasPrefix(endpoint, "http") {
		endpoint = "http://" + endpoint
	}
	u, err := urlpkg.Parse(endpoint)
	if err != nil {
		return sentinelURL, fmt.Errorf("parse endpoint %q: %v", endpoint, err)
	}

	return *u, nil
}

// NewS3Storage creates new S3 session.
func newS3Storage(ctx context.Context, opts Options) (*S3, error) {
	endpointURL, err := parseEndpoint(opts.Endpoint)
	if err != nil {
		return nil, err
	}

	awsSession, err := globalSessionCache.newSession(ctx, opts)
	if err != nil {
		return nil, err
	}

	return &S3{
		api:              s3.New(awsSession),
		downloader:       s3manager.NewDownloader(awsSession),
		uploader:         s3manager.NewUploader(awsSession),
		endpointURL:      endpointURL,
		dryRun:           opts.DryRun,
		useListObjectsV1: opts.UseListObjectsV1,
		requestPayer:     opts.RequestPayer,
	}, nil
}

// Stat retrieves metadata from S3 object without returning the object itself.
func (s *S3) Stat(ctx context.Context, url *url.URL) (*Object, error) {
	output, err := s.api.HeadObjectWithContext(ctx, &s3.HeadObjectInput{
		Bucket:       aws.String(url.Bucket),
		Key:          aws.String(url.Path),
		RequestPayer: s.RequestPayer(),
	})
	if err != nil {
		if errHasCode(err, "NotFound") {
			return nil, ErrGivenObjectNotFound
		}
		return nil, err
	}

	etag := aws.StringValue(output.ETag)
	mod := aws.TimeValue(output.LastModified)
	return &Object{
		URL:     url,
		Etag:    strings.Trim(etag, `"`),
		ModTime: &mod,
		Size:    aws.Int64Value(output.ContentLength),
	}, nil
}

// List is a non-blocking S3 list operation which paginates and filters S3
// keys. If no object found or an error is encountered during this period,
// it sends these errors to object channel.
func (s *S3) List(ctx context.Context, url *url.URL, _ bool) <-chan *Object {
	if isGoogleEndpoint(s.endpointURL) || s.useListObjectsV1 {
		return s.listObjects(ctx, url)
	}

	return s.listObjectsV2(ctx, url)
}

func (s *S3) listObjectsV2(ctx context.Context, url *url.URL) <-chan *Object {
	listInput := s3.ListObjectsV2Input{
		Bucket:       aws.String(url.Bucket),
		Prefix:       aws.String(url.Prefix),
		RequestPayer: s.RequestPayer(),
	}

	if url.Delimiter != "" {
		listInput.SetDelimiter(url.Delimiter)
	}

	objCh := make(chan *Object)

	go func() {
		defer close(objCh)
		objectFound := false

		var now time.Time

		err := s.api.ListObjectsV2PagesWithContext(ctx, &listInput, func(p *s3.ListObjectsV2Output, lastPage bool) bool {
			for _, c := range p.CommonPrefixes {
				prefix := aws.StringValue(c.Prefix)
				if !url.Match(prefix) {
					continue
				}

				newurl := url.Clone()
				newurl.Path = prefix
				objCh <- &Object{
					URL:  newurl,
					Type: ObjectType{os.ModeDir},
				}

				objectFound = true
			}
			// track the instant object iteration began,
			// so it can be used to bypass objects created after this instant
			if now.IsZero() {
				now = time.Now().UTC()
			}

			for _, c := range p.Contents {
				key := aws.StringValue(c.Key)
				if !url.Match(key) {
					continue
				}

				mod := aws.TimeValue(c.LastModified).UTC()
				if mod.After(now) {
					objectFound = true
					continue
				}

				var objtype os.FileMode
				if strings.HasSuffix(key, "/") {
					objtype = os.ModeDir
				}

				newurl := url.Clone()
				newurl.Path = aws.StringValue(c.Key)
				etag := aws.StringValue(c.ETag)

				objCh <- &Object{
					URL:          newurl,
					Etag:         strings.Trim(etag, `"`),
					ModTime:      &mod,
					Type:         ObjectType{objtype},
					Size:         aws.Int64Value(c.Size),
					StorageClass: StorageClass(aws.StringValue(c.StorageClass)),
				}

				objectFound = true
			}

			return !lastPage
		})

		if err != nil {
			objCh <- &Object{Err: err}
			return
		}

		if !objectFound {
			objCh <- &Object{Err: ErrNoObjectFound}
		}
	}()

	return objCh
}

// listObjects is used for cloud services that does not support S3
// ListObjectsV2 API. I'm looking at you GCS.
func (s *S3) listObjects(ctx context.Context, url *url.URL) <-chan *Object {
	listInput := s3.ListObjectsInput{
		Bucket:       aws.String(url.Bucket),
		Prefix:       aws.String(url.Prefix),
		RequestPayer: s.RequestPayer(),
	}

	if url.Delimiter != "" {
		listInput.SetDelimiter(url.Delimiter)
	}

	objCh := make(chan *Object)

	go func() {
		defer close(objCh)
		objectFound := false

		var now time.Time

		err := s.api.ListObjectsPagesWithContext(ctx, &listInput, func(p *s3.ListObjectsOutput, lastPage bool) bool {
			for _, c := range p.CommonPrefixes {
				prefix := aws.StringValue(c.Prefix)
				if !url.Match(prefix) {
					continue
				}

				newurl := url.Clone()
				newurl.Path = prefix
				objCh <- &Object{
					URL:  newurl,
					Type: ObjectType{os.ModeDir},
				}

				objectFound = true
			}
			// track the instant object iteration began,
			// so it can be used to bypass objects created after this instant
			if now.IsZero() {
				now = time.Now().UTC()
			}

			for _, c := range p.Contents {
				key := aws.StringValue(c.Key)
				if !url.Match(key) {
					continue
				}

				mod := aws.TimeValue(c.LastModified).UTC()
				if mod.After(now) {
					objectFound = true
					continue
				}

				var objtype os.FileMode
				if strings.HasSuffix(key, "/") {
					objtype = os.ModeDir
				}

				newurl := url.Clone()
				newurl.Path = aws.StringValue(c.Key)
				etag := aws.StringValue(c.ETag)

				objCh <- &Object{
					URL:          newurl,
					Etag:         strings.Trim(etag, `"`),
					ModTime:      &mod,
					Type:         ObjectType{objtype},
					Size:         aws.Int64Value(c.Size),
					StorageClass: StorageClass(aws.StringValue(c.StorageClass)),
				}

				objectFound = true
			}

			return !lastPage
		})

		if err != nil {
			objCh <- &Object{Err: err}
			return
		}

		if !objectFound {
			objCh <- &Object{Err: ErrNoObjectFound}
		}
	}()

	return objCh
}

// Copy is a single-object copy operation which copies objects to S3
// destination from another S3 source.
func (s *S3) Copy(ctx context.Context, from, to *url.URL, metadata Metadata) error {
	if s.dryRun {
		return nil
	}

	// SDK expects CopySource like "bucket[/key]"
	copySource := from.EscapedPath()

	input := &s3.CopyObjectInput{
		Bucket:       aws.String(to.Bucket),
		Key:          aws.String(to.Path),
		CopySource:   aws.String(copySource),
		RequestPayer: s.RequestPayer(),
	}

	storageClass := metadata.StorageClass()
	if storageClass != "" {
		input.StorageClass = aws.String(storageClass)
	}

	sseEncryption := metadata.SSE()
	if sseEncryption != "" {
		input.ServerSideEncryption = aws.String(sseEncryption)
		sseKmsKeyID := metadata.SSEKeyID()
		if sseKmsKeyID != "" {
			input.SSEKMSKeyId = aws.String(sseKmsKeyID)
		}
	}

	acl := metadata.ACL()
	if acl != "" {
		input.ACL = aws.String(acl)
	}

	cacheControl := metadata.CacheControl()
	if cacheControl != "" {
		input.CacheControl = aws.String(cacheControl)
	}

	expires := metadata.Expires()
	if expires != "" {
		t, err := time.Parse(time.RFC3339, expires)
		if err != nil {
			return err
		}
		input.Expires = aws.Time(t)
	}

	_, err := s.api.CopyObject(input)
	return err
}

// Read fetches the remote object and returns its contents as an io.ReadCloser.
func (s *S3) Read(ctx context.Context, src *url.URL) (io.ReadCloser, error) {
	resp, err := s.api.GetObjectWithContext(ctx, &s3.GetObjectInput{
		Bucket:       aws.String(src.Bucket),
		Key:          aws.String(src.Path),
		RequestPayer: s.RequestPayer(),
	})
	if err != nil {
		return nil, err
	}
	return resp.Body, nil
}

// Get is a multipart download operation which downloads S3 objects into any
// destination that implements io.WriterAt interface.
// Makes a single 'GetObject' call if 'concurrency' is 1 and ignores 'partSize'.
func (s *S3) Get(
	ctx context.Context,
	from *url.URL,
	to io.WriterAt,
	concurrency int,
	partSize int64,
) (int64, error) {
	if s.dryRun {
		return 0, nil
	}

	return s.downloader.DownloadWithContext(ctx, to, &s3.GetObjectInput{
		Bucket:       aws.String(from.Bucket),
		Key:          aws.String(from.Path),
		RequestPayer: s.RequestPayer(),
	}, func(u *s3manager.Downloader) {
		u.PartSize = partSize
		u.Concurrency = concurrency
	})
}

type SelectQuery struct {
	ExpressionType  string
	Expression      string
	CompressionType string
}

func (s *S3) Select(ctx context.Context, url *url.URL, query *SelectQuery, resultCh chan<- json.RawMessage) error {
	if s.dryRun {
		return nil
	}

	input := &s3.SelectObjectContentInput{
		Bucket:         aws.String(url.Bucket),
		Key:            aws.String(url.Path),
		ExpressionType: aws.String(query.ExpressionType),
		Expression:     aws.String(query.Expression),
		InputSerialization: &s3.InputSerialization{
			CompressionType: aws.String(query.CompressionType),
			JSON: &s3.JSONInput{
				Type: aws.String("Lines"),
			},
		},
		OutputSerialization: &s3.OutputSerialization{
			JSON: &s3.JSONOutput{},
		},
	}

	resp, err := s.api.SelectObjectContentWithContext(ctx, input)
	if err != nil {
		return err
	}

	reader, writer := io.Pipe()

	go func() {
		defer writer.Close()

		eventch := resp.EventStream.Reader.Events()
		defer resp.EventStream.Close()

		for {
			select {
			case <-ctx.Done():
				return
			case event, ok := <-eventch:
				if !ok {
					return
				}

				switch e := event.(type) {
				case *s3.RecordsEvent:
					writer.Write(e.Payload)
				}
			}
		}
	}()

	decoder := json.NewDecoder(reader)
	for {
		var record json.RawMessage
		err := decoder.Decode(&record)
		if err == io.EOF {
			break
		}
		if err != nil {
			return err
		}
		resultCh <- record
	}

	return resp.EventStream.Reader.Err()
}

// Put is a multipart upload operation to upload resources, which implements
// io.Reader interface, into S3 destination.
func (s *S3) Put(
	ctx context.Context,
	reader io.Reader,
	to *url.URL,
	metadata Metadata,
	concurrency int,
	partSize int64,
) error {
	if s.dryRun {
		return nil
	}

	contentType := metadata.ContentType()
	if contentType == "" {
		contentType = "application/octet-stream"
	}

	input := &s3manager.UploadInput{
		Bucket:       aws.String(to.Bucket),
		Key:          aws.String(to.Path),
		Body:         reader,
		ContentType:  aws.String(contentType),
		RequestPayer: s.RequestPayer(),
	}

	storageClass := metadata.StorageClass()
	if storageClass != "" {
		input.StorageClass = aws.String(storageClass)
	}
	acl := metadata.ACL()
	if acl != "" {
		input.ACL = aws.String(acl)
	}

	cacheControl := metadata.CacheControl()
	if cacheControl != "" {
		input.CacheControl = aws.String(cacheControl)
	}

	expires := metadata.Expires()
	if expires != "" {
		t, err := time.Parse(time.RFC3339, expires)
		if err != nil {
			return err
		}
		input.Expires = aws.Time(t)
	}

	sseEncryption := metadata.SSE()
	if sseEncryption != "" {
		input.ServerSideEncryption = aws.String(sseEncryption)
		sseKmsKeyID := metadata.SSEKeyID()
		if sseKmsKeyID != "" {
			input.SSEKMSKeyId = aws.String(sseKmsKeyID)
		}
	}

	_, err := s.uploader.UploadWithContext(ctx, input, func(u *s3manager.Uploader) {
		u.PartSize = partSize
		u.Concurrency = concurrency
	})

	return err
}

// chunk is an object identifier container which is used on MultiDelete
// operations. Since DeleteObjects API allows deleting objects up to 1000,
// splitting keys into multiple chunks is required.
type chunk struct {
	Bucket string
	Keys   []*s3.ObjectIdentifier
}

// calculateChunks calculates chunks for given URL channel and returns
// read-only chunk channel.
func (s *S3) calculateChunks(ch <-chan *url.URL) <-chan chunk {
	chunkch := make(chan chunk)

	go func() {
		defer close(chunkch)

		var keys []*s3.ObjectIdentifier
		initKeys := func() {
			keys = make([]*s3.ObjectIdentifier, 0)
		}

		var bucket string
		for url := range ch {
			bucket = url.Bucket

			objid := &s3.ObjectIdentifier{Key: aws.String(url.Path)}
			keys = append(keys, objid)
			if len(keys) == deleteObjectsMax {
				chunkch <- chunk{
					Bucket: bucket,
					Keys:   keys,
				}
				initKeys()
			}
		}

		if len(keys) > 0 {
			chunkch <- chunk{
				Bucket: bucket,
				Keys:   keys,
			}
		}
	}()

	return chunkch
}

// Delete is a single object delete operation.
func (s *S3) Delete(ctx context.Context, url *url.URL) error {
	chunk := chunk{
		Bucket: url.Bucket,
		Keys: []*s3.ObjectIdentifier{
			{Key: aws.String(url.Path)},
		},
	}

	resultch := make(chan *Object, 1)
	defer close(resultch)

	s.doDelete(ctx, chunk, resultch)
	obj := <-resultch
	return obj.Err
}

// doDelete deletes the given keys given by chunk. Results are piggybacked via
// the Object container.
func (s *S3) doDelete(ctx context.Context, chunk chunk, resultch chan *Object) {
	if s.dryRun {
		for _, k := range chunk.Keys {
			key := fmt.Sprintf("s3://%v/%v", chunk.Bucket, aws.StringValue(k.Key))
			url, _ := url.New(key)
			resultch <- &Object{URL: url}
		}
		return
	}

	bucket := chunk.Bucket
	o, err := s.api.DeleteObjectsWithContext(ctx, &s3.DeleteObjectsInput{
		Bucket:       aws.String(bucket),
		Delete:       &s3.Delete{Objects: chunk.Keys},
		RequestPayer: s.RequestPayer(),
	})
	if err != nil {
		resultch <- &Object{Err: err}
		return
	}

	for _, d := range o.Deleted {
		key := fmt.Sprintf("s3://%v/%v", bucket, aws.StringValue(d.Key))
		url, _ := url.New(key)
		resultch <- &Object{URL: url}
	}

	for _, e := range o.Errors {
		key := fmt.Sprintf("s3://%v/%v", bucket, aws.StringValue(e.Key))
		url, _ := url.New(key)
		resultch <- &Object{
			URL: url,
			Err: fmt.Errorf(aws.StringValue(e.Message)),
		}
	}
}

// MultiDelete is a asynchronous removal operation for multiple objects.
// It reads given url channel, creates multiple chunks and run these
// chunks in parallel. Each chunk may have at most 1000 objects since DeleteObjects
// API has a limitation.
// See: https://docs.aws.amazon.com/AmazonS3/latest/API/API_DeleteObjects.html.
func (s *S3) MultiDelete(ctx context.Context, urlch <-chan *url.URL) <-chan *Object {
	resultch := make(chan *Object)

	go func() {
		sem := make(chan bool, 10)
		defer close(sem)
		defer close(resultch)

		chunks := s.calculateChunks(urlch)

		var wg sync.WaitGroup
		for chunk := range chunks {
			chunk := chunk

			wg.Add(1)
			sem <- true

			go func() {
				defer wg.Done()
				s.doDelete(ctx, chunk, resultch)
				<-sem
			}()
		}

		wg.Wait()
	}()

	return resultch
}

// ListBuckets is a blocking list-operation which gets bucket list and returns
// the buckets that match with given prefix.
func (s *S3) ListBuckets(ctx context.Context, prefix string) ([]Bucket, error) {
	o, err := s.api.ListBucketsWithContext(ctx, &s3.ListBucketsInput{})
	if err != nil {
		return nil, err
	}

	var buckets []Bucket
	for _, b := range o.Buckets {
		bucketName := aws.StringValue(b.Name)
		if prefix == "" || strings.HasPrefix(bucketName, prefix) {
			buckets = append(buckets, Bucket{
				CreationDate: aws.TimeValue(b.CreationDate),
				Name:         bucketName,
			})
		}
	}
	return buckets, nil
}

// MakeBucket creates an S3 bucket with the given name.
func (s *S3) MakeBucket(ctx context.Context, name string) error {
	if s.dryRun {
		return nil
	}

	_, err := s.api.CreateBucketWithContext(ctx, &s3.CreateBucketInput{
		Bucket: aws.String(name),
	})
	return err
}

// RemoveBucket removes an S3 bucket with the given name.
func (s *S3) RemoveBucket(ctx context.Context, name string) error {
	if s.dryRun {
		return nil
	}

	_, err := s.api.DeleteBucketWithContext(ctx, &s3.DeleteBucketInput{
		Bucket: aws.String(name),
	})
	return err
}

type sdkLogger struct{}

func (l sdkLogger) Log(args ...interface{}) {
	msg := log.TraceMessage{
		Message: fmt.Sprint(args...),
	}
	log.Trace(msg)
}

// SessionCache holds session.Session according to s3Opts and it synchronizes
// access/modification.
type SessionCache struct {
	sync.Mutex
	sessions map[Options]*session.Session
}

// newSession initializes a new AWS session with region fallback and custom
// options.
func (sc *SessionCache) newSession(ctx context.Context, opts Options) (*session.Session, error) {
	sc.Lock()
	defer sc.Unlock()

	if sess, ok := sc.sessions[opts]; ok {
		return sess, nil
	}

	awsCfg := aws.NewConfig()

	if opts.NoSignRequest {
		// do not sign requests when making service API calls
		awsCfg.Credentials = credentials.AnonymousCredentials
	}

	endpointURL, err := parseEndpoint(opts.Endpoint)
	if err != nil {
		return nil, err
	}

	// use virtual-host-style if the endpoint is known to support it,
	// otherwise use the path-style approach.
	isVirtualHostStyle := isVirtualHostStyle(endpointURL)

	useAccelerate := supportsTransferAcceleration(endpointURL)
	// AWS SDK handles transfer acceleration automatically. Setting the
	// Endpoint to a transfer acceleration endpoint would cause bucket
	// operations fail.
	if useAccelerate {
		endpointURL = sentinelURL
	}

	var httpClient *http.Client
	if opts.NoVerifySSL {
		httpClient = insecureHTTPClient
	}
	// WithDisableRestProtocolURICleaning is added to allow adjacent slashes to be used in s3 object keys.
	awsCfg = awsCfg.
		WithEndpoint(endpointURL.String()).
		WithS3ForcePathStyle(!isVirtualHostStyle).
		WithS3UseAccelerate(useAccelerate).
<<<<<<< HEAD
		WithHTTPClient(httpClient).
		WithLogLevel(aws.LogDebug).
		WithLogger(sdkLogger{}).
		WithDisableRestProtocolURICleaning(true)
=======
		WithHTTPClient(httpClient)

	if opts.LogLevel == log.LevelTrace {
		awsCfg = awsCfg.WithLogLevel(aws.LogDebug).
			WithLogger(sdkLogger{})
	}
>>>>>>> 5b644697

	awsCfg.Retryer = newCustomRetryer(opts.MaxRetries)

	useSharedConfig := session.SharedConfigEnable
	{
		// Reverse of what the SDK does: if AWS_SDK_LOAD_CONFIG is 0 (or a
		// falsy value) disable shared configs
		loadCfg := os.Getenv("AWS_SDK_LOAD_CONFIG")
		if loadCfg != "" {
			if enable, _ := strconv.ParseBool(loadCfg); !enable {
				useSharedConfig = session.SharedConfigDisable
			}
		}
	}

	sess, err := session.NewSessionWithOptions(
		session.Options{
			Config:            *awsCfg,
			SharedConfigState: useSharedConfig,
		},
	)
	if err != nil {
		return nil, err
	}

	// get region of the bucket and create session accordingly. if the region
	// is not provided, it means we want region-independent session
	// for operations such as listing buckets, making a new bucket etc.
	// only get bucket region when it is not specified.
	if opts.region != "" {
		sess.Config.Region = aws.String(opts.region)
	} else {
		if err := setSessionRegion(ctx, sess, opts.bucket); err != nil {
			return nil, err
		}
	}

	sc.sessions[opts] = sess

	return sess, nil
}

func (sc *SessionCache) clear() {
	sc.Lock()
	defer sc.Unlock()
	sc.sessions = map[Options]*session.Session{}
}

func setSessionRegion(ctx context.Context, sess *session.Session, bucket string) error {
	region := aws.StringValue(sess.Config.Region)

	if region != "" {
		return nil
	}

	// set default region
	sess.Config.Region = aws.String(endpoints.UsEast1RegionID)

	if bucket == "" {
		return nil
	}

	// auto-detection
	region, err := s3manager.GetBucketRegion(ctx, sess, bucket, "", func(r *request.Request) {
		// s3manager.GetBucketRegion uses Path style addressing and
		// AnonymousCredentials by default, updating Request's Config to match
		// the session config.
		r.Config.S3ForcePathStyle = sess.Config.S3ForcePathStyle
		r.Config.Credentials = sess.Config.Credentials
	})
	if err != nil {
		if errHasCode(err, "NotFound") {
			return err
		}
		// don't deny any request to the service if region auto-fetching
		// receives an error. Delegate error handling to command execution.
		err = fmt.Errorf("session: fetching region failed: %v", err)
		msg := log.ErrorMessage{Err: err.Error()}
		log.Error(msg)
	} else {
		sess.Config.Region = aws.String(region)
	}

	return nil
}

// customRetryer wraps the SDK's built in DefaultRetryer adding additional
// error codes. Such as, retry for S3 InternalError code.
type customRetryer struct {
	client.DefaultRetryer
}

func newCustomRetryer(maxRetries int) *customRetryer {
	return &customRetryer{
		DefaultRetryer: client.DefaultRetryer{
			NumMaxRetries: maxRetries,
		},
	}
}

// ShouldRetry overrides SDK's built in DefaultRetryer, adding custom retry
// logics that are not included in the SDK.
func (c *customRetryer) ShouldRetry(req *request.Request) bool {
	shouldRetry := errHasCode(req.Error, "InternalError") || errHasCode(req.Error, "RequestTimeTooSkewed") || strings.Contains(req.Error.Error(), "connection reset") || strings.Contains(req.Error.Error(), "connection timed out")
	if !shouldRetry {
		shouldRetry = c.DefaultRetryer.ShouldRetry(req)
	}

	// Errors related to tokens
	if errHasCode(req.Error, "ExpiredToken") || errHasCode(req.Error, "ExpiredTokenException") || errHasCode(req.Error, "InvalidToken") {
		return false
	}

	if shouldRetry && req.Error != nil {
		err := fmt.Errorf("retryable error: %v", req.Error)
		msg := log.DebugMessage{Err: err.Error()}
		log.Debug(msg)
	}

	return shouldRetry
}

var insecureHTTPClient = &http.Client{
	Transport: &http.Transport{
		TLSClientConfig: &tls.Config{InsecureSkipVerify: true},
	},
}

func supportsTransferAcceleration(endpoint urlpkg.URL) bool {
	return endpoint.Hostname() == transferAccelEndpoint
}

func isGoogleEndpoint(endpoint urlpkg.URL) bool {
	return endpoint.Hostname() == gcsEndpoint
}

// isVirtualHostStyle reports whether the given endpoint supports S3 virtual
// host style bucket name resolving. If a custom S3 API compatible endpoint is
// given, resolve the bucketname from the URL path.
func isVirtualHostStyle(endpoint urlpkg.URL) bool {
	return endpoint == sentinelURL || supportsTransferAcceleration(endpoint) || isGoogleEndpoint(endpoint)
}

func errHasCode(err error, code string) bool {
	if err == nil || code == "" {
		return false
	}

	var awsErr awserr.Error
	if errors.As(err, &awsErr) {
		if awsErr.Code() == code {
			return true
		}
	}

	var multiUploadErr s3manager.MultiUploadFailure
	if errors.As(err, &multiUploadErr) {
		return errHasCode(multiUploadErr.OrigErr(), code)
	}

	return false

}

// IsCancelationError reports whether given error is a storage related
// cancelation error.
func IsCancelationError(err error) bool {
	return errHasCode(err, request.CanceledErrorCode)
}<|MERGE_RESOLUTION|>--- conflicted
+++ resolved
@@ -799,19 +799,13 @@
 		WithEndpoint(endpointURL.String()).
 		WithS3ForcePathStyle(!isVirtualHostStyle).
 		WithS3UseAccelerate(useAccelerate).
-<<<<<<< HEAD
 		WithHTTPClient(httpClient).
-		WithLogLevel(aws.LogDebug).
-		WithLogger(sdkLogger{}).
 		WithDisableRestProtocolURICleaning(true)
-=======
-		WithHTTPClient(httpClient)
 
 	if opts.LogLevel == log.LevelTrace {
 		awsCfg = awsCfg.WithLogLevel(aws.LogDebug).
 			WithLogger(sdkLogger{})
 	}
->>>>>>> 5b644697
 
 	awsCfg.Retryer = newCustomRetryer(opts.MaxRetries)
 
