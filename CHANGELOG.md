# Changelog

## not released yet

#### Features
<<<<<<< HEAD
- Added global `--dry-run` option. It displays which command(s) will be executed without actually having a side effect. ([#90](https://github.com/peak/s5cmd/issues/90))
=======
- Added `--stat` option for `s5cmd` and it displays program execution statistics before the end of the program output. ([#148](https://github.com/peak/s5cmd/issues/148))
>>>>>>> 9adb792b

#### Improvements

- For some operations errors were printed at the end of the program execution. Now, errors are displayed immediately after being detected. ([#136](https://github.com/peak/s5cmd/issues/136))

#### Bugfixes
- Fixed error reporting issue, where some errors from the `ls` operation were not printed.

## v1.1.0 - 22 Jul 2020

With this release, Windows is supported.

#### Breaking changes
- Dropped storage class short codes display from default behaviour of `ls` operation. Instead, use `-s` flag with `ls`
to see full names of the storage classes when listing objects.


#### Features
- Added Server-side Encryption (SSE) support for mv/cp operations. It uses customer master keys (CMKs) managed by AWS Key Management Service. ([#18](https://github.com/peak/s5cmd/issues/18))
- Added an option to show full form of [storage class](https://aws.amazon.com/s3/storage-classes/) when listing objects. ([#165](https://github.com/peak/s5cmd/issues/165))
- Add [access control lists (ACLs)](https://docs.aws.amazon.com/AmazonS3/latest/dev/acl-overview.html)
support to enable managing access to buckets and objects. ([#26](https://github.com/peak/s5cmd/issues/26))


#### Bugfixes

- Fixed infinite repetition issue on mv/cp operations which would occur
 if the destination matched the source wildcard. ([#168](https://github.com/peak/s5cmd/issues/168))
- Fixed windows filepath issue, where backslashes should be treated as the path delimiter. ([#178](https://github.com/peak/s5cmd/issues/178))
- All tests pass on windows, by converting and treating file paths to UNIX filepath format.
- Fixed a transfer issue where the object path contains particular regex metacharacters. ([#111](https://github.com/peak/s5cmd/pull/111)) [@brendan-matroid](https://github.com/brendan-matroid)
- Correctly parse object paths that contain whitespaces in run-mode. ([#111](https://github.com/peak/s5cmd/pull/111)) [@brendan-matroid](https://github.com/brendan-matroid)


#### Improvements
- Retry when connection closed by S3 unexpectedly. ([#189](https://github.com/peak/s5cmd/pull/189)) [@eminugurkenar](https://github.com/eminugurkenar)

## v1.0.0 - 1 Apr 2020

This is a major release with many breaking changes.

#### Breaking changes

- Dropped `get` command. Users could get the same effect with `s5cmd cp <src> .`.
- Dropped `nested command` support.
- Dropped `!` command. It was used to execute shell commands and was used in
  conjunction with nested commands.
- `s5cmd -f` and `s5cmd -f -` usage has changed to `s5cmd run`. `run` command
  accepts a file. If not provided, it'll listen for commands from stdin.
- Exit code for errors was `127`. It is `1` now.
- Dropped `exit` command. It was used to change the shell exit code and usually
  a part of the nested command usage.
- Dropped local->local copy and move support. ([#118](https://github.com/peak/s5cmd/issues/118))
- All error messages are sent to stderr now.
- `-version` flag is changed to `version` command.
- Dropped `batch-rm` command. It was not listed in the help output. Now that we
  support variadic arguments, users can remove multiple objects by providing
  wildcards or multiple arguments to `s5cmd rm` command. ([#106](https://github.com/peak/s5cmd/pull/106))
- [Virtual host style bucket name
  resolving](https://aws.amazon.com/blogs/aws/amazon-s3-path-deprecation-plan-the-rest-of-the-story/)
  is enabled by default for S3 and GCS. If you provide a custom endpoint via
  `--endpoint-url` flag (other than GCS and S3 transfer acceleration), `s5cmd`
  will fall back to the `path-style`. ([#92](https://github.com/peak/s5cmd/pull/92))
- Listing a non-existent object will return exit code `1`, instead of `0`. ([#23](https://github.com/peak/s5cmd/issues/23))
- `-ds`, `-dw`, `-us` and `-uw` global flags are no longer available. Multipart
  concurrency and part size flags are now part of the `cp/mv` command. New
  replacement flags are `--concurrency | -c` and `--part-size | -p`. ([#110](https://github.com/peak/s5cmd/pull/110))
- s5cmd `cp` command follows symbolic links by default (only when uploading to
  s3 from local filesystem). Use `--no-follow-symlinks` flag to disable this
  feature. ([#17](https://github.com/peak/s5cmd/issues/17))
- Dropped `-parents` flag from copy command. Copy behaviour has changed to
  preserve the directory hierarchy as a default. Optional `-flatten` flag is
  added to flatten directory structure. ([#107](https://github.com/peak/s5cmd/issues/107))
- Dropped `-vv` verbosity flag. `--log` flag is introduced.

#### Features

- Added `mb` command to make buckets. ([#25](https://github.com/peak/s5cmd/issues/25))
- Added `--json` flag for JSON logging. ([#22](https://github.com/peak/s5cmd/issues/22))
- Added [S3 transfer acceleration](https://docs.aws.amazon.com/AmazonS3/latest/dev/transfer-acceleration.html) support. ([#40](https://github.com/peak/s5cmd/issues/40))
- Added [Google Cloud Storage](https://github.com/peak/s5cmd#google-cloud-storage-support) support. ([#81](https://github.com/peak/s5cmd/issues/81))
- Added `cat` command to print remote object contents to stdout ([#20](https://github.com/peak/s5cmd/issues/20))

#### Bugfixes

- Correctly set `Content-Type` of a file on upload operations. ([#33](https://github.com/peak/s5cmd/issues/33))
- Fixed a bug where workers are unable to consume job if there are too many
  outstanding wildcard expansion requests. ([#12](https://github.com/peak/s5cmd/issues/12), [#58](https://github.com/peak/s5cmd/issues/58))

#### Improvements

- Pre-compiled binaries are provided on [releases page](https://github.com/peak/s5cmd/releases). ([#21](https://github.com/peak/s5cmd/issues/21))
- AWS Go SDK is updated to support IAM role for service accounts. ([#32](https://github.com/peak/s5cmd/issues/32))
- For copy/move operations, `s5cmd` now creates destination directory if missing.
- Increase the soft limit of open files to 1000 and exits immediately when it encounters `too many open files` error. ([#52](https://github.com/peak/s5cmd/issues/52))

## v0.7.0 - 27 Jan 2020

- Use go modules.
- Update minimum required Go version to 1.13.

## v0.6.2 - 24 Jan 2020

- Fix bug in brew install.
- Update travis configuration.

## v0.6.1 - 9 Jan 2020

- Integrate Travis CI.
- Add option to disable SSL verification.
- Add endpoint url flag to support S3 compatible services.
- Use client's endpoint in GetSessionForBucket.
- Upgrade minimum required Go version to 1.7.

## v0.6.0 - 30 Mar 2018

- Use 50mb chunks by default.
- Add human-readable output option -H.
- Implement "command -h".

## v0.5.8 - 15 Mar 2018

- Refactor retryable error handling.
- Autodetect bucket region in command completion.
- Add HomeBrew formula.

## v0.5.7 - 16 Aug 2017

- Add -s and -u options to overwrite files if sizes differ or files are lastly modified.
- Use constructor for *JobArgument.

## v0.5.6 - 15 Jun 2017

- Add -dlw, -dlp and -ulw configuration options for worker pool.

## v0.5.5 - 29 May 2017
- Fix get/cp without 2nd param or exact destination filename.

## v0.5.4 - 23 May 2017

- Implement shell auto completion.
- Add context support for batch AWS requests.
- Implement "s5cmd get".
- Reduce idle-timer values.
- Add option -vv to log parser errors verbosely.
- Implement "du -g" to group by storage class.

## v0.5.3 - 9 Mar 2017

- Use Go bool type instead of aws.Bool on recoverer.

## v0.5.2 - 9 Mar 2017

- Make RequestError retryable.

## v0.5.1 - 8 Mar 2017

- Implement verbose output (-vv flag).
- Add godoc for error types.<|MERGE_RESOLUTION|>--- conflicted
+++ resolved
@@ -3,11 +3,8 @@
 ## not released yet
 
 #### Features
-<<<<<<< HEAD
 - Added global `--dry-run` option. It displays which command(s) will be executed without actually having a side effect. ([#90](https://github.com/peak/s5cmd/issues/90))
-=======
 - Added `--stat` option for `s5cmd` and it displays program execution statistics before the end of the program output. ([#148](https://github.com/peak/s5cmd/issues/148))
->>>>>>> 9adb792b
 
 #### Improvements
 
