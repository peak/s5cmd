--- conflicted
+++ resolved
@@ -55,11 +55,7 @@
 	10. List all versions of all objects in the bucket
 		 > s5cmd {{.HelpName}} --all-versions "s3://bucket/*"
 
-<<<<<<< HEAD
 	11. List all files with their fullpaths 
-=======
-	11. List all files only with their fullpaths 
->>>>>>> 70061183
 		 > s5cmd {{.HelpName}} --show-fullpath "s3://bucket/*"
 
 `
@@ -296,7 +292,7 @@
 	if l.showStorageClass {
 		stclass = fmt.Sprintf("%v", l.Object.StorageClass)
 	}
-<<<<<<< HEAD
+
 	var path string
 	if l.showFullPath {
 		path = l.Object.URL.String()
@@ -305,8 +301,6 @@
 		path = l.Object.URL.Relative()
 	}
 
-=======
->>>>>>> 70061183
 	s = fmt.Sprintf(
 		listFormat,
 		l.Object.ModTime.Format(dateFormat),
