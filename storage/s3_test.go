package storage

import (
	"bytes"
	"context"
	"fmt"
	"io"
	"io/ioutil"
	"math/rand"
	"net/http"
	urlpkg "net/url"
	"os"
	"reflect"
	"strings"
	"testing"
	"time"

	"github.com/aws/aws-sdk-go/aws"
	"github.com/aws/aws-sdk-go/aws/awserr"
	"github.com/aws/aws-sdk-go/aws/awsutil"
	"github.com/aws/aws-sdk-go/aws/request"
	"github.com/aws/aws-sdk-go/awstesting/unit"
	"github.com/aws/aws-sdk-go/service/s3"
	"github.com/aws/aws-sdk-go/service/s3/s3manager"
	"github.com/google/go-cmp/cmp"
	"gotest.tools/v3/assert"

	"github.com/peak/s5cmd/storage/url"
)

func TestNewSessionPathStyle(t *testing.T) {
	testcases := []struct {
		name            string
		endpoint        urlpkg.URL
		expectPathStyle bool
	}{
		{
			name:            "expect_virtual_host_style_when_missing_endpoint",
			endpoint:        urlpkg.URL{},
			expectPathStyle: false,
		},
		{
			name:            "expect_virtual_host_style_for_transfer_accel",
			endpoint:        urlpkg.URL{Host: transferAccelEndpoint},
			expectPathStyle: false,
		},
		{
			name:            "expect_virtual_host_style_for_google_cloud_storage",
			endpoint:        urlpkg.URL{Host: gcsEndpoint},
			expectPathStyle: false,
		},
		{
			name:            "expect_path_style_for_localhost",
			endpoint:        urlpkg.URL{Host: "127.0.0.1"},
			expectPathStyle: true,
		},
		{
			name:            "expect_path_style_for_custom_endpoint",
			endpoint:        urlpkg.URL{Host: "example.com"},
			expectPathStyle: true,
		},
	}

	for _, tc := range testcases {
		tc := tc
		t.Run(tc.name, func(t *testing.T) {

			opts := S3Options{Endpoint: tc.endpoint.Hostname()}
			sess, err := newSession(opts)
			if err != nil {
				t.Fatal(err)
			}

			got := aws.BoolValue(sess.Config.S3ForcePathStyle)
			if got != tc.expectPathStyle {
				t.Fatalf("expected: %v, got: %v", tc.expectPathStyle, got)
			}
		})
	}
}

func TestNewSessionWithRegionSetViaEnv(t *testing.T) {
	opts := S3Options{
		Region: "",
	}

	const expectedRegion = "us-west-2"

	if NumOfSessions() > 0 {
		RemoveAllSessions()
	}

	os.Setenv("AWS_REGION", expectedRegion)
	defer os.Unsetenv("AWS_REGION")

	sess, err := newSession(opts)
	if err != nil {
		t.Fatal(err)
	}

	got := aws.StringValue(sess.Config.Region)
	if got != expectedRegion {
		t.Fatalf("expected %v, got %v", expectedRegion, got)
	}
}

func TestS3ListSuccess(t *testing.T) {
	url, err := url.New("s3://bucket/key")
	if err != nil {
		t.Errorf("unexpected error: %v", err)
	}

	mockApi := s3.New(unit.Session)
	mockS3 := &S3{
		api: mockApi,
	}

	mockApi.Handlers.Send.Clear() // mock sending
	mockApi.Handlers.Unmarshal.Clear()
	mockApi.Handlers.UnmarshalMeta.Clear()
	mockApi.Handlers.ValidateResponse.Clear()
	mockApi.Handlers.Unmarshal.PushBack(func(r *request.Request) {
		r.Data = &s3.ListObjectsV2Output{
			CommonPrefixes: []*s3.CommonPrefix{
				{Prefix: aws.String("key/a/")},
				{Prefix: aws.String("key/b/")},
			},
			Contents: []*s3.Object{
				{Key: aws.String("key/test.txt")},
				{Key: aws.String("key/test.pdf")},
			},
		}
	})

	responses := []struct {
		isDir  bool
		url    string
		relurl string
	}{
		{
			isDir:  true,
			url:    "s3://bucket/key/a/",
			relurl: "a/",
		},
		{
			isDir:  true,
			url:    "s3://bucket/key/b/",
			relurl: "b/",
		},
		{
			isDir:  false,
			url:    "s3://bucket/key/test.txt",
			relurl: "test.txt",
		},
		{
			isDir:  false,
			url:    "s3://bucket/key/test.pdf",
			relurl: "test.pdf",
		},
	}

	index := 0
	for got := range mockS3.List(context.Background(), url, true) {
		if got.Err != nil {
			t.Errorf("unexpected error: %v", got.Err)
			continue
		}

		want := responses[index]
		if diff := cmp.Diff(want.isDir, got.Type.IsDir()); diff != "" {
			t.Errorf("(-want +got):\n%v", diff)
		}
		if diff := cmp.Diff(want.url, got.URL.Absolute()); diff != "" {
			t.Errorf("(-want +got):\n%v", diff)
		}
		if diff := cmp.Diff(want.relurl, got.URL.Relative()); diff != "" {
			t.Errorf("(-want +got):\n%v", diff)
		}
		index++
	}
}

func TestS3ListError(t *testing.T) {
	url, err := url.New("s3://bucket/key")
	if err != nil {
		t.Errorf("unexpected error: %v", err)
	}

	mockApi := s3.New(unit.Session)
	mockS3 := &S3{
		api: mockApi,
	}
	mockErr := fmt.Errorf("mock error")

	mockApi.Handlers.Unmarshal.Clear()
	mockApi.Handlers.UnmarshalMeta.Clear()
	mockApi.Handlers.ValidateResponse.Clear()
	mockApi.Handlers.Send.PushBack(func(r *request.Request) {
		r.Error = mockErr
	})

	for got := range mockS3.List(context.Background(), url, true) {
		if got.Err != mockErr {
			t.Errorf("error got = %v, want %v", got.Err, mockErr)
		}
	}
}

func TestS3ListNoItemFound(t *testing.T) {
	url, err := url.New("s3://bucket/key")
	if err != nil {
		t.Errorf("unexpected error: %v", err)
	}

	mockApi := s3.New(unit.Session)
	mockS3 := &S3{
		api: mockApi,
	}

	mockApi.Handlers.Send.Clear() // mock sending
	mockApi.Handlers.Unmarshal.Clear()
	mockApi.Handlers.UnmarshalMeta.Clear()
	mockApi.Handlers.ValidateResponse.Clear()
	mockApi.Handlers.Unmarshal.PushBack(func(r *request.Request) {
		// output does not include keys that match with given key
		r.Data = &s3.ListObjectsV2Output{
			CommonPrefixes: []*s3.CommonPrefix{
				{Prefix: aws.String("anotherkey/a/")},
				{Prefix: aws.String("anotherkey/b/")},
			},
			Contents: []*s3.Object{
				{Key: aws.String("a/b/c/d/test.txt")},
				{Key: aws.String("unknown/test.pdf")},
			},
		}
	})

	for got := range mockS3.List(context.Background(), url, true) {
		if got.Err != ErrNoObjectFound {
			t.Errorf("error got = %v, want %v", got.Err, ErrNoObjectFound)
		}
	}
}

func TestS3ListContextCancelled(t *testing.T) {
	url, err := url.New("s3://bucket/key")
	if err != nil {
		t.Errorf("unexpected error: %v", err)
	}

	mockApi := s3.New(unit.Session)
	mockS3 := &S3{
		api: mockApi,
	}

	ctx, cancel := context.WithCancel(context.Background())
	cancel()

	mockApi.Handlers.Unmarshal.Clear()
	mockApi.Handlers.UnmarshalMeta.Clear()
	mockApi.Handlers.ValidateResponse.Clear()
	mockApi.Handlers.Unmarshal.PushBack(func(r *request.Request) {
		r.Data = &s3.ListObjectsV2Output{
			CommonPrefixes: []*s3.CommonPrefix{
				{Prefix: aws.String("key/a/")},
			},
		}
	})

	for got := range mockS3.List(ctx, url, true) {
		reqErr, ok := got.Err.(awserr.Error)
		if !ok {
			t.Errorf("could not convert error")
			continue
		}

		if reqErr.Code() != request.CanceledErrorCode {
			t.Errorf("error got = %v, want %v", got.Err, context.Canceled)
			continue
		}
	}
}

func TestS3Retry(t *testing.T) {
	testcases := []struct {
		name string
		err  error
	}{
		// Internal error
		{
			name: "InternalError",
			err:  awserr.New("InternalError", "internal error", nil),
		},

		// Request errors
		{
			name: "RequestError",
			err:  awserr.New(request.ErrCodeRequestError, "request error", nil),
		},
		{
			name: "UseOfClosedNetworkConnection",
			err:  awserr.New(request.ErrCodeRequestError, "use of closed network connection", nil),
		},
		{
			name: "RequestFailureRequestError",
			err: awserr.NewRequestFailure(
				awserr.New(request.ErrCodeRequestError, "request failure: request error", nil),
				400,
				"0",
			),
		},
		{
			name: "RequestTimeout",
			err:  awserr.New("RequestTimeout", "request timeout", nil),
		},
		{
			name: "ResponseTimeout",
			err:  awserr.New(request.ErrCodeResponseTimeout, "response timeout", nil),
		},

		// Throttling errors
		{
			name: "ProvisionedThroughputExceededException",
			err:  awserr.New("ProvisionedThroughputExceededException", "provisioned throughput exceeded exception", nil),
		},
		{
			name: "Throttling",
			err:  awserr.New("Throttling", "throttling", nil),
		},
		{
			name: "ThrottlingException",
			err:  awserr.New("ThrottlingException", "throttling exception", nil),
		},
		{
			name: "RequestLimitExceeded",
			err:  awserr.New("RequestLimitExceeded", "request limit exceeded", nil),
		},
		{
			name: "RequestThrottled",
			err:  awserr.New("RequestThrottled", "request throttled", nil),
		},
		{
			name: "RequestThrottledException",
			err:  awserr.New("RequestThrottledException", "request throttled exception", nil),
		},

		// Expired credential errors
		{
			name: "ExpiredToken",
			err:  awserr.New("ExpiredToken", "expired token", nil),
		},
		{
			name: "ExpiredTokenException",
			err:  awserr.New("ExpiredTokenException", "expired token exception", nil),
		},

		// Connection errors
		{
			name: "connection reset",
			err:  fmt.Errorf("connection reset by peer"),
		},
		{
			name: "broken pipe",
			err:  fmt.Errorf("broken pipe"),
		},

		// Unknown errors
		{
			name: "an unknown error is also retried by SDK",
			err:  fmt.Errorf("an error that is not known to the SDK"),
		},
	}

	url, err := url.New("s3://bucket/key")
	if err != nil {
		t.Errorf("unexpected error: %v", err)
	}

	const expectedRetry = 5
	for _, tc := range testcases {
		tc := tc
		t.Run(tc.name, func(t *testing.T) {
			sess := unit.Session
			sess.Config.Retryer = newCustomRetryer(expectedRetry)

			mockApi := s3.New(sess)
			mockS3 := &S3{
				api: mockApi,
			}

			ctx, cancel := context.WithCancel(context.Background())
			defer cancel()

			mockApi.Handlers.Send.Clear() // mock sending
			mockApi.Handlers.Unmarshal.Clear()
			mockApi.Handlers.UnmarshalMeta.Clear()
			mockApi.Handlers.ValidateResponse.Clear()
			mockApi.Handlers.Unmarshal.PushBack(func(r *request.Request) {
				r.Error = tc.err
				r.HTTPResponse = &http.Response{}
			})

			retried := -1
			// Add a request handler to the AfterRetry handler stack that is used by the
			// SDK to be executed after the SDK has determined if it will retry.
			mockApi.Handlers.AfterRetry.PushBack(func(_ *request.Request) {
				retried++
			})

			for range mockS3.List(ctx, url, true) {
			}

			if retried != expectedRetry {
				t.Errorf("expected retry %v, got %v", expectedRetry, retried)
			}
		})
	}
}

<<<<<<< HEAD
func TestNumOfSessions(t *testing.T) {
	RemoveAllSessions()

	const defaultRegion = "us-east-1"
	testcases := []struct {
		name              string
		sourceRegion      string
		destinationRegion string

		expectedSessions int
	}{
		{
			name:              "different source-region and region",
			sourceRegion:      "cn-north-1",
			destinationRegion: "eu-central-1",

			expectedSessions: 2,
		},
		{
			name:              "same source-region and region",
			sourceRegion:      "eu-west-1",
			destinationRegion: "eu-west-1",

			expectedSessions: 1,
		},
		{
			name:             "source-region and region not set",
			expectedSessions: 1,
		},
		{
			name:              "region set to default value of source-region",
			destinationRegion: defaultRegion,
			expectedSessions:  1,
		},
	}
	const expectedTotalNumOfSessions = 5
	for _, tc := range testcases {
		tc := tc

		t.Run(tc.name, func(t *testing.T) {
			defer RemoveAllSessions()

			storageOpts := StorageOptions{
				SourceRegion:      tc.sourceRegion,
				DestinationRegion: tc.destinationRegion,
			}
			_, err := NewS3Storage(storageOpts)

			if err != nil {
				t.Error(err)
			}

			assert.Equal(t, NumOfSessions(), tc.expectedSessions)
		})
	}
	for _, tc := range testcases {
		_, err := NewS3Storage(StorageOptions{
			SourceRegion:      tc.sourceRegion,
			DestinationRegion: tc.destinationRegion,
		})
		if err != nil {
			t.Error(err)
		}
	}
	assert.Equal(t, NumOfSessions(), expectedTotalNumOfSessions)
=======
// Credit to aws-sdk-go
func val(i interface{}, s string) interface{} {
	v, err := awsutil.ValuesAtPath(i, s)
	if err != nil || len(v) == 0 {
		return nil
	}
	if _, ok := v[0].(io.Reader); ok {
		return v[0]
	}

	if rv := reflect.ValueOf(v[0]); rv.Kind() == reflect.Ptr {
		return rv.Elem().Interface()
	}

	return v[0]
}

func TestS3CopyEncryptionRequest(t *testing.T) {
	testcases := []struct {
		name     string
		sse      string
		sseKeyID string
		acl      string

		expectedSSE      string
		expectedSSEKeyID string
		expectedAcl      string
	}{
		{
			name: "no encryption/no acl, by default",
		},
		{
			name: "aws:kms encryption with server side generated keys",
			sse:  "aws:kms",

			expectedSSE: "aws:kms",
		},
		{
			name:     "aws:kms encryption with user provided key",
			sse:      "aws:kms",
			sseKeyID: "sdkjn12SDdci#@#EFRFERTqW/ke",

			expectedSSE:      "aws:kms",
			expectedSSEKeyID: "sdkjn12SDdci#@#EFRFERTqW/ke",
		},
		{
			name:     "provide key without encryption flag, shall be ignored",
			sseKeyID: "1234567890",
		},
		{
			name:        "acl flag with a value",
			acl:         "bucket-owner-full-control",
			expectedAcl: "bucket-owner-full-control",
		},
	}

	u, err := url.New("s3://bucket/key")
	if err != nil {
		t.Errorf("unexpected error: %v", err)
	}
	for _, tc := range testcases {
		tc := tc
		t.Run(tc.name, func(t *testing.T) {

			mockApi := s3.New(unit.Session)

			mockApi.Handlers.Unmarshal.Clear()
			mockApi.Handlers.UnmarshalMeta.Clear()
			mockApi.Handlers.UnmarshalError.Clear()
			mockApi.Handlers.Send.Clear()

			mockApi.Handlers.Send.PushBack(func(r *request.Request) {

				r.HTTPResponse = &http.Response{
					StatusCode: http.StatusOK,
					Body:       ioutil.NopCloser(strings.NewReader("")),
				}

				params := r.Params
				sse := val(params, "ServerSideEncryption")
				key := val(params, "SSEKMSKeyId")

				if !(sse == nil && tc.expectedSSE == "") {
					assert.Equal(t, sse, tc.expectedSSE)
				}
				if !(key == nil && tc.expectedSSEKeyID == "") {
					assert.Equal(t, key, tc.expectedSSEKeyID)
				}

				aclVal := val(r.Params, "ACL")

				if aclVal == nil && tc.expectedAcl == "" {
					return
				}
				assert.Equal(t, aclVal, tc.expectedAcl)
			})

			mockS3 := &S3{
				api: mockApi,
			}

			metadata := NewMetadata().SetSSE(tc.sse).SetSSEKeyID(tc.sseKeyID).SetACL(tc.acl)

			err = mockS3.Copy(context.Background(), u, u, metadata)

			if err != nil {
				t.Errorf("Expected %v, but received %q", nil, err)
			}
		})
	}
}

func TestS3PutEncryptionRequest(t *testing.T) {
	testcases := []struct {
		name     string
		sse      string
		sseKeyID string
		acl      string

		expectedSSE      string
		expectedSSEKeyID string
		expectedAcl      string
	}{
		{
			name: "no encryption, no acl flag",
		},
		{
			name:        "aws:kms encryption with server side generated keys",
			sse:         "aws:kms",
			expectedSSE: "aws:kms",
		},
		{
			name:     "aws:kms encryption with user provided key",
			sse:      "aws:kms",
			sseKeyID: "sdkjn12SDdci#@#EFRFERTqW/ke",

			expectedSSE:      "aws:kms",
			expectedSSEKeyID: "sdkjn12SDdci#@#EFRFERTqW/ke",
		},
		{
			name:     "provide key without encryption flag, shall be ignored",
			sseKeyID: "1234567890",
		},
		{
			name:        "acl flag with a value",
			acl:         "bucket-owner-full-control",
			expectedAcl: "bucket-owner-full-control",
		},
	}
	u, err := url.New("s3://bucket/key")
	if err != nil {
		t.Errorf("unexpected error: %v", err)
	}
	for _, tc := range testcases {
		tc := tc
		t.Run(tc.name, func(t *testing.T) {

			mockApi := s3.New(unit.Session)

			mockApi.Handlers.Unmarshal.Clear()
			mockApi.Handlers.UnmarshalMeta.Clear()
			mockApi.Handlers.UnmarshalError.Clear()
			mockApi.Handlers.Send.Clear()

			mockApi.Handlers.Send.PushBack(func(r *request.Request) {

				r.HTTPResponse = &http.Response{
					StatusCode: http.StatusOK,
					Body:       ioutil.NopCloser(strings.NewReader("")),
				}

				params := r.Params
				sse := val(params, "ServerSideEncryption")
				key := val(params, "SSEKMSKeyId")

				if !(sse == nil && tc.expectedSSE == "") {
					assert.Equal(t, sse, tc.expectedSSE)
				}
				if !(key == nil && tc.expectedSSEKeyID == "") {
					assert.Equal(t, key, tc.expectedSSEKeyID)
				}

				aclVal := val(r.Params, "ACL")

				if aclVal == nil && tc.expectedAcl == "" {
					return
				}
				assert.Equal(t, aclVal, tc.expectedAcl)
			})

			mockS3 := &S3{
				uploader: s3manager.NewUploaderWithClient(mockApi),
			}

			metadata := NewMetadata().SetSSE(tc.sse).SetSSEKeyID(tc.sseKeyID).SetACL(tc.acl)

			err = mockS3.Put(context.Background(), bytes.NewReader([]byte("")), u, metadata, 1, 5242880)

			if err != nil {
				t.Errorf("Expected %v, but received %q", nil, err)
			}
		})
	}
}

func TestS3listObjectsV2(t *testing.T) {
	const (
		numObjectsToReturn = 10100
		numObjectsToIgnore = 1127

		pre = "s3://bucket/key"
	)

	u, err := url.New(pre)
	if err != nil {
		t.Errorf("unexpected error: %v", err)
	}

	mapReturnObjNameToModtime := map[string]time.Time{}
	mapIgnoreObjNameToModtime := map[string]time.Time{}

	s3objs := make([]*s3.Object, 0, numObjectsToIgnore+numObjectsToReturn)

	for i := 0; i < numObjectsToReturn; i++ {
		fname := fmt.Sprintf("%s/%d", pre, i)
		now := time.Now()

		mapReturnObjNameToModtime[pre+"/"+fname] = now
		s3objs = append(s3objs, &s3.Object{
			Key:          aws.String("key/" + fname),
			LastModified: aws.Time(now),
		})
	}

	for i := 0; i < numObjectsToIgnore; i++ {
		fname := fmt.Sprintf("%s/%d", pre, numObjectsToReturn+i)
		later := time.Now().Add(time.Second * 10)

		mapIgnoreObjNameToModtime[pre+"/"+fname] = later
		s3objs = append(s3objs, &s3.Object{
			Key:          aws.String("key/" + fname),
			LastModified: aws.Time(later),
		})
	}

	// shuffle the objects array to remove possible assumptions about how objects
	// are stored.
	rand.Shuffle(len(s3objs), func(i, j int) {
		s3objs[i], s3objs[j] = s3objs[j], s3objs[i]
	})

	mockApi := s3.New(unit.Session)

	mockApi.Handlers.Unmarshal.Clear()
	mockApi.Handlers.UnmarshalMeta.Clear()
	mockApi.Handlers.UnmarshalError.Clear()
	mockApi.Handlers.Send.Clear()

	mockApi.Handlers.Send.PushBack(func(r *request.Request) {

		r.HTTPResponse = &http.Response{
			StatusCode: http.StatusOK,
			Body:       ioutil.NopCloser(strings.NewReader("")),
		}

		r.Data = &s3.ListObjectsV2Output{
			Contents: s3objs,
		}

	})

	mockS3 := &S3{
		api: mockApi,
	}

	ouputCh := mockS3.listObjectsV2(context.Background(), u)

	for obj := range ouputCh {
		if _, ok := mapReturnObjNameToModtime[obj.String()]; ok {
			delete(mapReturnObjNameToModtime, obj.String())
			continue
		}
		t.Errorf("%v should not have been returned\n", obj)
	}
	assert.Equal(t, len(mapReturnObjNameToModtime), 0)
>>>>>>> 8f720093
}<|MERGE_RESOLUTION|>--- conflicted
+++ resolved
@@ -417,7 +417,6 @@
 	}
 }
 
-<<<<<<< HEAD
 func TestNumOfSessions(t *testing.T) {
 	RemoveAllSessions()
 
@@ -483,7 +482,8 @@
 		}
 	}
 	assert.Equal(t, NumOfSessions(), expectedTotalNumOfSessions)
-=======
+}
+
 // Credit to aws-sdk-go
 func val(i interface{}, s string) interface{} {
 	v, err := awsutil.ValuesAtPath(i, s)
@@ -584,6 +584,7 @@
 			mockS3 := &S3{
 				api: mockApi,
 			}
+			mockS3.destinationS3 = mockS3
 
 			metadata := NewMetadata().SetSSE(tc.sse).SetSSEKeyID(tc.sseKeyID).SetACL(tc.acl)
 
@@ -677,6 +678,7 @@
 			mockS3 := &S3{
 				uploader: s3manager.NewUploaderWithClient(mockApi),
 			}
+			mockS3.destinationS3 = mockS3
 
 			metadata := NewMetadata().SetSSE(tc.sse).SetSSEKeyID(tc.sseKeyID).SetACL(tc.acl)
 
@@ -769,5 +771,4 @@
 		t.Errorf("%v should not have been returned\n", obj)
 	}
 	assert.Equal(t, len(mapReturnObjNameToModtime), 0)
->>>>>>> 8f720093
 }