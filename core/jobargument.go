package core

import (
	"os"
	"path"
	"path/filepath"
	"time"

	"github.com/peak/s5cmd/objurl"
	"github.com/peak/s5cmd/opt"
	"github.com/peak/s5cmd/stats"
)

<<<<<<< HEAD
var (
	// ErrObjectExistsButOk is used when a destination object already exists and opt.IfNotExists is set.
	ErrObjectExistsButOk = NewAcceptableError("Object already exists")
	// ErrObjectIsNewerButOk is used when a destination object is newer than the source and opt.IfSourceNewer is set.
	ErrObjectIsNewerButOk = NewAcceptableError("Object is newer or same age")
	// ErrObjectSizesMatchButOk is used when a destination object size matches the source and opt.IfSizeDiffers is set.
	ErrObjectSizesMatchButOk = NewAcceptableError("Object size matches")
	// ErrDisplayedHelp is used when a command is invoked with "-h"
	ErrDisplayedHelp = NewAcceptableError("Displayed help for command")
)

// JobArgument is an argument of the job. Can be a file/directory, an s3 url
// ("s3" is set in this case) or an arbitrary string.
=======
// JobArgument is an argument of the job. Can be a file/directory, an s3 url ("s3" is set in this case) or an arbitrary string.
>>>>>>> 36020594
type JobArgument struct {
	url *objurl.ObjectURL

	filled  bool
	exists  bool
	size    int64
	modTime time.Time
}

func NewJobArgument(url *objurl.ObjectURL) *JobArgument {
	return &JobArgument{url: url}
}

// Clone duplicates a JobArgument and returns a pointer to a new one.
func (a *JobArgument) Clone() *JobArgument {
	return NewJobArgument(a.url.Clone())
}

// Join appends the given s to the JobArgument.
func (a *JobArgument) Join(s string) *JobArgument {
	joinfn := filepath.Join
	if a.url.IsRemote() {
		joinfn = path.Join
	}

	clone := a.Clone()
	clone.url.Path = joinfn(clone.url.Path, s)
	return clone
}

<<<<<<< HEAD
func CheckConditionals(src, dst *JobArgument, wp *WorkerParams, opts opt.OptionList) (ret error) {
=======
// CheckConditions checks if the job satisfies the conditions if the job has -n, -s and -u flags.
// It returns error-embedded JobResponse with status "warning" if none of the requirements are met.
// It returns nil if any warning or error is encountered during this check.
func CheckConditions(src, dst *JobArgument, wp *WorkerParams, opts opt.OptionList) *JobResponse {
	var res *JobResponse

>>>>>>> 36020594
	if opts.Has(opt.IfNotExists) {
		ex, err := dst.Exists(wp)
		if err != nil {
			return jobResponse(err)
		}
		if ex {
			res = &JobResponse{status: statusWarning, err: ErrObjectExists}
		} else {
			res = nil
		}
	}

	if opts.Has(opt.IfSizeDiffers) {
		sDest, err := dst.Size(wp)
		if err != nil {
			return jobResponse(err)
		}

		sSrc, err := src.Size(wp)
		if err != nil {
			return jobResponse(err)
		}

		if sDest == sSrc {
			res = &JobResponse{status: statusWarning, err: ErrObjectSizesMatch}
		} else {
			res = nil
		}
	}

	if opts.Has(opt.IfSourceNewer) {
		tDest, err := dst.ModTime(wp)
		if err != nil {
			return jobResponse(err)
		}

		tSrc, err := src.ModTime(wp)
		if err != nil {
			return jobResponse(err)
		}

		if !tSrc.After(tDest) {
			res = &JobResponse{status: statusWarning, err: ErrObjectIsNewer}
		} else {
			res = nil
		}
	}

	return res
}

func (a *JobArgument) fillData(wp *WorkerParams) error {
	if a.filled {
		return nil
	}

	if !a.url.IsRemote() {
		fpath := a.url.Absolute()

		st, err := os.Stat(fpath)
		if err == nil {
			a.filled = true
			a.exists = true
			a.size = st.Size()
			a.modTime = st.ModTime()
			return nil
		}

		if os.IsNotExist(err) {
			a.filled = true
			a.exists = false
			return nil
		}

		if err != nil {
			return err
		}
	}

	client, err := wp.newClient()
	if err != nil {
		return err
	}

	item, err := client.Head(wp.ctx, a.url)
	wp.st.IncrementIfSuccess(stats.S3Op, err)

	if err != nil {
		a.filled = true
		a.exists = false
		return nil
	}

	a.filled = true
	a.exists = true
	a.modTime = item.LastModified
	a.size = item.Size
	return nil
}

func (a *JobArgument) Size(wp *WorkerParams) (int64, error) {
	err := a.fillData(wp)
	return a.size, err
}

func (a *JobArgument) Exists(wp *WorkerParams) (bool, error) {
	err := a.fillData(wp)
	return a.exists, err
}

func (a *JobArgument) ModTime(wp *WorkerParams) (time.Time, error) {
	err := a.fillData(wp)
	return a.modTime, err
}<|MERGE_RESOLUTION|>--- conflicted
+++ resolved
@@ -11,23 +11,8 @@
 	"github.com/peak/s5cmd/stats"
 )
 
-<<<<<<< HEAD
-var (
-	// ErrObjectExistsButOk is used when a destination object already exists and opt.IfNotExists is set.
-	ErrObjectExistsButOk = NewAcceptableError("Object already exists")
-	// ErrObjectIsNewerButOk is used when a destination object is newer than the source and opt.IfSourceNewer is set.
-	ErrObjectIsNewerButOk = NewAcceptableError("Object is newer or same age")
-	// ErrObjectSizesMatchButOk is used when a destination object size matches the source and opt.IfSizeDiffers is set.
-	ErrObjectSizesMatchButOk = NewAcceptableError("Object size matches")
-	// ErrDisplayedHelp is used when a command is invoked with "-h"
-	ErrDisplayedHelp = NewAcceptableError("Displayed help for command")
-)
-
 // JobArgument is an argument of the job. Can be a file/directory, an s3 url
 // ("s3" is set in this case) or an arbitrary string.
-=======
-// JobArgument is an argument of the job. Can be a file/directory, an s3 url ("s3" is set in this case) or an arbitrary string.
->>>>>>> 36020594
 type JobArgument struct {
 	url *objurl.ObjectURL
 
@@ -58,16 +43,12 @@
 	return clone
 }
 
-<<<<<<< HEAD
-func CheckConditionals(src, dst *JobArgument, wp *WorkerParams, opts opt.OptionList) (ret error) {
-=======
 // CheckConditions checks if the job satisfies the conditions if the job has -n, -s and -u flags.
 // It returns error-embedded JobResponse with status "warning" if none of the requirements are met.
 // It returns nil if any warning or error is encountered during this check.
 func CheckConditions(src, dst *JobArgument, wp *WorkerParams, opts opt.OptionList) *JobResponse {
 	var res *JobResponse
 
->>>>>>> 36020594
 	if opts.Has(opt.IfNotExists) {
 		ex, err := dst.Exists(wp)
 		if err != nil {
