--- conflicted
+++ resolved
@@ -868,14 +868,12 @@
 		WithS3ForcePathStyle(!isVirtualHostStyle).
 		WithS3UseAccelerate(useAccelerate).
 		WithHTTPClient(httpClient).
-<<<<<<< HEAD
-		// todo WithLowerCaseHeaderMaps option is going to be unnecessary and
-		// unsupported in AWS-SDK version 2. To be removed during migration.
-		WithLowerCaseHeaderMaps(true)
-=======
+		// TODO WithLowerCaseHeaderMaps and WithDisableRestProtocolURICleaning options
+		// are going to be unnecessary and unsupported in AWS-SDK version 2.
+		// They should be removed during migration.
+		WithLowerCaseHeaderMaps(true).
 		// Disable URI cleaning to allow adjacent slashes to be used in S3 object keys.
 		WithDisableRestProtocolURICleaning(true)
->>>>>>> 123b1c7f
 
 	if opts.LogLevel == log.LevelTrace {
 		awsCfg = awsCfg.WithLogLevel(aws.LogDebug).
