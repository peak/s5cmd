package command

import (
	"context"
	"fmt"

	"github.com/hashicorp/go-multierror"
	"github.com/urfave/cli/v2"

	errorpkg "github.com/peak/s5cmd/error"
	"github.com/peak/s5cmd/log"
	"github.com/peak/s5cmd/log/stat"
	"github.com/peak/s5cmd/storage"
	"github.com/peak/s5cmd/storage/url"
)

var deleteHelpTemplate = `Name:
	{{.HelpName}} - {{.Usage}}

Usage:
	{{.HelpName}} argument [argument]

Options:
	{{range .VisibleFlags}}{{.}}
	{{end}}
Examples:
	1. Delete an S3 object
		 > s5cmd {{.HelpName}} s3://bucketname/prefix/object.gz

	2. Delete all objects with a prefix
		 > s5cmd {{.HelpName}} s3://bucketname/prefix/*

	3. Delete all objects that matches a wildcard
		 > s5cmd {{.HelpName}} s3://bucketname/*/obj*.gz

	4. Delete all matching objects and a specific object
		 > s5cmd {{.HelpName}} s3://bucketname/prefix/* s3://bucketname/object1.gz
`

var deleteCommand = &cli.Command{
	Name:               "rm",
	HelpName:           "rm",
	Usage:              "remove objects",
	CustomHelpTemplate: deleteHelpTemplate,
	Before: func(c *cli.Context) error {
		err := validateRMCommand(c)
		if err != nil {
			printError(givenCommand(c), c.Command.Name, err)
		}
		return err
	},
	Action: func(c *cli.Context) (err error) {
		defer stat.Collect(c.Command.FullName(), &err)()
		return Delete{
			src:         c.Args().Slice(),
			op:          c.Command.Name,
			fullCommand: givenCommand(c),
			storageOpts: NewStorageOpts(c),
		}.Run(c.Context)
	},
}

// Delete holds delete operation flags and states.
type Delete struct {
	src         []string
	op          string
	fullCommand string

	// storage options
	storageOpts storage.Options
}

// Run remove given sources.
func (d Delete) Run(ctx context.Context) error {
	srcurls, err := newURLs(d.src...)
	if err != nil {
		printError(d.fullCommand, d.op, err)
		return err
	}
	srcurl := srcurls[0]

<<<<<<< HEAD
	client, err := storage.NewClient(ctx, srcurl)
	if err != nil {
=======
	client, err := storage.NewClient(srcurl, d.storageOpts)
	if err != nil {
		printError(d.fullCommand, d.op, err)
>>>>>>> 714dfeb1
		return err
	}

	objChan := expandSources(ctx, client, false, srcurls...)

	// do object->url transformation
	urlch := make(chan *url.URL)
	go func() {
		defer close(urlch)

		for object := range objChan {
			if object.Type.IsDir() || errorpkg.IsCancelation(object.Err) {
				continue
			}

			if err := object.Err; err != nil {
				printError(d.fullCommand, d.op, err)
				continue
			}
			urlch <- object.URL
		}
	}()

	resultch := client.MultiDelete(ctx, urlch)

	var merror error
	for obj := range resultch {
		if err := obj.Err; err != nil {
			if errorpkg.IsCancelation(obj.Err) {
				continue
			}

			merror = multierror.Append(merror, obj.Err)
			printError(d.fullCommand, d.op, obj.Err)
			continue
		}

		msg := log.InfoMessage{
			Operation: d.op,
			Source:    obj.URL,
		}
		log.Info(msg)
	}

	return merror
}

// newSources creates object URL list from given sources.
func newURLs(sources ...string) ([]*url.URL, error) {
	var urls []*url.URL
	for _, src := range sources {
		srcurl, err := url.New(src)
		if err != nil {
			return nil, err
		}
		urls = append(urls, srcurl)
	}
	return urls, nil
}

// sourcesHaveSameType check if given sources share the same object types.
func sourcesHaveSameType(sources ...string) error {
	var hasRemote, hasLocal bool
	for _, src := range sources {
		srcurl, err := url.New(src)
		if err != nil {
			return err
		}

		// we don't operate on S3 prefixes for copy and delete operations.
		if srcurl.IsBucket() || srcurl.IsPrefix() {
			return fmt.Errorf("source argument must contain wildcard character")
		}

		if srcurl.IsRemote() {
			hasRemote = true
		} else {
			hasLocal = true
		}

		if hasLocal && hasRemote {
			return fmt.Errorf("arguments cannot have both local and remote sources")
		}
	}
	return nil
}

func validateRMCommand(c *cli.Context) error {
	if !c.Args().Present() {
		return fmt.Errorf("expected at least 1 object to remove")
	}

	return sourcesHaveSameType(c.Args().Slice()...)
}<|MERGE_RESOLUTION|>--- conflicted
+++ resolved
@@ -79,14 +79,9 @@
 	}
 	srcurl := srcurls[0]
 
-<<<<<<< HEAD
-	client, err := storage.NewClient(ctx, srcurl)
-	if err != nil {
-=======
-	client, err := storage.NewClient(srcurl, d.storageOpts)
+	client, err := storage.NewClient(ctx, srcurl, d.storageOpts)
 	if err != nil {
 		printError(d.fullCommand, d.op, err)
->>>>>>> 714dfeb1
 		return err
 	}
 
