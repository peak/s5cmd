package core

import (
	"fmt"
	"os"
	"strings"

	"github.com/peak/s5cmd/objurl"
	"github.com/peak/s5cmd/opt"
	"github.com/peak/s5cmd/storage"
)

func S3Copy(job *Job, wp *WorkerParams) *JobResponse {
	src, dst := job.src[0], job.dst

	client, err := wp.newClient(src)
	if err != nil {
		return jobResponse(err)
	}

	err = client.Copy(
		wp.ctx,
		dst,
		src,
		job.cls,
	)

	if job.opts.Has(opt.DeleteSource) && err == nil {
		err = client.Delete(wp.ctx, src)
	}

	return jobResponse(err)
}

func S3Delete(job *Job, wp *WorkerParams) *JobResponse {
	src := job.src[0]

	client, err := wp.newClient(src)
	if err != nil {
		return jobResponse(err)
	}

	err = client.Delete(wp.ctx, src)
	return jobResponse(err)
}

<<<<<<< HEAD
func S3Download(job *Job, wp *WorkerParams) *JobResponse {
	src, dst := job.src[0], job.dst
=======
func S3BatchDelete(job *Job, wp *WorkerParams) (stats.StatType, *JobResponse) {
	const opType = stats.S3Op

	src := job.args[0]

	var jobArgs []*JobArgument
	srcBucket := *src.Clone()

	maxArgs := storage.DeleteItemsMax

	initArgs := func() {
		jobArgs = make([]*JobArgument, 0, maxArgs+1)
		jobArgs = append(jobArgs, &srcBucket)
	}

	makeJob := func(object *storage.Object) *Job {
		var subJob *Job

		if jobArgs == nil {
			initArgs()
		}

		if (object.IsMarker() || len(jobArgs) == maxArgs) && len(jobArgs) > 1 {
			subJob = job.MakeSubJob("batch-rm", op.BatchDeleteActual, jobArgs, opt.OptionList{})
			initArgs()
		}

		if object != nil {
			jobArgs = append(jobArgs, NewJobArgument(object.URL))
		}

		return subJob
	}

	client, err := wp.newClient(src.url)
	if err != nil {
		return opType, jobResponse(err)
	}

	err = wildOperation(client, src.url, true, wp, func(object *storage.Object) *Job {
		if object.Mode.IsDir() {
			return nil
		}

		return makeJob(object)
	})

	return opType, jobResponse(err)
}

func S3BatchDeleteActual(job *Job, wp *WorkerParams) (stats.StatType, *JobResponse) {
	const opType = stats.S3Op

	src := job.args[0]

	client, err := wp.newClient(src.url)
	if err != nil {
		return opType, jobResponse(err)
	}

	deleteObjects := make([]*objurl.ObjectURL, len(job.args)-1)
	for i, a := range job.args {
		if i == 0 {
			continue
		}
		deleteObjects[i-1] = a.url
	}

	err = client.Delete(wp.ctx, deleteObjects...)
	if err != nil {
		return opType, jobResponse(err)
	}

	st := client.Statistics()

	var msg []string
	for key, stat := range st.Keys() {
		if stat.Success {
			msg = append(msg, fmt.Sprintf("Batch-delete %v", key))
		} else {
			msg = append(msg, fmt.Sprintf(`Batch-delete %v: %s`, key, stat.Message))
		}
	}

	return opType, jobResponse(err, msg...)
}

func S3BatchDownload(job *Job, wp *WorkerParams) (stats.StatType, *JobResponse) {
	const opType = stats.S3Op

	subCmd := "cp"
	if job.operation == op.AliasBatchGet {
		subCmd = "get"
	}

	if job.opts.Has(opt.DeleteSource) {
		subCmd = "mv"
	}
	subCmd += job.opts.GetParams()

	src, dst := job.args[0], job.args[1]
>>>>>>> 64dc8841

	client, err := wp.newClient(src)
	if err != nil {
<<<<<<< HEAD
		return jobResponse(err)
=======
		return opType, jobResponse(err)
	}
	err = wildOperation(client, src.url, true, wp, func(object *storage.Object) *Job {
		if object.IsMarker() || object.Mode.IsDir() {
			return nil
		}

		arg1 := NewJobArgument(object.URL)

		var dstFn string
		if job.opts.Has(opt.Parents) {
			dstFn = object.URL.Path
		} else {
			dstFn = object.URL.Base()
		}

		arg2 := dst.Join(dstFn)

		subJob := job.MakeSubJob(subCmd, op.Download, []*JobArgument{arg1, arg2}, job.opts)

		dir := filepath.Dir(arg2.url.Absolute())
		os.MkdirAll(dir, os.ModePerm)
		return subJob
	})

	return opType, jobResponse(err)
}

func S3Download(job *Job, wp *WorkerParams) (stats.StatType, *JobResponse) {
	const opType = stats.S3Op

	src, dst := job.args[0], job.args[1]

	response := CheckConditions(src, dst, wp, job.opts)
	if response != nil {
		return opType, response
>>>>>>> 64dc8841
	}

	srcFn := src.Base()
	destFn := dst.Absolute()

	f, err := os.Create(destFn)
	if err != nil {
		return jobResponse(err)
	}
	defer f.Close()

	infoLog("Downloading %s...", srcFn)
	err = client.Get(wp.ctx, src, f)
	if err != nil {
		os.Remove(destFn) // Remove partly downloaded file
	} else if job.opts.Has(opt.DeleteSource) {
		err = client.Delete(wp.ctx, src)
	}

	return jobResponse(err)
}

func S3Upload(job *Job, wp *WorkerParams) *JobResponse {
	src, dst := job.src[0], job.dst
	srcFn := src.Base()

	f, err := os.Open(src.Absolute())
	if err != nil {
		return jobResponse(err)
	}
	defer f.Close()

	// infer the client based on destination, which is a remote storage.
	client, err := wp.newClient(dst)
	if err != nil {
		return jobResponse(err)
	}

	infoLog("Uploading %s...", srcFn)

	err = client.Put(
		wp.ctx,
		f,
		dst,
		job.cls,
	)

	return jobResponse(err)
}

func S3BatchDeleteActual(job *Job, wp *WorkerParams) *JobResponse {
	src := job.src

	client, err := wp.newClient(src[0])
	if err != nil {
		return jobResponse(err)
	}

	err = client.Delete(wp.ctx, src...)
	if err != nil {
		return jobResponse(err)
	}

<<<<<<< HEAD
	st := client.Statistics()
=======
	err = wildOperation(client, src.url, true, wp, func(object *storage.Object) *Job {
		if object.IsMarker() || object.StorageClass.IsGlacier() || object.Mode.IsDir() {
			return nil
		}

		arg1 := NewJobArgument(object.URL)
>>>>>>> 64dc8841

	var msg []string
	for key, stat := range st.Keys() {
		if stat.Success {
			msg = append(msg, fmt.Sprintf("Batch-delete %v", key))
		} else {
			msg = append(msg, fmt.Sprintf(`Batch-delete %v: %s`, key, stat.Message))
		}
	}

	return jobResponse(err, msg...)
}

func S3ListBuckets(_ *Job, wp *WorkerParams) *JobResponse {
	// set as remote storage
	url := &objurl.ObjectURL{Type: 0}
	client, err := wp.newClient(url)
	if err != nil {
		return jobResponse(err)
	}

	buckets, err := client.ListBuckets(wp.ctx, "")
	if err != nil {
		return jobResponse(err)
	}

	var msg []string
	for _, b := range buckets {
		msg = append(msg, b.String())
	}

	return jobResponse(err, msg...)
}

func S3List(job *Job, wp *WorkerParams) *JobResponse {
	showETags := job.opts.Has(opt.ListETags)
	humanize := job.opts.Has(opt.HumanReadable)

	src := job.src[0]

	client, err := wp.newClient(src)
	if err != nil {
		return jobResponse(err)
	}

	var msg []string
	for object := range client.List(wp.ctx, src, true, storage.ListAllItems) {
		if object.Err != nil {
			continue
		}

		if object.Mode.IsDir() {
			msg = append(msg, fmt.Sprintf("%19s %1s %-38s  %12s  %s", "", "", "", "DIR", object.URL.Relative()))
		} else {
			var cls, etag, size string

			switch object.StorageClass {
			case storage.ObjectStorageClassStandard:
				cls = ""
			case storage.ObjectStorageClassGlacier:
				cls = "G"
			case storage.ObjectStorageClassReducedRedundancy:
				cls = "R"
			case storage.TransitionStorageClassStandardIA:
				cls = "I"
			default:
				cls = "?"
			}

			if showETags {
				etag = strings.Trim(object.Etag, `"`)
			}
			if humanize {
				size = HumanizeBytes(object.Size)
			} else {
				size = fmt.Sprintf("%d", object.Size)
			}

			msg = append(
				msg,
				fmt.Sprintf("%s %1s %-38s %12s  %s",
					object.ModTime.Format(dateFormat),
					cls,
					etag,
					size,
					object.URL.Relative(),
				),
			)
		}
	}

	return jobResponse(nil, msg...)
}

func S3Size(job *Job, wp *WorkerParams) *JobResponse {
	type sizeAndCount struct {
		size  int64
		count int64
	}
	src := job.src[0]

	client, err := wp.newClient(src)
	if err != nil {
		return jobResponse(err)
	}

<<<<<<< HEAD
	totals := map[string]sizeAndCount{}

	for object := range client.List(wp.ctx, src, true, storage.ListAllItems) {
		if object.Type.IsDir() {
			continue
=======
	err = wildOperation(client, src.url, true, wp, func(object *storage.Object) *Job {
		if object.IsMarker() || object.Mode.IsDir() {
			return nil
>>>>>>> 64dc8841
		}
		storageClass := string(object.StorageClass)
		s := totals[storageClass]
		s.size += object.Size
		s.count++
		totals[storageClass] = s
	}

	sz := sizeAndCount{}
	if !job.opts.Has(opt.GroupByClass) {
		for k, v := range totals {
			sz.size += v.size
			sz.count += v.count
			delete(totals, k)
		}
		totals["Total"] = sz
	}

	var msg []string
	for k, v := range totals {
		if job.opts.Has(opt.HumanReadable) {
			msg = append(msg, fmt.Sprintf("%s bytes in %d objects: %s [%s]", HumanizeBytes(v.size), v.count, src, k))
		} else {
			msg = append(msg, fmt.Sprintf("%d bytes in %d objects: %s [%s]", v.size, v.count, src, k))
		}
	}

	return jobResponse(err, msg...)
}<|MERGE_RESOLUTION|>--- conflicted
+++ resolved
@@ -44,155 +44,12 @@
 	return jobResponse(err)
 }
 
-<<<<<<< HEAD
 func S3Download(job *Job, wp *WorkerParams) *JobResponse {
 	src, dst := job.src[0], job.dst
-=======
-func S3BatchDelete(job *Job, wp *WorkerParams) (stats.StatType, *JobResponse) {
-	const opType = stats.S3Op
-
-	src := job.args[0]
-
-	var jobArgs []*JobArgument
-	srcBucket := *src.Clone()
-
-	maxArgs := storage.DeleteItemsMax
-
-	initArgs := func() {
-		jobArgs = make([]*JobArgument, 0, maxArgs+1)
-		jobArgs = append(jobArgs, &srcBucket)
-	}
-
-	makeJob := func(object *storage.Object) *Job {
-		var subJob *Job
-
-		if jobArgs == nil {
-			initArgs()
-		}
-
-		if (object.IsMarker() || len(jobArgs) == maxArgs) && len(jobArgs) > 1 {
-			subJob = job.MakeSubJob("batch-rm", op.BatchDeleteActual, jobArgs, opt.OptionList{})
-			initArgs()
-		}
-
-		if object != nil {
-			jobArgs = append(jobArgs, NewJobArgument(object.URL))
-		}
-
-		return subJob
-	}
-
-	client, err := wp.newClient(src.url)
-	if err != nil {
-		return opType, jobResponse(err)
-	}
-
-	err = wildOperation(client, src.url, true, wp, func(object *storage.Object) *Job {
-		if object.Mode.IsDir() {
-			return nil
-		}
-
-		return makeJob(object)
-	})
-
-	return opType, jobResponse(err)
-}
-
-func S3BatchDeleteActual(job *Job, wp *WorkerParams) (stats.StatType, *JobResponse) {
-	const opType = stats.S3Op
-
-	src := job.args[0]
-
-	client, err := wp.newClient(src.url)
-	if err != nil {
-		return opType, jobResponse(err)
-	}
-
-	deleteObjects := make([]*objurl.ObjectURL, len(job.args)-1)
-	for i, a := range job.args {
-		if i == 0 {
-			continue
-		}
-		deleteObjects[i-1] = a.url
-	}
-
-	err = client.Delete(wp.ctx, deleteObjects...)
-	if err != nil {
-		return opType, jobResponse(err)
-	}
-
-	st := client.Statistics()
-
-	var msg []string
-	for key, stat := range st.Keys() {
-		if stat.Success {
-			msg = append(msg, fmt.Sprintf("Batch-delete %v", key))
-		} else {
-			msg = append(msg, fmt.Sprintf(`Batch-delete %v: %s`, key, stat.Message))
-		}
-	}
-
-	return opType, jobResponse(err, msg...)
-}
-
-func S3BatchDownload(job *Job, wp *WorkerParams) (stats.StatType, *JobResponse) {
-	const opType = stats.S3Op
-
-	subCmd := "cp"
-	if job.operation == op.AliasBatchGet {
-		subCmd = "get"
-	}
-
-	if job.opts.Has(opt.DeleteSource) {
-		subCmd = "mv"
-	}
-	subCmd += job.opts.GetParams()
-
-	src, dst := job.args[0], job.args[1]
->>>>>>> 64dc8841
-
-	client, err := wp.newClient(src)
-	if err != nil {
-<<<<<<< HEAD
-		return jobResponse(err)
-=======
-		return opType, jobResponse(err)
-	}
-	err = wildOperation(client, src.url, true, wp, func(object *storage.Object) *Job {
-		if object.IsMarker() || object.Mode.IsDir() {
-			return nil
-		}
-
-		arg1 := NewJobArgument(object.URL)
-
-		var dstFn string
-		if job.opts.Has(opt.Parents) {
-			dstFn = object.URL.Path
-		} else {
-			dstFn = object.URL.Base()
-		}
-
-		arg2 := dst.Join(dstFn)
-
-		subJob := job.MakeSubJob(subCmd, op.Download, []*JobArgument{arg1, arg2}, job.opts)
-
-		dir := filepath.Dir(arg2.url.Absolute())
-		os.MkdirAll(dir, os.ModePerm)
-		return subJob
-	})
-
-	return opType, jobResponse(err)
-}
-
-func S3Download(job *Job, wp *WorkerParams) (stats.StatType, *JobResponse) {
-	const opType = stats.S3Op
-
-	src, dst := job.args[0], job.args[1]
-
-	response := CheckConditions(src, dst, wp, job.opts)
-	if response != nil {
-		return opType, response
->>>>>>> 64dc8841
+
+	client, err := wp.newClient(src)
+	if err != nil {
+		return jobResponse(err)
 	}
 
 	srcFn := src.Base()
@@ -256,16 +113,7 @@
 		return jobResponse(err)
 	}
 
-<<<<<<< HEAD
 	st := client.Statistics()
-=======
-	err = wildOperation(client, src.url, true, wp, func(object *storage.Object) *Job {
-		if object.IsMarker() || object.StorageClass.IsGlacier() || object.Mode.IsDir() {
-			return nil
-		}
-
-		arg1 := NewJobArgument(object.URL)
->>>>>>> 64dc8841
 
 	var msg []string
 	for key, stat := range st.Keys() {
@@ -372,17 +220,11 @@
 		return jobResponse(err)
 	}
 
-<<<<<<< HEAD
 	totals := map[string]sizeAndCount{}
 
 	for object := range client.List(wp.ctx, src, true, storage.ListAllItems) {
-		if object.Type.IsDir() {
+		if object.Mode.IsDir() {
 			continue
-=======
-	err = wildOperation(client, src.url, true, wp, func(object *storage.Object) *Job {
-		if object.IsMarker() || object.Mode.IsDir() {
-			return nil
->>>>>>> 64dc8841
 		}
 		storageClass := string(object.StorageClass)
 		s := totals[storageClass]
