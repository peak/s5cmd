package command

import (
	"context"
	"fmt"

	cmpinstall "github.com/posener/complete/cmd/install"
	"github.com/urfave/cli/v2"

	"github.com/peak/s5cmd/log"
	"github.com/peak/s5cmd/log/stat"
	"github.com/peak/s5cmd/parallel"
	"github.com/peak/s5cmd/storage"
)

const (
	defaultWorkerCount = 256
	defaultRetryCount  = 10

	appName = "s5cmd"
)

var app = &cli.App{
	Name:  appName,
	Usage: "Blazing fast S3 and local filesystem execution tool",
	Flags: []cli.Flag{
		&cli.BoolFlag{
			Name:  "json",
			Usage: "enable JSON formatted output",
		},
		&cli.IntFlag{
			Name:  "numworkers",
			Value: defaultWorkerCount,
			Usage: "number of workers execute operation on each object",
		},
		&cli.IntFlag{
			Name:    "retry-count",
			Aliases: []string{"r"},
			Value:   defaultRetryCount,
			Usage:   "number of times that a request will be retried for failures",
		},
		&cli.StringFlag{
			Name:  "endpoint-url",
			Usage: "override default S3 host for custom services",
		},
		&cli.BoolFlag{
			Name:  "no-verify-ssl",
			Usage: "disable SSL certificate verification",
		},
		&cli.StringFlag{
			Name:  "log",
			Value: "info",
			Usage: "log level: (debug, info, error)",
		},
		&cli.BoolFlag{
			Name:  "install-completion",
			Usage: "install completion for your shell",
		},
		&cli.BoolFlag{
			Name:  "dry-run",
			Usage: "fake run; show what commands will be executed without actually executing them",
		},
		&cli.BoolFlag{
			Name:  "stat",
			Usage: "collect statistics of program execution and display it at the end",
		},
	},
	Before: func(c *cli.Context) error {
		retryCount := c.Int("retry-count")
		workerCount := c.Int("numworkers")
		printJSON := c.Bool("json")
		logLevel := c.String("log")
		isStat := c.Bool("stat")

		log.Init(logLevel, printJSON)
		parallel.Init(workerCount)

		if retryCount < 0 {
			err := fmt.Errorf("retry count cannot be a negative value")
			printError(givenCommand(c), c.Command.Name, err)
			return err
		}

<<<<<<< HEAD
		storage.Init(storage.S3Options{
			MaxRetries:  retryCount,
			Endpoint:    endpointURL,
			NoVerifySSL: noVerifySSL,
		})

		return nil
=======
		if isStat {
			stat.InitStat()
		}

		return storage.Init(NewStorageOpts(c))
>>>>>>> 714dfeb1
	},
	Action: func(c *cli.Context) error {
		if c.Bool("install-completion") {
			if cmpinstall.IsInstalled(appName) {
				return nil
			}

			return cmpinstall.Install(appName)
		}

		return cli.ShowAppHelp(c)
	},
	After: func(c *cli.Context) error {
		if c.Bool("stat") {
			log.Info(stat.Statistics())
		}

		parallel.Close()
		log.Close()
		return nil
	},
}

// NewStorageOpts creates storage.Options object from the given context.
func NewStorageOpts(c *cli.Context) storage.Options {
	return storage.Options{
		MaxRetries:  c.Int("retry-count"),
		Endpoint:    c.String("endpoint-url"),
		NoVerifySSL: c.Bool("no-verify-ssl"),
		DryRun:      c.Bool("dry-run"),
	}
}

// Main is the entrypoint function to run given commands.
func Main(ctx context.Context, args []string) error {
	app.Commands = []*cli.Command{
		listCommand,
		copyCommand,
		deleteCommand,
		moveCommand,
		makeBucketCommand,
		sizeCommand,
		catCommand,
		runCommand,
		versionCommand,
	}

	if maybeAutoComplete() {
		return nil
	}

	return app.RunContext(ctx, args)
}<|MERGE_RESOLUTION|>--- conflicted
+++ resolved
@@ -81,21 +81,11 @@
 			return err
 		}
 
-<<<<<<< HEAD
-		storage.Init(storage.S3Options{
-			MaxRetries:  retryCount,
-			Endpoint:    endpointURL,
-			NoVerifySSL: noVerifySSL,
-		})
-
-		return nil
-=======
 		if isStat {
 			stat.InitStat()
 		}
 
-		return storage.Init(NewStorageOpts(c))
->>>>>>> 714dfeb1
+		return nil
 	},
 	Action: func(c *cli.Context) error {
 		if c.Bool("install-completion") {
