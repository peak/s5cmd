// Package storage implements operations for s3 and fs.
package storage

import (
	"context"
	"encoding/json"
	"fmt"
	"io"
	"os"
	"time"

	"github.com/peak/s5cmd/storage/url"
	"github.com/peak/s5cmd/strutil"
)

var (
	// ErrGivenObjectNotFound indicates a specified object is not found.
	ErrGivenObjectNotFound = fmt.Errorf("given object not found")

	// ErrNoObjectFound indicates there are no objects found from a given directory.
	ErrNoObjectFound = fmt.Errorf("no object found")
)

// Storage is an interface for storage operations.
type Storage interface {
	// Stat returns the Object structure describing object. If src is not
	// found, ErrGivenObjectNotFound is returned.
	Stat(ctx context.Context, src *url.URL) (*Object, error)

	// List the objects and directories/prefixes in the src.
	List(ctx context.Context, src *url.URL, followSymlinks bool) <-chan *Object

	// Copy src to dst, optionally setting the given metadata. Src and dst
	// arguments are of the same type. If src is a remote type, server side
	// copying will be used.
	Copy(ctx context.Context, src, dst *url.URL, metadata Metadata) error

	// Get reads object content from src and writes to dst in parallel.
	Get(ctx context.Context, src *url.URL, dst io.WriterAt, concurrency int, partSize int64) (int64, error)

	// Put reads from src and writes content to dst.
	Put(ctx context.Context, src io.Reader, dst *url.URL, metadata Metadata, concurrency int, partSize int64) error

	// Delete deletes the given src.
	Delete(ctx context.Context, src *url.URL) error

	// MultiDelete deletes all items returned from given urls in batches.
	MultiDelete(ctx context.Context, urls <-chan *url.URL) <-chan *Object

	// ListBuckets returns bucket list. If prefix is given, results will be
	// filtered.
	ListBuckets(ctx context.Context, prefix string) ([]Bucket, error)

	// MakeBucket creates given bucket.
	MakeBucket(ctx context.Context, bucket string) error
}

// NewClient returns new Storage client from given url. Storage implementation
// is inferred from the url.
func NewClient(url *url.URL, storageOpts StorageOptions) (Storage, error) {
	if url.IsRemote() {
		return NewS3Storage(storageOpts)
	}

	return NewFilesystem(), nil
}

// Object is a generic type which contains metadata for storage items.
type Object struct {
	URL          *url.URL     `json:"key,omitempty"`
	Etag         string       `json:"etag,omitempty"`
	ModTime      *time.Time   `json:"last_modified,omitempty"`
	Type         ObjectType   `json:"type,omitempty"`
	Size         int64        `json:"size,omitempty"`
	StorageClass StorageClass `json:"storage_class,omitempty"`
	Err          error        `json:"error,omitempty"`
}

// String returns the string representation of Object.
func (o *Object) String() string {
	return o.URL.String()
}

// JSON returns the JSON representation of Object.
func (o *Object) JSON() string {
	return strutil.JSON(o)
}

// ObjectType is the type of Object.
type ObjectType struct {
	mode os.FileMode
}

// String returns the string representation of ObjectType.
func (o ObjectType) String() string {
	switch mode := o.mode; {
	case mode.IsRegular():
		return "file"
	case mode.IsDir():
		return "directory"
	case mode&os.ModeSymlink != 0:
		return "symlink"
	}
	return ""
}

// MarshalJSON returns the stringer of ObjectType as a marshalled json.
func (o ObjectType) MarshalJSON() ([]byte, error) {
	return json.Marshal(o.String())
}

// IsDir checks if the object is a directory.
func (o ObjectType) IsDir() bool {
	return o.mode.IsDir()
}

// IsSymlink checks if the object is a symbolic link.
func (o ObjectType) IsSymlink() bool {
	return o.mode&os.ModeSymlink != 0
}

// ShouldProcessUrl returns true if follow symlinks is enabled.
// If follow symlinks is disabled we should not process the url.
// (this check is needed only for local files)
func ShouldProcessUrl(url *url.URL, followSymlinks bool) bool {
	if followSymlinks {
		return true
	}

	if url.IsRemote() {
		return true
	}
	fi, err := os.Lstat(url.Absolute())
	if err != nil {
		return false
	}

	// do not process symlinks
	return fi.Mode()&os.ModeSymlink == 0
}

// dateFormat is a constant time template for the bucket.
const dateFormat = "2006/01/02 15:04:05"

// Bucket is a container for storage objects.
type Bucket struct {
	CreationDate time.Time `json:"created_at"`
	Name         string    `json:"name"`
}

// String returns the string representation of Bucket.
func (b Bucket) String() string {
	return fmt.Sprintf("%s  s3://%s", b.CreationDate.Format(dateFormat), b.Name)
}

// JSON returns the JSON representation of Bucket.
func (b Bucket) JSON() string {
	return strutil.JSON(b)
}

// StorageClass represents the storage used to store an object.
type StorageClass string

func (s StorageClass) IsGlacier() bool {
	return s == "GLACIER"
}

// notImplemented is a structure which is used on the unsupported operations.
type notImplemented struct {
	apiType string
	method  string
}

// Error returns the string representation of Error for notImplemented.
func (e notImplemented) Error() string {
	return fmt.Sprintf("%q is not supported on %q storage", e.method, e.apiType)
}

<<<<<<< HEAD
type StorageOptions struct {
	NoVerifySSL       bool
	Concurrency       int
	MaxRetries        int
	PartSize          int64
	SourceRegion      string
	DestinationRegion string
	Endpoint          string
=======
type Metadata map[string]string

// NewMetadata will return an empty metadata object.
func NewMetadata() Metadata {
	return Metadata{}
}

func (m Metadata) ACL() string {
	return m["ACL"]
}

func (m Metadata) SetACL(acl string) Metadata {
	m["ACL"] = acl
	return m
}

func (m Metadata) StorageClass() string {
	return m["StorageClass"]
}

func (m Metadata) SetStorageClass(class string) Metadata {
	m["StorageClass"] = class
	return m
}

func (m Metadata) ContentType() string {
	return m["ContentType"]
}

func (m Metadata) SetContentType(contentType string) Metadata {
	m["ContentType"] = contentType
	return m
}

func (m Metadata) SSE() string {
	return m["EncryptionMethod"]
}

func (m Metadata) SetSSE(sse string) Metadata {
	m["EncryptionMethod"] = sse
	return m
}

func (m Metadata) SSEKeyID() string {
	return m["EncryptionKeyID"]
}

func (m Metadata) SetSSEKeyID(kid string) Metadata {
	m["EncryptionKeyID"] = kid
	return m
>>>>>>> 8f720093
}<|MERGE_RESOLUTION|>--- conflicted
+++ resolved
@@ -176,7 +176,6 @@
 	return fmt.Sprintf("%q is not supported on %q storage", e.method, e.apiType)
 }
 
-<<<<<<< HEAD
 type StorageOptions struct {
 	NoVerifySSL       bool
 	Concurrency       int
@@ -185,7 +184,8 @@
 	SourceRegion      string
 	DestinationRegion string
 	Endpoint          string
-=======
+}
+
 type Metadata map[string]string
 
 // NewMetadata will return an empty metadata object.
@@ -236,5 +236,4 @@
 func (m Metadata) SetSSEKeyID(kid string) Metadata {
 	m["EncryptionKeyID"] = kid
 	return m
->>>>>>> 8f720093
 }