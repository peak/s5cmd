# Changelog

## not released yet

#### Breaking changes
- Adjacent slashes in key are no longer removed when uploading to remote. Before `s5cmd cp file.txt s3://bucket/a//b///c/` would copy to `s3://bucket/a/b/c/file.txt` but now to `s3://bucket/a//b///c/file.txt`.([#459](https://github.com/peak/s5cmd/pull/459))

#### Features
- Added `--content-type` and `--content-encoding` flags to `cp` command. ([#264](https://github.com/peak/s5cmd/issues/264))
- Added `--profile` flag to allow users to specify a [named profile](https://docs.aws.amazon.com/cli/latest/userguide/cli-configure-profiles.html). ([#353](https://github.com/peak/s5cmd/issues/353))
- Added `--credentials-file` flag to allow users to specify path for the AWS credentials file instead of using the [default location](https://docs.aws.amazon.com/cli/latest/userguide/cli-configure-files.html#cli-configure-files-where). 

#### Improvements
- Disable AWS SDK logger if log level is not "trace"

#### Bugfixes
- Fixed a bug where (`--stat`) prints unnecessarily when used with help and version commands ([#452](https://github.com/peak/s5cmd/issues/452))
- Changed cp error message to be more precise. "given object not found" error message now will also include absolute path of the file. ([#463](https://github.com/peak/s5cmd/pull/463))
- Fixed a bug where some part of the destination path is removed by `cp` and `sync` subcommands ([#360](https://github.com/peak/s5cmd/issues/360))
- Fixed a bug where proxy is not being used when `--no-verify-ssl` flag is used. ([#445](https://github.com/peak/s5cmd/issues/445))
- Fixed `unknown url format` error when object key also includes `s3://` e.g. `s5cmd ls s3://foo/bar/s3://baz` ([#449](https://github.com/peak/s5cmd/issues/449))

<<<<<<< HEAD
=======
#### Improvements
- Disable AWS SDK logger if log level is not "trace"
- Allow adjacent slashes to be used as keys when uploading to remote. ([#459](https://github.com/peak/s5cmd/pull/459))

>>>>>>> 6b87fb4c
## v2.0.0 - 4 Jul 2022

#### Breaking changes
- Dropped inline comment feature for `run` command. Previously s5cmd supported a command with an inline comment like `ls s3://bucket/object.gz  # inline comment`. ([#309](https://github.com/peak/s5cmd/issues/309))
- Changed homebrew installation command on macOS. Users can install s5cmd via `brew install peak/tap/s5cmd`. ([#356](https://github.com/peak/s5cmd/issues/356))
- Print usage errors to stderr instead of stdout and do not show help text on usage error. ([#399](https://github.com/peak/s5cmd/issues/399))
- Working directory of the Docker image changed to `/aws` from `/`. ([#412](https://github.com/peak/s5cmd/pull/412))

#### Features
- Added `sync` command to synchronize two given buckets, prefixes, or objects. ([#3](https://github.com/peak/s5cmd/issues/3))
- Added AWS Single Sign-On (SSO) profiles support. ([#385](https://github.com/peak/s5cmd/issues/385))
- Added `--force-glacier-transfer` flag to `select` command. ([#346](https://github.com/peak/s5cmd/issues/346))
- Added `--ignore-glacier-warnings` flag to `cp`, `mv` and `select` commands. ([#346](https://github.com/peak/s5cmd/issues/346))
- Added `--request-payer` flag to include `x-amz-request-payer` in header while sending GET, POST and HEAD requests. ([#297](https://github.com/peak/s5cmd/issues/297)) [@Kirill888](https://github.com/Kirill888)
- Added `--use-list-objects-v1` flag to force using S3 ListObjects API instead of ListObjectsV2 API. ([#405](https://github.com/peak/s5cmd/issues/405)) [@greenpau](https://github.com/greenpau)
- Added trace log level(`--log=trace`) which enables SDK debug logs.([#363](https://github.com/peak/s5cmd/issues/363))

#### Improvements
- Upgraded minimum required Go version to 1.16.
- Debian packages are provided on [releases page](https://github.com/peak/s5cmd/releases) ([#380](https://github.com/peak/s5cmd/issues/380))

#### Bugfixes
- Fixed a bug about precedence of region detection, which auto region detection would always override region defined in environment or profile. ([#325](https://github.com/peak/s5cmd/issues/325))
- Fixed a bug where errors did not result a non-zero exit code. ([#304](https://github.com/peak/s5cmd/issues/304))
- Print error if the commands file of `run` command is not accessible. ([#410](https://github.com/peak/s5cmd/pull/410))
- Updated region detection call to use current session's address resolving method ([#314](https://github.com/peak/s5cmd/issues/314))
- Fixed a bug where lines with large tokens fail in `run` command. `sync` was failing when it finds multiple files to remove. ([#435](https://github.com/peak/s5cmd/issues/435), [#436](https://github.com/peak/s5cmd/issues/436))
- Print usage error if given log level(`--log`) is not valid. ([#430](https://github.com/peak/s5cmd/pull/430))
- Fixed a bug where (`--stat`) is ignored when log level is error. ([#359](https://github.com/peak/s5cmd/issues/359))

## v1.4.0 - 21 Sep 2021

#### Features

- Added `select` command. It allows to select JSON records from objects using SQL expressions. ([#299](https://github.com/peak/s5cmd/issues/299)) [@skeggse](https://github.com/skeggse)
- Added `rb` command to remove buckets. ([#303](https://github.com/peak/s5cmd/issues/303))
- Added `--exclude` flag to `cp`, `rm`, `ls`, `du` and `select` commands. This flag allows users to exclude objects with given pattern. ([#266](https://github.com/peak/s5cmd/issues/266))
- Added `--raw` flag to `cp` and `rm` commands. It disables the wildcard operations. It is useful when an object contains glob characters which interfers with glob expansion logic. ([#235](https://github.com/peak/s5cmd/issues/235))
- Added `--cache-control` and `--expires` flags to `cp` and `mv` commands. It adds support for setting cache control and expires header to S3 objects. ([#318](https://github.com/peak/s5cmd/pull/318)) [@tombokombo](https://github.com/tombokombo)
- Added `--force-glacier-transfer` flag to `cp` command. It forces a transfer request on all Glacier objects. ([#206](https://github.com/peak/s5cmd/issues/206))
- Added `--source-region` and `destination-region` flags to `cp` command. It allows overriding bucket region. ([#262](https://github.com/peak/s5cmd/issues/262)) [@kemege](https://github.com/kemege)

#### Improvements

- Added `MacPorts` installation option. ([#311](https://github.com/peak/s5cmd/pull/311)) [@manojkarthick](https://github.com/manojkarthick)
- Added `S3_ENDPOINT_URL` environment variable ([#343](https://github.com/peak/s5cmd/pull/343)) [@Dexus](https://github.com/Dexus)
- Prevent retries if a token related error is received ([#337](https://github.com/peak/s5cmd/pull/337))

#### Bugfixes

- Change the order of precedence in URL expansion in file system. Glob (*) expansion have precedence over directory expansion. ([#322](https://github.com/peak/s5cmd/pull/322))
- Fixed data race for concurrent writes for expand ([#330](https://github.com/peak/s5cmd/pull/330))
- Fixed concurrent writes to the flags list of run command ([#335](https://github.com/peak/s5cmd/pull/335))
- Fixed options usage on mv command ([#338](https://github.com/peak/s5cmd/pull/338))

## v1.3.0 - 1 Jul 2021

#### Features

- Added global `--no-sign-request` flag. API requests won't be signed and credentials won't be used if this option is provided. It is useful for accessing public buckets. ([#285](https://github.com/peak/s5cmd/issues/285))

#### Improvements

- If retryable errors are received during command execution, users now can see what's happening under the hood. ([#261](https://github.com/peak/s5cmd/pull/261))
- Update documentation about the AWS_PROFILE environment variable. ([#275](https://github.com/peak/s5cmd/pull/275)) [@davebiffuk](https://github.com/davebiffuk)

#### Bugfixes

- Fixed a bug where write-bit was required to upload a file. ([#258](https://github.com/peak/s5cmd/issues/258))
- Fixed a bug where object could not be found if S3 key contains certain special characters. ([#279](https://github.com/peak/s5cmd/issues/279)) [@khacminh](https://github.com/khacminh)
- `s5cmd` exits with code `1` if given command is not found. It was `0` before. ([#295](https://github.com/peak/s5cmd/issues/295))


## v1.2.1 - 3 Dec 2020

#### Improvements

- Statically link `s5cmd` in Docker image ([#250](https://github.com/peak/s5cmd/issues/250))

#### Bugfixes

- Fixed a bug where HeadBucket request fails during region information retrieval. ([#251](https://github.com/peak/s5cmd/issues/251), [#252](https://github.com/peak/s5cmd/issues/252))


## v1.2.0 - 5 Nov 2020

With this release, `s5cmd` automatically determines region information of destination buckets.

#### Features

- Added global `--dry-run` option. It displays which command(s) will be executed without actually having a side effect. ([#90](https://github.com/peak/s5cmd/issues/90))
- Added `--stat` option for `s5cmd` and it displays program execution statistics before the end of the program output. ([#148](https://github.com/peak/s5cmd/issues/148))
- Added cross-region transfer support. Bucket regions are inferred, thus, supporting cross-region transfers and multiple regions in batch mode. ([#155](https://github.com/peak/s5cmd/issues/155))

#### Bugfixes

- Fixed incorrect MIME type inference for `cp`, give priority to file extension for type inference. ([#214](https://github.com/peak/s5cmd/issues/214))
- Fixed error reporting issue, where some errors from the `ls` operation were not printed.

#### Improvements

- Requests to different buckets not allowed in `rm` batch operation, i.e., throw an error.
- AWS S3 `RequestTimeTooSkewed` request error was not retryable before, it is now. ([205](https://github.com/peak/s5cmd/issues/205))
- For some operations errors were printed at the end of the program execution. Now, errors are displayed immediately after being detected. ([#136](https://github.com/peak/s5cmd/issues/136))
- From now on, docker images will be published on Docker Hub. ([#238](https://github.com/peak/s5cmd/issues/238))
- Changed misleading 'mirroring' examples in the help text of `cp`. ([#213](https://github.com/peak/s5cmd/issues/213))


## v1.1.0 - 22 Jul 2020

With this release, Windows is supported.

#### Breaking changes

- Dropped storage class short codes display from default behaviour of `ls` operation. Instead, use `-s` flag with `ls`
to see full names of the storage classes when listing objects.


#### Features

- Added Server-side Encryption (SSE) support for mv/cp operations. It uses customer master keys (CMKs) managed by AWS Key Management Service. ([#18](https://github.com/peak/s5cmd/issues/18))
- Added an option to show full form of [storage class](https://aws.amazon.com/s3/storage-classes/) when listing objects. ([#165](https://github.com/peak/s5cmd/issues/165))
- Add [access control lists (ACLs)](https://docs.aws.amazon.com/AmazonS3/latest/dev/acl-overview.html)
support to enable managing access to buckets and objects. ([#26](https://github.com/peak/s5cmd/issues/26))


#### Bugfixes

- Fixed infinite repetition issue on mv/cp operations which would occur
 if the destination matched the source wildcard. ([#168](https://github.com/peak/s5cmd/issues/168))
- Fixed windows filepath issue, where backslashes should be treated as the path delimiter. ([#178](https://github.com/peak/s5cmd/issues/178))
- All tests pass on windows, by converting and treating file paths to UNIX filepath format.
- Fixed a transfer issue where the object path contains particular regex metacharacters. ([#111](https://github.com/peak/s5cmd/pull/111)) [@brendan-matroid](https://github.com/brendan-matroid)
- Correctly parse object paths that contain whitespaces in run-mode. ([#111](https://github.com/peak/s5cmd/pull/111)) [@brendan-matroid](https://github.com/brendan-matroid)


#### Improvements

- Retry when connection closed by S3 unexpectedly. ([#189](https://github.com/peak/s5cmd/pull/189)) [@eminugurkenar](https://github.com/eminugurkenar)

## v1.0.0 - 1 Apr 2020

This is a major release with many breaking changes.

#### Breaking changes

- Dropped `get` command. Users could get the same effect with `s5cmd cp <src> .`.
- Dropped `nested command` support.
- Dropped `!` command. It was used to execute shell commands and was used in
  conjunction with nested commands.
- `s5cmd -f` and `s5cmd -f -` usage has changed to `s5cmd run`. `run` command
  accepts a file. If not provided, it'll listen for commands from stdin.
- Exit code for errors was `127`. It is `1` now.
- Dropped `exit` command. It was used to change the shell exit code and usually
  a part of the nested command usage.
- Dropped local->local copy and move support. ([#118](https://github.com/peak/s5cmd/issues/118))
- All error messages are sent to stderr now.
- `-version` flag is changed to `version` command.
- Dropped `batch-rm` command. It was not listed in the help output. Now that we
  support variadic arguments, users can remove multiple objects by providing
  wildcards or multiple arguments to `s5cmd rm` command. ([#106](https://github.com/peak/s5cmd/pull/106))
- [Virtual host style bucket name
  resolving](https://aws.amazon.com/blogs/aws/amazon-s3-path-deprecation-plan-the-rest-of-the-story/)
  is enabled by default for S3 and GCS. If you provide a custom endpoint via
  `--endpoint-url` flag (other than GCS and S3 transfer acceleration), `s5cmd`
  will fall back to the `path-style`. ([#92](https://github.com/peak/s5cmd/pull/92))
- Listing a non-existent object will return exit code `1`, instead of `0`. ([#23](https://github.com/peak/s5cmd/issues/23))
- `-ds`, `-dw`, `-us` and `-uw` global flags are no longer available. Multipart
  concurrency and part size flags are now part of the `cp/mv` command. New
  replacement flags are `--concurrency | -c` and `--part-size | -p`. ([#110](https://github.com/peak/s5cmd/pull/110))
- s5cmd `cp` command follows symbolic links by default (only when uploading to
  s3 from local filesystem). Use `--no-follow-symlinks` flag to disable this
  feature. ([#17](https://github.com/peak/s5cmd/issues/17))
- Dropped `-parents` flag from copy command. Copy behaviour has changed to
  preserve the directory hierarchy as a default. Optional `-flatten` flag is
  added to flatten directory structure. ([#107](https://github.com/peak/s5cmd/issues/107))
- Dropped `-vv` verbosity flag. `--log` flag is introduced.

#### Features

- Added `mb` command to make buckets. ([#25](https://github.com/peak/s5cmd/issues/25))
- Added `--json` flag for JSON logging. ([#22](https://github.com/peak/s5cmd/issues/22))
- Added [S3 transfer acceleration](https://docs.aws.amazon.com/AmazonS3/latest/dev/transfer-acceleration.html) support. ([#40](https://github.com/peak/s5cmd/issues/40))
- Added [Google Cloud Storage](https://github.com/peak/s5cmd#google-cloud-storage-support) support. ([#81](https://github.com/peak/s5cmd/issues/81))
- Added `cat` command to print remote object contents to stdout ([#20](https://github.com/peak/s5cmd/issues/20))

#### Bugfixes

- Correctly set `Content-Type` of a file on upload operations. ([#33](https://github.com/peak/s5cmd/issues/33))
- Fixed a bug where workers are unable to consume job if there are too many
  outstanding wildcard expansion requests. ([#12](https://github.com/peak/s5cmd/issues/12), [#58](https://github.com/peak/s5cmd/issues/58))

#### Improvements

- Pre-compiled binaries are provided on [releases page](https://github.com/peak/s5cmd/releases) ([#21](https://github.com/peak/s5cmd/issues/21))
- AWS Go SDK is updated to support IAM role for service accounts. ([#32](https://github.com/peak/s5cmd/issues/32))
- For copy/move operations, `s5cmd` now creates destination directory if missing.
- Increase the soft limit of open files to 1000 and exits immediately when it encounters `too many open files` error. ([#52](https://github.com/peak/s5cmd/issues/52))

## v0.7.0 - 27 Jan 2020

- Use go modules.
- Update minimum required Go version to 1.13.

## v0.6.2 - 24 Jan 2020

- Fix bug in brew install.
- Update travis configuration.

## v0.6.1 - 9 Jan 2020

- Integrate Travis CI.
- Add option to disable SSL verification.
- Add endpoint url flag to support S3 compatible services.
- Use client's endpoint in GetSessionForBucket.
- Upgrade minimum required Go version to 1.7.

## v0.6.0 - 30 Mar 2018

- Use 50mb chunks by default.
- Add human-readable output option -H.
- Implement "command -h".

## v0.5.8 - 15 Mar 2018

- Refactor retryable error handling.
- Autodetect bucket region in command completion.
- Add HomeBrew formula.

## v0.5.7 - 16 Aug 2017

- Add -s and -u options to overwrite files if sizes differ or files are lastly modified.
- Use constructor for *JobArgument.

## v0.5.6 - 15 Jun 2017

- Add -dlw, -dlp and -ulw configuration options for worker pool.

## v0.5.5 - 29 May 2017
- Fix get/cp without 2nd param or exact destination filename.

## v0.5.4 - 23 May 2017

- Implement shell auto completion.
- Add context support for batch AWS requests.
- Implement "s5cmd get".
- Reduce idle-timer values.
- Add option -vv to log parser errors verbosely.
- Implement "du -g" to group by storage class.

## v0.5.3 - 9 Mar 2017

- Use Go bool type instead of aws.Bool on recoverer.

## v0.5.2 - 9 Mar 2017

- Make RequestError retryable.

## v0.5.1 - 8 Mar 2017

- Implement verbose output (-vv flag).
- Add godoc for error types.<|MERGE_RESOLUTION|>--- conflicted
+++ resolved
@@ -20,13 +20,10 @@
 - Fixed a bug where proxy is not being used when `--no-verify-ssl` flag is used. ([#445](https://github.com/peak/s5cmd/issues/445))
 - Fixed `unknown url format` error when object key also includes `s3://` e.g. `s5cmd ls s3://foo/bar/s3://baz` ([#449](https://github.com/peak/s5cmd/issues/449))
 
-<<<<<<< HEAD
-=======
 #### Improvements
 - Disable AWS SDK logger if log level is not "trace"
 - Allow adjacent slashes to be used as keys when uploading to remote. ([#459](https://github.com/peak/s5cmd/pull/459))
 
->>>>>>> 6b87fb4c
 ## v2.0.0 - 4 Jul 2022
 
 #### Breaking changes
