--- conflicted
+++ resolved
@@ -155,12 +155,9 @@
 // keys. If no object found or an error is encountered during this period,
 // it sends these errors to object channel.
 func (s *S3) List(ctx context.Context, url *url.URL, _ bool) <-chan *Object {
-<<<<<<< HEAD
 	if url.VersionID != "" || url.AllVersions {
 		return s.listObjectsVersion(ctx, url)
 	}
-=======
->>>>>>> 5e867c9b
 	if IsGoogleEndpoint(s.endpointURL) || s.useListObjectsV1 {
 		return s.listObjects(ctx, url)
 	}
