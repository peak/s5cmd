# Changelog

## not released yet

#### Features
- Added `--ignore-glacier-warnings` flag to `cp`, `mv` and `select` commands. ([#346](https://github.com/peak/s5cmd/issues/346))
- Added `--force-glacier-transfer` flag to `select` command. ([#404](https://github.com/peak/s5cmd/pull/404))
- Added AWS Single Sign-On (SSO) profiles support ([#385](https://github.com/peak/s5cmd/issues/385))

#### Bugfixes
- Fixed a bug about precedence of region detection, which auto region detection would always override region defined in environment or profile. ([#325](https://github.com/peak/s5cmd/issues/325))
- Fixed a bug where errors did not result a non-zero exit code. ([#304](https://github.com/peak/s5cmd/issues/304))
<<<<<<< HEAD
- Updated region detection call to use current session's path style config as it is set to 'Path' style by default. ([#314](https://github.com/peak/s5cmd/issues/314))
=======
- Print error if the commands file of `run` command is not accessible. ([#410](https://github.com/peak/s5cmd/pull/410))
>>>>>>> a06e19ae

## v1.4.0 - 21 Sep 2021

#### Features

- Added `select` command. It allows to select JSON records from objects using SQL expressions. ([#299](https://github.com/peak/s5cmd/issues/299)) [@skeggse](https://github.com/skeggse)
- Added `rb` command to remove buckets. ([#303](https://github.com/peak/s5cmd/issues/303)).
- Added `--exclude` flag to `cp`, `rm`, `ls`, `du` and `select` commands. This flag allows users to exclude objects with given pattern. ([#266](https://github.com/peak/s5cmd/issues/266))
- Added `--raw` flag to `cp` and `rm` commands. It disables the wildcard operations. It is useful when an object contains glob characters which interfers with glob expansion logic. ([#235](https://github.com/peak/s5cmd/issues/235))
- Added `--cache-control` and `--expires` flags to `cp` and `mv` commands. It adds support for setting cache control and expires header to S3 objects. ([#318](https://github.com/peak/s5cmd/pull/318)) [@tombokombo](https://github.com/tombokombo)
- Added `--force-glacier-transfer` flag to `cp` command. It forces a transfer request on all Glacier objects. ([#206](https://github.com/peak/s5cmd/issues/206))
- Added `--source-region` and `destination-region` flags to `cp` command. It allows overriding bucket region. ([#262](https://github.com/peak/s5cmd/issues/262)) [@kemege](https://github.com/kemege)

#### Improvements

- Added `MacPorts` installation option. ([#311](https://github.com/peak/s5cmd/pull/311)) [@manojkarthick](https://github.com/manojkarthick)
- Added `S3_ENDPOINT_URL` environment variable ([#343](https://github.com/peak/s5cmd/pull/343)) [@Dexus](https://github.com/Dexus)
- Prevent retries if a token related error is received ([#337](https://github.com/peak/s5cmd/pull/337))

#### Bugfixes

- Change the order of precedence in URL expansion in file system. Glob (*) expansion have precedence over directory expansion. ([#322](https://github.com/peak/s5cmd/pull/322))
- Fixed data race for concurrent writes for expand ([#330](https://github.com/peak/s5cmd/pull/330))
- Fixed concurrent writes to the flags list of run command ([#335](https://github.com/peak/s5cmd/pull/335))
- Fixed options usage on mv command ([#338](https://github.com/peak/s5cmd/pull/338))

## v1.3.0 - 1 Jul 2021

#### Features

- Added global `--no-sign-request` flag. API requests won't be signed and credentials won't be used if this option is provided. It is useful for accessing public buckets. ([#285](https://github.com/peak/s5cmd/issues/285))

#### Improvements

- If retryable errors are received during command execution, users now can see what's happening under the hood. ([#261](https://github.com/peak/s5cmd/pull/261))
- Update documentation about the AWS_PROFILE environment variable. ([#275](https://github.com/peak/s5cmd/pull/275)) [@davebiffuk](https://github.com/davebiffuk)

#### Bugfixes

- Fixed a bug where write-bit was required to upload a file. ([#258](https://github.com/peak/s5cmd/issues/258))
- Fixed a bug where object could not be found if S3 key contains certain special characters. ([#279](https://github.com/peak/s5cmd/issues/279)) [@khacminh](https://github.com/khacminh)
- `s5cmd` exits with code `1` if given command is not found. It was `0` before. ([#295](https://github.com/peak/s5cmd/issues/295))


## v1.2.1 - 3 Dec 2020

#### Improvements

- Statically link `s5cmd` in Docker image ([#250](https://github.com/peak/s5cmd/issues/250))

#### Bugfixes

- Fixed a bug where HeadBucket request fails during region information retrieval. ([#251](https://github.com/peak/s5cmd/issues/251), [#252](https://github.com/peak/s5cmd/issues/252))


## v1.2.0 - 5 Nov 2020

With this release, `s5cmd` automatically determines region information of destination buckets.

#### Features

- Added global `--dry-run` option. It displays which command(s) will be executed without actually having a side effect. ([#90](https://github.com/peak/s5cmd/issues/90))
- Added `--stat` option for `s5cmd` and it displays program execution statistics before the end of the program output. ([#148](https://github.com/peak/s5cmd/issues/148))
- Added cross-region transfer support. Bucket regions are inferred, thus, supporting cross-region transfers and multiple regions in batch mode. ([#155](https://github.com/peak/s5cmd/issues/155))

#### Bugfixes

- Fixed incorrect MIME type inference for `cp`, give priority to file extension for type inference. ([#214](https://github.com/peak/s5cmd/issues/214))
- Fixed error reporting issue, where some errors from the `ls` operation were not printed.

#### Improvements

- Requests to different buckets not allowed in `rm` batch operation, i.e., throw an error.
- AWS S3 `RequestTimeTooSkewed` request error was not retryable before, it is now. ([205](https://github.com/peak/s5cmd/issues/205))
- For some operations errors were printed at the end of the program execution. Now, errors are displayed immediately after being detected. ([#136](https://github.com/peak/s5cmd/issues/136))
- From now on, docker images will be published on Docker Hub. ([#238](https://github.com/peak/s5cmd/issues/238))
- Changed misleading 'mirroring' examples in the help text of `cp`. ([#213](https://github.com/peak/s5cmd/issues/213))


## v1.1.0 - 22 Jul 2020

With this release, Windows is supported.

#### Breaking changes

- Dropped storage class short codes display from default behaviour of `ls` operation. Instead, use `-s` flag with `ls`
to see full names of the storage classes when listing objects.


#### Features

- Added Server-side Encryption (SSE) support for mv/cp operations. It uses customer master keys (CMKs) managed by AWS Key Management Service. ([#18](https://github.com/peak/s5cmd/issues/18))
- Added an option to show full form of [storage class](https://aws.amazon.com/s3/storage-classes/) when listing objects. ([#165](https://github.com/peak/s5cmd/issues/165))
- Add [access control lists (ACLs)](https://docs.aws.amazon.com/AmazonS3/latest/dev/acl-overview.html)
support to enable managing access to buckets and objects. ([#26](https://github.com/peak/s5cmd/issues/26))


#### Bugfixes

- Fixed infinite repetition issue on mv/cp operations which would occur
 if the destination matched the source wildcard. ([#168](https://github.com/peak/s5cmd/issues/168))
- Fixed windows filepath issue, where backslashes should be treated as the path delimiter. ([#178](https://github.com/peak/s5cmd/issues/178))
- All tests pass on windows, by converting and treating file paths to UNIX filepath format.
- Fixed a transfer issue where the object path contains particular regex metacharacters. ([#111](https://github.com/peak/s5cmd/pull/111)) [@brendan-matroid](https://github.com/brendan-matroid)
- Correctly parse object paths that contain whitespaces in run-mode. ([#111](https://github.com/peak/s5cmd/pull/111)) [@brendan-matroid](https://github.com/brendan-matroid)


#### Improvements

- Retry when connection closed by S3 unexpectedly. ([#189](https://github.com/peak/s5cmd/pull/189)) [@eminugurkenar](https://github.com/eminugurkenar)

## v1.0.0 - 1 Apr 2020

This is a major release with many breaking changes.

#### Breaking changes

- Dropped `get` command. Users could get the same effect with `s5cmd cp <src> .`.
- Dropped `nested command` support.
- Dropped `!` command. It was used to execute shell commands and was used in
  conjunction with nested commands.
- `s5cmd -f` and `s5cmd -f -` usage has changed to `s5cmd run`. `run` command
  accepts a file. If not provided, it'll listen for commands from stdin.
- Exit code for errors was `127`. It is `1` now.
- Dropped `exit` command. It was used to change the shell exit code and usually
  a part of the nested command usage.
- Dropped local->local copy and move support. ([#118](https://github.com/peak/s5cmd/issues/118))
- All error messages are sent to stderr now.
- `-version` flag is changed to `version` command.
- Dropped `batch-rm` command. It was not listed in the help output. Now that we
  support variadic arguments, users can remove multiple objects by providing
  wildcards or multiple arguments to `s5cmd rm` command. ([#106](https://github.com/peak/s5cmd/pull/106))
- [Virtual host style bucket name
  resolving](https://aws.amazon.com/blogs/aws/amazon-s3-path-deprecation-plan-the-rest-of-the-story/)
  is enabled by default for S3 and GCS. If you provide a custom endpoint via
  `--endpoint-url` flag (other than GCS and S3 transfer acceleration), `s5cmd`
  will fall back to the `path-style`. ([#92](https://github.com/peak/s5cmd/pull/92))
- Listing a non-existent object will return exit code `1`, instead of `0`. ([#23](https://github.com/peak/s5cmd/issues/23))
- `-ds`, `-dw`, `-us` and `-uw` global flags are no longer available. Multipart
  concurrency and part size flags are now part of the `cp/mv` command. New
  replacement flags are `--concurrency | -c` and `--part-size | -p`. ([#110](https://github.com/peak/s5cmd/pull/110))
- s5cmd `cp` command follows symbolic links by default (only when uploading to
  s3 from local filesystem). Use `--no-follow-symlinks` flag to disable this
  feature. ([#17](https://github.com/peak/s5cmd/issues/17))
- Dropped `-parents` flag from copy command. Copy behaviour has changed to
  preserve the directory hierarchy as a default. Optional `-flatten` flag is
  added to flatten directory structure. ([#107](https://github.com/peak/s5cmd/issues/107))
- Dropped `-vv` verbosity flag. `--log` flag is introduced.

#### Features

- Added `mb` command to make buckets. ([#25](https://github.com/peak/s5cmd/issues/25))
- Added `--json` flag for JSON logging. ([#22](https://github.com/peak/s5cmd/issues/22))
- Added [S3 transfer acceleration](https://docs.aws.amazon.com/AmazonS3/latest/dev/transfer-acceleration.html) support. ([#40](https://github.com/peak/s5cmd/issues/40))
- Added [Google Cloud Storage](https://github.com/peak/s5cmd#google-cloud-storage-support) support. ([#81](https://github.com/peak/s5cmd/issues/81))
- Added `cat` command to print remote object contents to stdout ([#20](https://github.com/peak/s5cmd/issues/20))

#### Bugfixes

- Correctly set `Content-Type` of a file on upload operations. ([#33](https://github.com/peak/s5cmd/issues/33))
- Fixed a bug where workers are unable to consume job if there are too many
  outstanding wildcard expansion requests. ([#12](https://github.com/peak/s5cmd/issues/12), [#58](https://github.com/peak/s5cmd/issues/58))

#### Improvements

- Pre-compiled binaries are provided on [releases page](https://github.com/peak/s5cmd/releases). ([#21](https://github.com/peak/s5cmd/issues/21))
- AWS Go SDK is updated to support IAM role for service accounts. ([#32](https://github.com/peak/s5cmd/issues/32))
- For copy/move operations, `s5cmd` now creates destination directory if missing.
- Increase the soft limit of open files to 1000 and exits immediately when it encounters `too many open files` error. ([#52](https://github.com/peak/s5cmd/issues/52))

## v0.7.0 - 27 Jan 2020

- Use go modules.
- Update minimum required Go version to 1.13.

## v0.6.2 - 24 Jan 2020

- Fix bug in brew install.
- Update travis configuration.

## v0.6.1 - 9 Jan 2020

- Integrate Travis CI.
- Add option to disable SSL verification.
- Add endpoint url flag to support S3 compatible services.
- Use client's endpoint in GetSessionForBucket.
- Upgrade minimum required Go version to 1.7.

## v0.6.0 - 30 Mar 2018

- Use 50mb chunks by default.
- Add human-readable output option -H.
- Implement "command -h".

## v0.5.8 - 15 Mar 2018

- Refactor retryable error handling.
- Autodetect bucket region in command completion.
- Add HomeBrew formula.

## v0.5.7 - 16 Aug 2017

- Add -s and -u options to overwrite files if sizes differ or files are lastly modified.
- Use constructor for *JobArgument.

## v0.5.6 - 15 Jun 2017

- Add -dlw, -dlp and -ulw configuration options for worker pool.

## v0.5.5 - 29 May 2017
- Fix get/cp without 2nd param or exact destination filename.

## v0.5.4 - 23 May 2017

- Implement shell auto completion.
- Add context support for batch AWS requests.
- Implement "s5cmd get".
- Reduce idle-timer values.
- Add option -vv to log parser errors verbosely.
- Implement "du -g" to group by storage class.

## v0.5.3 - 9 Mar 2017

- Use Go bool type instead of aws.Bool on recoverer.

## v0.5.2 - 9 Mar 2017

- Make RequestError retryable.

## v0.5.1 - 8 Mar 2017

- Implement verbose output (-vv flag).
- Add godoc for error types.<|MERGE_RESOLUTION|>--- conflicted
+++ resolved
@@ -10,11 +10,8 @@
 #### Bugfixes
 - Fixed a bug about precedence of region detection, which auto region detection would always override region defined in environment or profile. ([#325](https://github.com/peak/s5cmd/issues/325))
 - Fixed a bug where errors did not result a non-zero exit code. ([#304](https://github.com/peak/s5cmd/issues/304))
-<<<<<<< HEAD
+- Print error if the commands file of `run` command is not accessible. ([#410](https://github.com/peak/s5cmd/pull/410))
 - Updated region detection call to use current session's path style config as it is set to 'Path' style by default. ([#314](https://github.com/peak/s5cmd/issues/314))
-=======
-- Print error if the commands file of `run` command is not accessible. ([#410](https://github.com/peak/s5cmd/pull/410))
->>>>>>> a06e19ae
 
 ## v1.4.0 - 21 Sep 2021
 
