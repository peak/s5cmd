--- conflicted
+++ resolved
@@ -114,17 +114,16 @@
 		Usage:   "size of each part transferred between host and remote server, in MiB",
 	},
 	&cli.StringFlag{
-<<<<<<< HEAD
 		Name:  "sse",
 		Usage: "perform server side encryption of the data at its destination, e.g. aws:kms",
 	},
 	&cli.StringFlag{
 		Name:  "sse-kms-key-id",
 		Usage: "customer master key (CMK) id for SSE-KMS encryption; leave it out if server-side generated key is desired",
-=======
+	},
+	&cli.StringFlag{
 		Name:  "acl",
 		Usage: "set acl for target: defines granted accesses and their types on different accounts/groups",
->>>>>>> 582a86d9
 	},
 }
 
@@ -145,7 +144,6 @@
 			fullCommand:  givenCommand(c),
 			deleteSource: false, // don't delete source
 			// flags
-<<<<<<< HEAD
 			noClobber:        c.Bool("no-clobber"),
 			ifSizeDiffer:     c.Bool("if-size-differ"),
 			ifSourceNewer:    c.Bool("if-source-newer"),
@@ -156,17 +154,7 @@
 			partSize:         c.Int64("part-size") * megabytes,
 			encryptionMethod: c.String("sse"),
 			encryptionKeyID:  c.String("sse-kms-key-id"),
-=======
-			noClobber:      c.Bool("no-clobber"),
-			ifSizeDiffer:   c.Bool("if-size-differ"),
-			ifSourceNewer:  c.Bool("if-source-newer"),
-			flatten:        c.Bool("flatten"),
-			followSymlinks: !c.Bool("no-follow-symlinks"),
-			storageClass:   storage.StorageClass(c.String("storage-class")),
-			concurrency:    c.Int("concurrency"),
-			partSize:       c.Int64("part-size") * megabytes,
-			acl:            c.String("acl"),
->>>>>>> 582a86d9
+			acl:              c.String("acl"),
 		}.Run(c.Context)
 	},
 }
@@ -181,7 +169,6 @@
 	deleteSource bool
 
 	// flags
-<<<<<<< HEAD
 	noClobber        bool
 	ifSizeDiffer     bool
 	ifSourceNewer    bool
@@ -190,15 +177,7 @@
 	storageClass     storage.StorageClass
 	encryptionMethod string
 	encryptionKeyID  string
-=======
-	noClobber      bool
-	ifSizeDiffer   bool
-	ifSourceNewer  bool
-	flatten        bool
-	followSymlinks bool
-	storageClass   storage.StorageClass
-	acl            string
->>>>>>> 582a86d9
+	acl              string
 
 	// s3 options
 	concurrency int
@@ -425,16 +404,11 @@
 	dstClient := storage.NewClient(dsturl)
 
 	metadata := storage.NewMetadata().
-<<<<<<< HEAD
 		SetContentType(guessContentType(f)).
 		SetStorageClass(string(c.storageClass)).
 		SetSSE(c.encryptionMethod).
-		SetSSEKeyID(c.encryptionKeyID)
-=======
-		SetStorageClass(string(c.storageClass)).
-		SetContentType(guessContentType(f)).
+		SetSSEKeyID(c.encryptionKeyID).
 		SetACL(c.acl)
->>>>>>> 582a86d9
 
 	err = dstClient.Put(ctx, f, dsturl, metadata, c.concurrency, c.partSize)
 	if err != nil {
@@ -473,12 +447,9 @@
 
 	metadata := storage.NewMetadata().
 		SetStorageClass(string(c.storageClass)).
-<<<<<<< HEAD
 		SetSSE(c.encryptionMethod).
-		SetSSEKeyID(c.encryptionKeyID)
-=======
+		SetSSEKeyID(c.encryptionKeyID).
 		SetACL(c.acl)
->>>>>>> 582a86d9
 
 	err := c.shouldOverride(ctx, srcurl, dsturl)
 	if err != nil {
