// Package storage implements operations for s3 and fs.
package storage

import (
	"context"
	"encoding/json"
	"fmt"
	"io"
	"os"
	"time"

	"github.com/peak/s5cmd/storage/url"
	"github.com/peak/s5cmd/strutil"
)

var (
	// ErrGivenObjectNotFound indicates a specified object is not found.
	ErrGivenObjectNotFound = fmt.Errorf("given object not found")

	// ErrNoObjectFound indicates there are no objects found from a given directory.
	ErrNoObjectFound = fmt.Errorf("no object found")
)

// Storage is an interface for storage operations.
type Storage interface {
	// Stat returns the Object structure describing object. If src is not
	// found, ErrGivenObjectNotFound is returned.
	Stat(ctx context.Context, src *url.URL) (*Object, error)

	// List the objects and directories/prefixes in the src. If recursive
	// argument is given, given src will be walked if src is a walkable URL,
	// such as directory, prefix or a wildcard.
<<<<<<< HEAD
	List(ctx context.Context, src *url.URL, recursive bool, maxitems int64) <-chan *Object
=======
	List(ctx context.Context, src *objurl.ObjectURL, recursive bool) <-chan *Object
>>>>>>> 79878988

	// Copy src to dst, optionally setting the given metadata. Src and dst
	// arguments are of the same type. If src is a remote type, server side
	// copying will be used.
	Copy(ctx context.Context, src, dst *url.URL, metadata map[string]string) error

	// Get reads object content from src and writes to dst in parallel.
<<<<<<< HEAD
	Get(ctx context.Context, src *url.URL, dst io.WriterAt) (int64, error)

	// Put reads from src and writes content to dst.
	Put(ctx context.Context, src io.Reader, dst *url.URL, metadata map[string]string) error
=======
	Get(ctx context.Context, src *objurl.ObjectURL, dst io.WriterAt, concurrency int, partSize int64) (int64, error)

	// Put reads from src and writes content to dst.
	Put(ctx context.Context, src io.Reader, dst *objurl.ObjectURL, metadata map[string]string, concurrency int, partSize int64) error
>>>>>>> 79878988

	// Delete deletes the given src.
	Delete(ctx context.Context, src *url.URL) error

	// MultiDelete deletes all items returned from given urls in batches.
	MultiDelete(ctx context.Context, urls <-chan *url.URL) <-chan *Object

	// ListBuckets returns bucket list. If prefix is given, results will be
	// filtered.
	ListBuckets(ctx context.Context, prefix string) ([]Bucket, error)

	// MakeBucket creates given bucket.
	MakeBucket(ctx context.Context, bucket string) error
}

// NewClient returns new Storage client from given url. Storage implementation
// is inferred from the url.
func NewClient(url *url.URL) (Storage, error) {
	if url.IsRemote() {
		return newCachedS3()
	}

	return NewFilesystem(), nil
}

// Object is a generic type which contains metadata for storage items.
type Object struct {
	URL          *url.URL     `json:"key,omitempty"`
	Etag         string       `json:"etag,omitempty"`
	ModTime      *time.Time   `json:"last_modified,omitempty"`
	Type         ObjectType   `json:"type,omitempty"`
	Size         int64        `json:"size,omitempty"`
	StorageClass StorageClass `json:"storage_class,omitempty"`
	Err          error        `json:"error,omitempty"`
}

// String returns the string representation of Object.
func (o *Object) String() string {
	return o.URL.String()
}

// JSON returns the JSON representation of Object.
func (o *Object) JSON() string {
	return strutil.JSON(o)
}

// ObjectType is the type of Object.
type ObjectType struct {
	mode os.FileMode
}

// String returns the string representation of ObjectType.
func (o ObjectType) String() string {
	switch mode := o.mode; {
	case mode.IsRegular():
		return "file"
	case mode.IsDir():
		return "directory"
	case mode&os.ModeSymlink != 0:
		return "symlink"
	}
	return ""
}

// MarshallJSON returns the stringer of ObjectType as a marshalled json.
func (o ObjectType) MarshalJSON() ([]byte, error) {
	return json.Marshal(o.String())
}

// IsDir checks if the object is a directory.
func (o ObjectType) IsDir() bool {
	return o.mode.IsDir()
}

// dateFormat is a constant time template for the bucket.
const dateFormat = "2006/01/02 15:04:05"

// Bucket is a container for storage objects.
type Bucket struct {
	CreationDate time.Time `json:"created_at"`
	Name         string    `json:"name"`
}

// String returns the string representation of Bucket.
func (b Bucket) String() string {
	return fmt.Sprintf("%s  s3://%s", b.CreationDate.Format(dateFormat), b.Name)
}

// String returns the JSON representation of Bucket.
func (b Bucket) JSON() string {
	return strutil.JSON(b)
}

type StorageClass string

// IsGlacierObject checks if the storage class of object is glacier.
func (s StorageClass) IsGlacier() bool {
	return s == StorageGlacier
}

// ShortCode returns the short code of Storage Class.
func (s StorageClass) ShortCode() string {
	var code string
	switch s {
	case StorageStandard:
		code = ""
	case StorageGlacier:
		code = "G"
	case StorageReducedRedundancy:
		code = "R"
	case StorageStandardIA:
		code = "I"
	default:
		code = "?"
	}
	return code
}

func LookupClass(s string) StorageClass {
	switch s {
	case "STANDARD":
		return StorageStandard
	case "REDUCED_REDUNDANCY":
		return StorageReducedRedundancy
	case "GLACIER":
		return StorageGlacier
	case "STANDARD_IA":
		return StorageStandardIA
	default:
		return StorageStandard
	}
}

const (
	// ObjectStorageClassStandard is a standard storage class type.
	StorageStandard StorageClass = "STANDARD"

	// ObjectStorageClassReducedRedundancy is a reduced redundancy storage class type.
	StorageReducedRedundancy StorageClass = "REDUCED_REDUNDANCY"

	// ObjectStorageClassGlacier is a glacier storage class type.
	StorageGlacier StorageClass = "GLACIER"

	// TransitionStorageClassStandardIA is a Standard Infrequent-Access storage
	// class type.
	StorageStandardIA StorageClass = "STANDARD_IA"
)

// notImplemented is a structure which is used on the unsupported operations.
type notImplemented struct {
	apiType string
	method  string
}

// Error returns the string representation of Error for notImplemented.
func (e notImplemented) Error() string {
	return fmt.Sprintf("%q is not supported on %q storage", e.method, e.apiType)
}<|MERGE_RESOLUTION|>--- conflicted
+++ resolved
@@ -30,11 +30,7 @@
 	// List the objects and directories/prefixes in the src. If recursive
 	// argument is given, given src will be walked if src is a walkable URL,
 	// such as directory, prefix or a wildcard.
-<<<<<<< HEAD
-	List(ctx context.Context, src *url.URL, recursive bool, maxitems int64) <-chan *Object
-=======
-	List(ctx context.Context, src *objurl.ObjectURL, recursive bool) <-chan *Object
->>>>>>> 79878988
+	List(ctx context.Context, src *url.URL, recursive bool) <-chan *Object
 
 	// Copy src to dst, optionally setting the given metadata. Src and dst
 	// arguments are of the same type. If src is a remote type, server side
@@ -42,17 +38,10 @@
 	Copy(ctx context.Context, src, dst *url.URL, metadata map[string]string) error
 
 	// Get reads object content from src and writes to dst in parallel.
-<<<<<<< HEAD
-	Get(ctx context.Context, src *url.URL, dst io.WriterAt) (int64, error)
+	Get(ctx context.Context, src *url.URL, dst io.WriterAt, concurrency int, partSize int64) (int64, error)
 
 	// Put reads from src and writes content to dst.
-	Put(ctx context.Context, src io.Reader, dst *url.URL, metadata map[string]string) error
-=======
-	Get(ctx context.Context, src *objurl.ObjectURL, dst io.WriterAt, concurrency int, partSize int64) (int64, error)
-
-	// Put reads from src and writes content to dst.
-	Put(ctx context.Context, src io.Reader, dst *objurl.ObjectURL, metadata map[string]string, concurrency int, partSize int64) error
->>>>>>> 79878988
+	Put(ctx context.Context, src io.Reader, dst *url.URL, metadata map[string]string, concurrency int, partSize int64) error
 
 	// Delete deletes the given src.
 	Delete(ctx context.Context, src *url.URL) error
