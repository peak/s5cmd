package command

import (
	"context"
	"fmt"

	"github.com/hashicorp/go-multierror"
	"github.com/urfave/cli/v2"

	errorpkg "github.com/peak/s5cmd/error"
	"github.com/peak/s5cmd/log"
	"github.com/peak/s5cmd/storage"
	"github.com/peak/s5cmd/storage/url"
)

var deleteHelpTemplate = `Name:
	{{.HelpName}} - {{.Usage}}

Usage:
	{{.HelpName}} argument [argument]

Options:
	{{range .VisibleFlags}}{{.}}
	{{end}}
Examples:
	1. Delete an S3 object
		 > s5cmd {{.HelpName}} s3://bucketname/prefix/object.gz

	2. Delete all objects with a prefix
		 > s5cmd {{.HelpName}} s3://bucketname/prefix/*

	3. Delete all objects that matches a wildcard
		 > s5cmd {{.HelpName}} s3://bucketname/*/obj*.gz

	4. Delete all matching objects and a specific object
		 > s5cmd {{.HelpName}} s3://bucketname/prefix/* s3://bucketname/object1.gz
`

var DeleteCommand = &cli.Command{
	Name:               "rm",
	HelpName:           "rm",
	Usage:              "remove objects",
	CustomHelpTemplate: deleteHelpTemplate,
	Before: func(c *cli.Context) error {
		if !c.Args().Present() {
			return fmt.Errorf("expected at least 1 object to remove")
		}

<<<<<<< HEAD
		if err := sourcesHaveSameType(c.Args().Slice()...); err != nil {
			return err
		}

		return nil
=======
		return checkSources(c.Args().Slice()...)
>>>>>>> 9c3241dd
	},
	Action: func(c *cli.Context) error {
		return Delete(
			c.Context,
			c.Command.Name,
			givenCommand(c),
			c.Args().Slice()...,
		)
	},
}

func Delete(
	ctx context.Context,
	op string,
	fullCommand string,
	src ...string,
) error {
	srcurls, err := newURLs(src...)
	if err != nil {
		return err
	}
	srcurl := srcurls[0]

	client, err := storage.NewClient(srcurl)
	if err != nil {
		return err
	}

	objChan := expandSources(ctx, client, srcurls...)

	// do object->url transformation
	urlch := make(chan *url.URL)
	go func() {
		defer close(urlch)

		for object := range objChan {
			if object.Type.IsDir() || errorpkg.IsCancelation(object.Err) {
				continue
			}

			if err := object.Err; err != nil {
				printError(fullCommand, op, err)
				continue
			}
			urlch <- object.URL
		}
	}()

	resultch := client.MultiDelete(ctx, urlch)

	var merror error
	for obj := range resultch {
		if err := obj.Err; err != nil {
			if errorpkg.IsCancelation(obj.Err) {
				continue
			}

			merror = multierror.Append(merror, obj.Err)
			continue
		}

		msg := log.InfoMessage{
			Operation: op,
			Source:    obj.URL,
		}
		log.Info(msg)
	}

	return merror
}

// newSources creates object URL list from given sources.
func newURLs(sources ...string) ([]*url.URL, error) {
	var urls []*url.URL
	for _, src := range sources {
		srcurl, err := url.New(src)
		if err != nil {
			return nil, err
		}
		urls = append(urls, srcurl)
	}
	return urls, nil
}

// sourcesHaveSameType check if given sources share the same object types.
func sourcesHaveSameType(sources ...string) error {
	var hasRemote, hasLocal bool
	for _, src := range sources {
		srcurl, err := url.New(src)
		if err != nil {
			return err
		}

		// we don't operate on S3 prefixes for copy and delete operations.
		if srcurl.IsBucket() || srcurl.IsPrefix() {
			return fmt.Errorf("source argument must contain wildcard character")
		}

		if srcurl.IsRemote() {
			hasRemote = true
		} else {
			hasLocal = true
		}

		if hasLocal && hasRemote {
			return fmt.Errorf("arguments cannot have both local and remote sources")
		}
	}
	return nil
}<|MERGE_RESOLUTION|>--- conflicted
+++ resolved
@@ -46,15 +46,7 @@
 			return fmt.Errorf("expected at least 1 object to remove")
 		}
 
-<<<<<<< HEAD
-		if err := sourcesHaveSameType(c.Args().Slice()...); err != nil {
-			return err
-		}
-
-		return nil
-=======
-		return checkSources(c.Args().Slice()...)
->>>>>>> 9c3241dd
+		return sourcesHaveSameType(c.Args().Slice()...)
 	},
 	Action: func(c *cli.Context) error {
 		return Delete(
