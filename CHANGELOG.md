# Changelog

## not released yet

<<<<<<< HEAD
#### Features
- Added `--content-type` and `--content-encoding` flags to `cp` command. ([#264](https://github.com/peak/s5cmd/issues/264))
=======
#### Bugfixes
- Fixed a bug where (`--stat`) prints unnecessarily when used with help and version commands ([#452](https://github.com/peak/s5cmd/issues/452))
- Changed cp error message to be more precise. "given object not found" error message now will also include absolute path of the file. ([#463](https://github.com/peak/s5cmd/pull/463))


#### Improvements
- Disable AWS SDK logger if log level is not "trace"
>>>>>>> d5dde3cc

## v2.0.0 - 4 Jul 2022

#### Breaking changes
- Dropped inline comment feature for `run` command. Previously s5cmd supported a command with an inline comment like `ls s3://bucket/object.gz  # inline comment`. ([#309](https://github.com/peak/s5cmd/issues/309))
- Changed homebrew installation command on macOS. Users can install s5cmd via `brew install peak/tap/s5cmd`. ([#356](https://github.com/peak/s5cmd/issues/356))
- Print usage errors to stderr instead of stdout and do not show help text on usage error. ([#399](https://github.com/peak/s5cmd/issues/399))
- Working directory of the Docker image changed to `/aws` from `/`. ([#412](https://github.com/peak/s5cmd/pull/412))

#### Features
- Added `sync` command to synchronize two given buckets, prefixes, or objects. ([#3](https://github.com/peak/s5cmd/issues/3))
- Added AWS Single Sign-On (SSO) profiles support. ([#385](https://github.com/peak/s5cmd/issues/385))
- Added `--force-glacier-transfer` flag to `select` command. ([#346](https://github.com/peak/s5cmd/issues/346))
- Added `--ignore-glacier-warnings` flag to `cp`, `mv` and `select` commands. ([#346](https://github.com/peak/s5cmd/issues/346))
- Added `--request-payer` flag to include `x-amz-request-payer` in header while sending GET, POST and HEAD requests. ([#297](https://github.com/peak/s5cmd/issues/297)) [@Kirill888](https://github.com/Kirill888)
- Added `--use-list-objects-v1` flag to force using S3 ListObjects API instead of ListObjectsV2 API. ([#405](https://github.com/peak/s5cmd/issues/405)) [@greenpau](https://github.com/greenpau)
- Added trace log level(`--log=trace`) which enables SDK debug logs.([#363](https://github.com/peak/s5cmd/issues/363))

#### Improvements
- Upgraded minimum required Go version to 1.16.

#### Bugfixes
- Fixed a bug about precedence of region detection, which auto region detection would always override region defined in environment or profile. ([#325](https://github.com/peak/s5cmd/issues/325))
- Fixed a bug where errors did not result a non-zero exit code. ([#304](https://github.com/peak/s5cmd/issues/304))
- Print error if the commands file of `run` command is not accessible. ([#410](https://github.com/peak/s5cmd/pull/410))
- Updated region detection call to use current session's address resolving method ([#314](https://github.com/peak/s5cmd/issues/314))
- Fixed a bug where lines with large tokens fail in `run` command. `sync` was failing when it finds multiple files to remove. ([#435](https://github.com/peak/s5cmd/issues/435), [#436](https://github.com/peak/s5cmd/issues/436))
- Print usage error if given log level(`--log`) is not valid. ([#430](https://github.com/peak/s5cmd/pull/430))
- Fixed a bug where (`--stat`) is ignored when log level is error. ([#359](https://github.com/peak/s5cmd/issues/359))

## v1.4.0 - 21 Sep 2021

#### Features

- Added `select` command. It allows to select JSON records from objects using SQL expressions. ([#299](https://github.com/peak/s5cmd/issues/299)) [@skeggse](https://github.com/skeggse)
- Added `rb` command to remove buckets. ([#303](https://github.com/peak/s5cmd/issues/303))
- Added `--exclude` flag to `cp`, `rm`, `ls`, `du` and `select` commands. This flag allows users to exclude objects with given pattern. ([#266](https://github.com/peak/s5cmd/issues/266))
- Added `--raw` flag to `cp` and `rm` commands. It disables the wildcard operations. It is useful when an object contains glob characters which interfers with glob expansion logic. ([#235](https://github.com/peak/s5cmd/issues/235))
- Added `--cache-control` and `--expires` flags to `cp` and `mv` commands. It adds support for setting cache control and expires header to S3 objects. ([#318](https://github.com/peak/s5cmd/pull/318)) [@tombokombo](https://github.com/tombokombo)
- Added `--force-glacier-transfer` flag to `cp` command. It forces a transfer request on all Glacier objects. ([#206](https://github.com/peak/s5cmd/issues/206))
- Added `--source-region` and `destination-region` flags to `cp` command. It allows overriding bucket region. ([#262](https://github.com/peak/s5cmd/issues/262)) [@kemege](https://github.com/kemege)

#### Improvements

- Added `MacPorts` installation option. ([#311](https://github.com/peak/s5cmd/pull/311)) [@manojkarthick](https://github.com/manojkarthick)
- Added `S3_ENDPOINT_URL` environment variable ([#343](https://github.com/peak/s5cmd/pull/343)) [@Dexus](https://github.com/Dexus)
- Prevent retries if a token related error is received ([#337](https://github.com/peak/s5cmd/pull/337))

#### Bugfixes

- Change the order of precedence in URL expansion in file system. Glob (*) expansion have precedence over directory expansion. ([#322](https://github.com/peak/s5cmd/pull/322))
- Fixed data race for concurrent writes for expand ([#330](https://github.com/peak/s5cmd/pull/330))
- Fixed concurrent writes to the flags list of run command ([#335](https://github.com/peak/s5cmd/pull/335))
- Fixed options usage on mv command ([#338](https://github.com/peak/s5cmd/pull/338))

## v1.3.0 - 1 Jul 2021

#### Features

- Added global `--no-sign-request` flag. API requests won't be signed and credentials won't be used if this option is provided. It is useful for accessing public buckets. ([#285](https://github.com/peak/s5cmd/issues/285))

#### Improvements

- If retryable errors are received during command execution, users now can see what's happening under the hood. ([#261](https://github.com/peak/s5cmd/pull/261))
- Update documentation about the AWS_PROFILE environment variable. ([#275](https://github.com/peak/s5cmd/pull/275)) [@davebiffuk](https://github.com/davebiffuk)

#### Bugfixes

- Fixed a bug where write-bit was required to upload a file. ([#258](https://github.com/peak/s5cmd/issues/258))
- Fixed a bug where object could not be found if S3 key contains certain special characters. ([#279](https://github.com/peak/s5cmd/issues/279)) [@khacminh](https://github.com/khacminh)
- `s5cmd` exits with code `1` if given command is not found. It was `0` before. ([#295](https://github.com/peak/s5cmd/issues/295))


## v1.2.1 - 3 Dec 2020

#### Improvements

- Statically link `s5cmd` in Docker image ([#250](https://github.com/peak/s5cmd/issues/250))

#### Bugfixes

- Fixed a bug where HeadBucket request fails during region information retrieval. ([#251](https://github.com/peak/s5cmd/issues/251), [#252](https://github.com/peak/s5cmd/issues/252))


## v1.2.0 - 5 Nov 2020

With this release, `s5cmd` automatically determines region information of destination buckets.

#### Features

- Added global `--dry-run` option. It displays which command(s) will be executed without actually having a side effect. ([#90](https://github.com/peak/s5cmd/issues/90))
- Added `--stat` option for `s5cmd` and it displays program execution statistics before the end of the program output. ([#148](https://github.com/peak/s5cmd/issues/148))
- Added cross-region transfer support. Bucket regions are inferred, thus, supporting cross-region transfers and multiple regions in batch mode. ([#155](https://github.com/peak/s5cmd/issues/155))

#### Bugfixes

- Fixed incorrect MIME type inference for `cp`, give priority to file extension for type inference. ([#214](https://github.com/peak/s5cmd/issues/214))
- Fixed error reporting issue, where some errors from the `ls` operation were not printed.

#### Improvements

- Requests to different buckets not allowed in `rm` batch operation, i.e., throw an error.
- AWS S3 `RequestTimeTooSkewed` request error was not retryable before, it is now. ([205](https://github.com/peak/s5cmd/issues/205))
- For some operations errors were printed at the end of the program execution. Now, errors are displayed immediately after being detected. ([#136](https://github.com/peak/s5cmd/issues/136))
- From now on, docker images will be published on Docker Hub. ([#238](https://github.com/peak/s5cmd/issues/238))
- Changed misleading 'mirroring' examples in the help text of `cp`. ([#213](https://github.com/peak/s5cmd/issues/213))


## v1.1.0 - 22 Jul 2020

With this release, Windows is supported.

#### Breaking changes

- Dropped storage class short codes display from default behaviour of `ls` operation. Instead, use `-s` flag with `ls`
to see full names of the storage classes when listing objects.


#### Features

- Added Server-side Encryption (SSE) support for mv/cp operations. It uses customer master keys (CMKs) managed by AWS Key Management Service. ([#18](https://github.com/peak/s5cmd/issues/18))
- Added an option to show full form of [storage class](https://aws.amazon.com/s3/storage-classes/) when listing objects. ([#165](https://github.com/peak/s5cmd/issues/165))
- Add [access control lists (ACLs)](https://docs.aws.amazon.com/AmazonS3/latest/dev/acl-overview.html)
support to enable managing access to buckets and objects. ([#26](https://github.com/peak/s5cmd/issues/26))


#### Bugfixes

- Fixed infinite repetition issue on mv/cp operations which would occur
 if the destination matched the source wildcard. ([#168](https://github.com/peak/s5cmd/issues/168))
- Fixed windows filepath issue, where backslashes should be treated as the path delimiter. ([#178](https://github.com/peak/s5cmd/issues/178))
- All tests pass on windows, by converting and treating file paths to UNIX filepath format.
- Fixed a transfer issue where the object path contains particular regex metacharacters. ([#111](https://github.com/peak/s5cmd/pull/111)) [@brendan-matroid](https://github.com/brendan-matroid)
- Correctly parse object paths that contain whitespaces in run-mode. ([#111](https://github.com/peak/s5cmd/pull/111)) [@brendan-matroid](https://github.com/brendan-matroid)


#### Improvements

- Retry when connection closed by S3 unexpectedly. ([#189](https://github.com/peak/s5cmd/pull/189)) [@eminugurkenar](https://github.com/eminugurkenar)

## v1.0.0 - 1 Apr 2020

This is a major release with many breaking changes.

#### Breaking changes

- Dropped `get` command. Users could get the same effect with `s5cmd cp <src> .`.
- Dropped `nested command` support.
- Dropped `!` command. It was used to execute shell commands and was used in
  conjunction with nested commands.
- `s5cmd -f` and `s5cmd -f -` usage has changed to `s5cmd run`. `run` command
  accepts a file. If not provided, it'll listen for commands from stdin.
- Exit code for errors was `127`. It is `1` now.
- Dropped `exit` command. It was used to change the shell exit code and usually
  a part of the nested command usage.
- Dropped local->local copy and move support. ([#118](https://github.com/peak/s5cmd/issues/118))
- All error messages are sent to stderr now.
- `-version` flag is changed to `version` command.
- Dropped `batch-rm` command. It was not listed in the help output. Now that we
  support variadic arguments, users can remove multiple objects by providing
  wildcards or multiple arguments to `s5cmd rm` command. ([#106](https://github.com/peak/s5cmd/pull/106))
- [Virtual host style bucket name
  resolving](https://aws.amazon.com/blogs/aws/amazon-s3-path-deprecation-plan-the-rest-of-the-story/)
  is enabled by default for S3 and GCS. If you provide a custom endpoint via
  `--endpoint-url` flag (other than GCS and S3 transfer acceleration), `s5cmd`
  will fall back to the `path-style`. ([#92](https://github.com/peak/s5cmd/pull/92))
- Listing a non-existent object will return exit code `1`, instead of `0`. ([#23](https://github.com/peak/s5cmd/issues/23))
- `-ds`, `-dw`, `-us` and `-uw` global flags are no longer available. Multipart
  concurrency and part size flags are now part of the `cp/mv` command. New
  replacement flags are `--concurrency | -c` and `--part-size | -p`. ([#110](https://github.com/peak/s5cmd/pull/110))
- s5cmd `cp` command follows symbolic links by default (only when uploading to
  s3 from local filesystem). Use `--no-follow-symlinks` flag to disable this
  feature. ([#17](https://github.com/peak/s5cmd/issues/17))
- Dropped `-parents` flag from copy command. Copy behaviour has changed to
  preserve the directory hierarchy as a default. Optional `-flatten` flag is
  added to flatten directory structure. ([#107](https://github.com/peak/s5cmd/issues/107))
- Dropped `-vv` verbosity flag. `--log` flag is introduced.

#### Features

- Added `mb` command to make buckets. ([#25](https://github.com/peak/s5cmd/issues/25))
- Added `--json` flag for JSON logging. ([#22](https://github.com/peak/s5cmd/issues/22))
- Added [S3 transfer acceleration](https://docs.aws.amazon.com/AmazonS3/latest/dev/transfer-acceleration.html) support. ([#40](https://github.com/peak/s5cmd/issues/40))
- Added [Google Cloud Storage](https://github.com/peak/s5cmd#google-cloud-storage-support) support. ([#81](https://github.com/peak/s5cmd/issues/81))
- Added `cat` command to print remote object contents to stdout ([#20](https://github.com/peak/s5cmd/issues/20))

#### Bugfixes

- Correctly set `Content-Type` of a file on upload operations. ([#33](https://github.com/peak/s5cmd/issues/33))
- Fixed a bug where workers are unable to consume job if there are too many
  outstanding wildcard expansion requests. ([#12](https://github.com/peak/s5cmd/issues/12), [#58](https://github.com/peak/s5cmd/issues/58))

#### Improvements

- Pre-compiled binaries are provided on [releases page](https://github.com/peak/s5cmd/releases) ([#21](https://github.com/peak/s5cmd/issues/21))
- AWS Go SDK is updated to support IAM role for service accounts. ([#32](https://github.com/peak/s5cmd/issues/32))
- For copy/move operations, `s5cmd` now creates destination directory if missing.
- Increase the soft limit of open files to 1000 and exits immediately when it encounters `too many open files` error. ([#52](https://github.com/peak/s5cmd/issues/52))

## v0.7.0 - 27 Jan 2020

- Use go modules.
- Update minimum required Go version to 1.13.

## v0.6.2 - 24 Jan 2020

- Fix bug in brew install.
- Update travis configuration.

## v0.6.1 - 9 Jan 2020

- Integrate Travis CI.
- Add option to disable SSL verification.
- Add endpoint url flag to support S3 compatible services.
- Use client's endpoint in GetSessionForBucket.
- Upgrade minimum required Go version to 1.7.

## v0.6.0 - 30 Mar 2018

- Use 50mb chunks by default.
- Add human-readable output option -H.
- Implement "command -h".

## v0.5.8 - 15 Mar 2018

- Refactor retryable error handling.
- Autodetect bucket region in command completion.
- Add HomeBrew formula.

## v0.5.7 - 16 Aug 2017

- Add -s and -u options to overwrite files if sizes differ or files are lastly modified.
- Use constructor for *JobArgument.

## v0.5.6 - 15 Jun 2017

- Add -dlw, -dlp and -ulw configuration options for worker pool.

## v0.5.5 - 29 May 2017
- Fix get/cp without 2nd param or exact destination filename.

## v0.5.4 - 23 May 2017

- Implement shell auto completion.
- Add context support for batch AWS requests.
- Implement "s5cmd get".
- Reduce idle-timer values.
- Add option -vv to log parser errors verbosely.
- Implement "du -g" to group by storage class.

## v0.5.3 - 9 Mar 2017

- Use Go bool type instead of aws.Bool on recoverer.

## v0.5.2 - 9 Mar 2017

- Make RequestError retryable.

## v0.5.1 - 8 Mar 2017

- Implement verbose output (-vv flag).
- Add godoc for error types.<|MERGE_RESOLUTION|>--- conflicted
+++ resolved
@@ -2,18 +2,15 @@
 
 ## not released yet
 
-<<<<<<< HEAD
 #### Features
 - Added `--content-type` and `--content-encoding` flags to `cp` command. ([#264](https://github.com/peak/s5cmd/issues/264))
-=======
+
+#### Improvements
+- Disable AWS SDK logger if log level is not "trace"
+
 #### Bugfixes
 - Fixed a bug where (`--stat`) prints unnecessarily when used with help and version commands ([#452](https://github.com/peak/s5cmd/issues/452))
 - Changed cp error message to be more precise. "given object not found" error message now will also include absolute path of the file. ([#463](https://github.com/peak/s5cmd/pull/463))
-
-
-#### Improvements
-- Disable AWS SDK logger if log level is not "trace"
->>>>>>> d5dde3cc
 
 ## v2.0.0 - 4 Jul 2022
 
