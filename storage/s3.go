--- conflicted
+++ resolved
@@ -53,8 +53,9 @@
 	configs: map[Options]*aws.Config{},
 }
 
+// S3 is a storage type which interacts with S3API, DownloaderAPI and
+// UploaderAPI.
 type S3 struct {
-<<<<<<< HEAD
 	client           s3Client
 	config           aws.Config
 	downloader       downloader
@@ -62,6 +63,7 @@
 	endpointURL      urlpkg.URL
 	dryRun           bool
 	useListObjectsV1 bool
+	noSuchUploadRetryCount int
 	requestPayer     types.RequestPayer
 }
 type s3Client interface {
@@ -85,16 +87,6 @@
 
 type uploader interface {
 	Upload(ctx context.Context, input *s3.PutObjectInput, opts ...func(*manager.Uploader)) (*manager.UploadOutput, error)
-=======
-	api                    s3iface.S3API
-	downloader             s3manageriface.DownloaderAPI
-	uploader               s3manageriface.UploaderAPI
-	endpointURL            urlpkg.URL
-	dryRun                 bool
-	useListObjectsV1       bool
-	noSuchUploadRetryCount int
-	requestPayer           string
->>>>>>> 2a6c7cc8
 }
 
 func (s *S3) RequestPayer() types.RequestPayer {
@@ -120,6 +112,7 @@
 	return *u, nil
 }
 
+// NewS3Storage creates new S3 client.
 func newS3Storage(ctx context.Context, opts Options) (*S3, error) {
 	endpointURL, err := parseEndpoint(opts.Endpoint)
 	if err != nil {
@@ -132,27 +125,16 @@
 	}
 
 	return &S3{
-<<<<<<< HEAD
 		client:           client,
 		config:           *cfg,
 		downloader:       manager.NewDownloader(client),
 		uploader:         manager.NewUploader(client),
 		endpointURL:      endpointURL,
 		requestPayer:     types.RequestPayer(opts.RequestPayer),
+		noSuchUploadRetryCount: opts.NoSuchUploadRetryCount,
 		useListObjectsV1: opts.UseListObjectsV1,
 		dryRun:           opts.DryRun,
-=======
-		api:                    s3.New(awsSession),
-		downloader:             s3manager.NewDownloader(awsSession),
-		uploader:               s3manager.NewUploader(awsSession),
-		endpointURL:            endpointURL,
-		dryRun:                 opts.DryRun,
-		useListObjectsV1:       opts.UseListObjectsV1,
-		requestPayer:           opts.RequestPayer,
-		noSuchUploadRetryCount: opts.NoSuchUploadRetryCount,
->>>>>>> 2a6c7cc8
 	}, nil
-
 }
 
 func (cc *ClientCache) newClient(ctx context.Context, opts Options) (*aws.Config, s3Client, error) {
@@ -381,26 +363,14 @@
 		return nil, err
 	}
 
-<<<<<<< HEAD
 	etag := aws.ToString(output.ETag)
 	mod := aws.ToTime(output.LastModified)
-	return &Object{
-=======
-	etag := aws.StringValue(output.ETag)
-	mod := aws.TimeValue(output.LastModified)
-
 	obj := &Object{
->>>>>>> 2a6c7cc8
 		URL:     url,
-		Etag:    etag,
+		Etag:    strings.Trim(etag, `"`),
 		ModTime: &mod,
-<<<<<<< HEAD
 		Size:    aws.ToInt64(&output.ContentLength),
-	}, nil
-=======
-		Size:    aws.Int64Value(output.ContentLength),
-	}
-
+	}
 	if s.noSuchUploadRetryCount > 0 {
 		if retryID, ok := output.Metadata[metadataKeyRetryID]; ok {
 			obj.retryID = *retryID
@@ -408,14 +378,12 @@
 	}
 
 	return obj, nil
->>>>>>> 2a6c7cc8
 }
 
 // List is a non-blocking S3 list operation which paginates and filters S3
 // keys. If no object found or an error is encountered during this period,
 // it sends these errors to object channel.
 func (s *S3) List(ctx context.Context, url *url.URL, _ bool) <-chan *Object {
-
 	if isGoogleEndpoint(s.endpointURL) || s.useListObjectsV1 {
 		return s.listObjects(ctx, url)
 	}
@@ -456,7 +424,6 @@
 				}
 				newurl := url.Clone()
 				newurl.Path = prefix
-
 				objCh <- &Object{
 					URL:  newurl,
 					Type: ObjectType{os.ModeDir},
@@ -693,7 +660,6 @@
 }
 
 func (s *S3) Copy(ctx context.Context, from, to *url.URL, metadata Metadata) error {
-
 	if s.dryRun {
 		return nil
 	}
@@ -757,6 +723,9 @@
 	return resp.Body, nil
 }
 
+// Get is a multipart download operation which downloads S3 objects into any
+// destination that implements io.WriterAt interface.
+// Makes a single 'GetObject' call if 'concurrency' is 1 and ignores 'partSize'.
 func (s *S3) Get(
 	ctx context.Context,
 	from *url.URL,
@@ -914,32 +883,27 @@
 	if contentEncoding != "" {
 		input.ContentEncoding = aws.String(contentEncoding)
 	}
-
-<<<<<<< HEAD
-	_, err := s.uploader.Upload(ctx, input, func(u *manager.Uploader) {
-=======
 	// add retry ID to the object metadata
 	if s.noSuchUploadRetryCount > 0 {
 		input.Metadata[metadataKeyRetryID] = generateRetryID()
 	}
 
-	uploaderOptsFn := func(u *s3manager.Uploader) {
->>>>>>> 2a6c7cc8
+	uploaderOptsFn := func(u *manager.Uploader) {
 		u.PartSize = partSize
 		u.Concurrency = concurrency
 	}
-	_, err := s.uploader.UploadWithContext(ctx, input, uploaderOptsFn)
-
-	if errHasCode(err, s3.ErrCodeNoSuchUpload) && s.noSuchUploadRetryCount > 0 {
+	_, err := s.uploader.Upload(ctx, input, uploaderOptsFn)
+
+	if ErrHasCode(err, "NoSuchUpload") && s.noSuchUploadRetryCount > 0 {
 		return s.retryOnNoSuchUpload(ctx, to, input, err, uploaderOptsFn)
 	}
 
 	return err
 }
 
-func (s *S3) retryOnNoSuchUpload(ctx aws.Context, to *url.URL, input *s3manager.UploadInput,
-	err error, uploaderOpts ...func(*s3manager.Uploader)) error {
-
+func (s *S3) retryOnNoSuchUpload(ctx context.Context, to *url.URL, input *s3.PutObjectInput,
+	err error, uploaderOpts ...func(*manager.Uploader)) error {
+	return err
 	var expectedRetryID string
 	if ID, ok := input.Metadata[metadataKeyRetryID]; ok {
 		expectedRetryID = *ID
@@ -966,7 +930,6 @@
 			"RetryOnNoSuchUpload: %v attempts to retry resulted in %v", attempts,
 			s3.ErrCodeNoSuchUpload), err)
 	}
-	return err
 }
 
 // chunk is an object identifier container which is used on MultiDelete
@@ -1151,205 +1114,6 @@
 	return err
 }
 
-<<<<<<< HEAD
-=======
-type sdkLogger struct{}
-
-func (l sdkLogger) Log(args ...interface{}) {
-	msg := log.TraceMessage{
-		Message: fmt.Sprint(args...),
-	}
-	log.Trace(msg)
-}
-
-// SessionCache holds session.Session according to s3Opts and it synchronizes
-// access/modification.
-type SessionCache struct {
-	sync.Mutex
-	sessions map[Options]*session.Session
-}
-
-// newSession initializes a new AWS session with region fallback and custom
-// options.
-func (sc *SessionCache) newSession(ctx context.Context, opts Options) (*session.Session, error) {
-	sc.Lock()
-	defer sc.Unlock()
-
-	if sess, ok := sc.sessions[opts]; ok {
-		return sess, nil
-	}
-
-	awsCfg := aws.NewConfig()
-
-	if opts.NoSignRequest {
-		// do not sign requests when making service API calls
-		awsCfg = awsCfg.WithCredentials(credentials.AnonymousCredentials)
-	} else if opts.CredentialFile != "" || opts.Profile != "" {
-		awsCfg = awsCfg.WithCredentials(
-			credentials.NewSharedCredentials(opts.CredentialFile, opts.Profile),
-		)
-	}
-
-	endpointURL, err := parseEndpoint(opts.Endpoint)
-	if err != nil {
-		return nil, err
-	}
-
-	// use virtual-host-style if the endpoint is known to support it,
-	// otherwise use the path-style approach.
-	isVirtualHostStyle := isVirtualHostStyle(endpointURL)
-
-	useAccelerate := supportsTransferAcceleration(endpointURL)
-	// AWS SDK handles transfer acceleration automatically. Setting the
-	// Endpoint to a transfer acceleration endpoint would cause bucket
-	// operations fail.
-	if useAccelerate {
-		endpointURL = sentinelURL
-	}
-
-	var httpClient *http.Client
-	if opts.NoVerifySSL {
-		httpClient = insecureHTTPClient
-	}
-	awsCfg = awsCfg.
-		WithEndpoint(endpointURL.String()).
-		WithS3ForcePathStyle(!isVirtualHostStyle).
-		WithS3UseAccelerate(useAccelerate).
-		WithHTTPClient(httpClient).
-		// TODO WithLowerCaseHeaderMaps and WithDisableRestProtocolURICleaning options
-		// are going to be unnecessary and unsupported in AWS-SDK version 2.
-		// They should be removed during migration.
-		WithLowerCaseHeaderMaps(true).
-		// Disable URI cleaning to allow adjacent slashes to be used in S3 object keys.
-		WithDisableRestProtocolURICleaning(true)
-
-	if opts.LogLevel == log.LevelTrace {
-		awsCfg = awsCfg.WithLogLevel(aws.LogDebug).
-			WithLogger(sdkLogger{})
-	}
-
-	awsCfg.Retryer = newCustomRetryer(opts.MaxRetries)
-
-	useSharedConfig := session.SharedConfigEnable
-	{
-		// Reverse of what the SDK does: if AWS_SDK_LOAD_CONFIG is 0 (or a
-		// falsy value) disable shared configs
-		loadCfg := os.Getenv("AWS_SDK_LOAD_CONFIG")
-		if loadCfg != "" {
-			if enable, _ := strconv.ParseBool(loadCfg); !enable {
-				useSharedConfig = session.SharedConfigDisable
-			}
-		}
-	}
-
-	sess, err := session.NewSessionWithOptions(
-		session.Options{
-			Config:            *awsCfg,
-			SharedConfigState: useSharedConfig,
-		},
-	)
-	if err != nil {
-		return nil, err
-	}
-
-	// get region of the bucket and create session accordingly. if the region
-	// is not provided, it means we want region-independent session
-	// for operations such as listing buckets, making a new bucket etc.
-	// only get bucket region when it is not specified.
-	if opts.region != "" {
-		sess.Config.Region = aws.String(opts.region)
-	} else {
-		if err := setSessionRegion(ctx, sess, opts.bucket); err != nil {
-			return nil, err
-		}
-	}
-
-	sc.sessions[opts] = sess
-
-	return sess, nil
-}
-
-func (sc *SessionCache) clear() {
-	sc.Lock()
-	defer sc.Unlock()
-	sc.sessions = map[Options]*session.Session{}
-}
-
-func setSessionRegion(ctx context.Context, sess *session.Session, bucket string) error {
-	region := aws.StringValue(sess.Config.Region)
-
-	if region != "" {
-		return nil
-	}
-
-	// set default region
-	sess.Config.Region = aws.String(endpoints.UsEast1RegionID)
-
-	if bucket == "" {
-		return nil
-	}
-
-	// auto-detection
-	region, err := s3manager.GetBucketRegion(ctx, sess, bucket, "", func(r *request.Request) {
-		// s3manager.GetBucketRegion uses Path style addressing and
-		// AnonymousCredentials by default, updating Request's Config to match
-		// the session config.
-		r.Config.S3ForcePathStyle = sess.Config.S3ForcePathStyle
-		r.Config.Credentials = sess.Config.Credentials
-	})
-	if err != nil {
-		if errHasCode(err, "NotFound") {
-			return err
-		}
-		// don't deny any request to the service if region auto-fetching
-		// receives an error. Delegate error handling to command execution.
-		err = fmt.Errorf("session: fetching region failed: %v", err)
-		msg := log.ErrorMessage{Err: err.Error()}
-		log.Error(msg)
-	} else {
-		sess.Config.Region = aws.String(region)
-	}
-
-	return nil
-}
-
-// customRetryer wraps the SDK's built in DefaultRetryer adding additional
-// error codes. Such as, retry for S3 InternalError code.
-type customRetryer struct {
-	client.DefaultRetryer
-}
-
-func newCustomRetryer(maxRetries int) *customRetryer {
-	return &customRetryer{
-		DefaultRetryer: client.DefaultRetryer{
-			NumMaxRetries: maxRetries,
-		},
-	}
-}
-
-// ShouldRetry overrides SDK's built in DefaultRetryer, adding custom retry
-// logics that are not included in the SDK.
-func (c *customRetryer) ShouldRetry(req *request.Request) bool {
-	shouldRetry := errHasCode(req.Error, "InternalError") || errHasCode(req.Error, "RequestTimeTooSkewed") || strings.Contains(req.Error.Error(), "connection reset") || strings.Contains(req.Error.Error(), "connection timed out")
-	if !shouldRetry {
-		shouldRetry = c.DefaultRetryer.ShouldRetry(req)
-	}
-
-	// Errors related to tokens
-	if errHasCode(req.Error, "ExpiredToken") || errHasCode(req.Error, "ExpiredTokenException") || errHasCode(req.Error, "InvalidToken") {
-		return false
-	}
-
-	if shouldRetry && req.Error != nil {
-		err := fmt.Errorf("retryable error: %v", req.Error)
-		msg := log.DebugMessage{Err: err.Error()}
-		log.Debug(msg)
-	}
-
-	return shouldRetry
-}
-
->>>>>>> 2a6c7cc8
 var insecureHTTPClient = &http.Client{
 	Transport: &http.Transport{
 		TLSClientConfig: &tls.Config{InsecureSkipVerify: true},
@@ -1396,15 +1160,11 @@
 // IsCancelationError reports whether given error is a storage related
 // cancelation error.
 func IsCancelationError(err error) bool {
-<<<<<<< HEAD
 	return ErrHasCode(err, "RequestCanceled")
-=======
-	return errHasCode(err, request.CanceledErrorCode)
 }
 
 // generate a retry ID for this upload attempt
 func generateRetryID() *string {
 	num, _ := rand.Int(rand.Reader, big.NewInt(math.MaxInt64))
 	return aws.String(num.String())
->>>>>>> 2a6c7cc8
 }