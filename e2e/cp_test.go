// Package e2e includes end-to-end testing of s5cmd commands.
//
// All test cases include a comment for which test cases are covered in the
// following format:
//
// dir/: directory
// file: local file
// bucket: s3 bucket
// prefix/: s3 prefix
// prefix-without-slash: s3 prefix without a trailing slash
// object: s3 object name
// *: match all objects
// *.ext: match partial objects
//
// dir2: another directory
// file2: another local file
// object2: another s3 object name
// prefix2/: another s3 prefix
// bucket2: another s3 bucket
//
// For example, finding the test case that covers uploading all files in a
// directory to an s3 prefix: "cp dir/* s3://bucket/prefix/".
package e2e

import (
	"fmt"
	"os"
	"path/filepath"
	"runtime"
	"strconv"
	"strings"
	"testing"
	"time"

	"gotest.tools/v3/assert"
	"gotest.tools/v3/fs"
	"gotest.tools/v3/icmd"
)

func TestCopySingleS3ObjectToLocal(t *testing.T) {
	t.Parallel()

	const (
		bucket      = "bucket"
		fileContent = "this is a file content"
	)

	testcases := []struct {
		name           string
		src            string
		dst            string
		expected       fs.PathOp
		expectedOutput string
	}{
		{
			name:           "cp s3://bucket/object .",
			src:            "file1.txt",
			dst:            ".",
			expected:       fs.WithFile("file1.txt", fileContent, fs.WithMode(0644)),
			expectedOutput: "cp s3://bucket/file1.txt file1.txt",
		},
		{
			name:           "cp s3://bucket/object file",
			src:            "file1.txt",
			dst:            "file1.txt",
			expected:       fs.WithFile("file1.txt", fileContent, fs.WithMode(0644)),
			expectedOutput: "cp s3://bucket/file1.txt file1.txt",
		},
		{
			name:           "cp s3://bucket/object dir/",
			src:            "file1.txt",
			dst:            "dir/",
			expected:       fs.WithDir("dir", fs.WithFile("file1.txt", fileContent, fs.WithMode(0644))),
			expectedOutput: "cp s3://bucket/file1.txt dir/file1.txt",
		},
		{
			name:           "cp s3://bucket/object dir/file",
			src:            "file1.txt",
			dst:            "dir/file1.txt",
			expected:       fs.WithDir("dir", fs.WithFile("file1.txt", fileContent, fs.WithMode(0644))),
			expectedOutput: "cp s3://bucket/file1.txt dir/file1.txt",
		},
		// Cases with adjacent slashes. Expected behavior is to remove all duplicate slashes in local files.
		{
			name:           "cp s3://bucket//a/b///c////object .",
			src:            "/a/b///c////file1.txt",
			dst:            ".",
			expected:       fs.WithFile("file1.txt", fileContent, fs.WithMode(0644)),
			expectedOutput: "cp s3://bucket//a/b///c////file1.txt file1.txt",
		},
		{
			name:           "cp s3://bucket//a/b///c////object file",
			src:            "/a/b///c////file1.txt",
			dst:            "file1.txt",
			expected:       fs.WithFile("file1.txt", fileContent, fs.WithMode(0644)),
			expectedOutput: "cp s3://bucket//a/b///c////file1.txt file1.txt",
		},
		{
			name:           "cp s3://bucket//a/b///c////object dir/",
			src:            "/a/b///c////file1.txt",
			dst:            "dir/",
			expected:       fs.WithDir("dir", fs.WithFile("file1.txt", fileContent, fs.WithMode(0644))),
			expectedOutput: "cp s3://bucket//a/b///c////file1.txt dir/file1.txt",
		},
		{
			name:           "cp s3://bucket//a/b///c////object dir/file",
			src:            "/a/b///c////file1.txt",
			dst:            "dir/file1.txt",
			expected:       fs.WithDir("dir", fs.WithFile("file1.txt", fileContent, fs.WithMode(0644))),
			expectedOutput: "cp s3://bucket//a/b///c////file1.txt dir/file1.txt",
		},
	}

	for _, tc := range testcases {
		tc := tc
		t.Run(tc.name, func(t *testing.T) {
			t.Parallel()

			s3client, s5cmd, cleanup := setup(t)
			defer cleanup()

			createBucket(t, s3client, bucket)

			putFile(t, s3client, bucket, tc.src, fileContent)

			src := fmt.Sprintf("s3://%v/%v", bucket, tc.src)
			cmd := s5cmd("cp", src, tc.dst)
			result := icmd.RunCmd(cmd)

			result.Assert(t, icmd.Success)

			assertLines(t, result.Stdout(), map[int]compareFunc{
				0: equals(tc.expectedOutput),
			})

			// assert local filesystem
			expected := fs.Expected(t, tc.expected)
			assert.Assert(t, fs.Equal(cmd.Dir, expected))

			// assert s3 object
			assert.Assert(t, ensureS3Object(s3client, bucket, tc.src, fileContent))
		})
	}
}

// --json cp s3://bucket/object .
func TestCopySingleS3ObjectToLocalJSON(t *testing.T) {
	t.Parallel()

	bucket := s3BucketFromTestName(t)

	s3client, s5cmd, cleanup := setup(t)
	defer cleanup()

	createBucket(t, s3client, bucket)

	const (
		filename = "testfile1.txt"
		content  = "this is a file content"
	)

	putFile(t, s3client, bucket, filename, content)

	cmd := s5cmd("--json", "cp", "s3://"+bucket+"/"+filename, ".")
	result := icmd.RunCmd(cmd)

	result.Assert(t, icmd.Success)

	jsonText := `
		{
			"operation": "cp",
			"success": true,
			"source": "s3://%v/testfile1.txt",
			"destination": "testfile1.txt",
			"object": {
				"type": "file",
				"size": 22
			}
		}
	`

	assertLines(t, result.Stdout(), map[int]compareFunc{
		0: json(jsonText, bucket),
	}, jsonCheck(true))

	// assert local filesystem
	expected := fs.Expected(t, fs.WithFile(filename, content, fs.WithMode(0644)))
	assert.Assert(t, fs.Equal(cmd.Dir, expected))

	// assert s3 object
	assert.Assert(t, ensureS3Object(s3client, bucket, filename, content))
}

// cp s3://bucket/object *
func TestCopySingleS3ObjectToLocalWithDestinationWildcard(t *testing.T) {
	t.Parallel()

	bucket := s3BucketFromTestName(t)

	s3client, s5cmd, cleanup := setup(t)
	defer cleanup()

	createBucket(t, s3client, bucket)

	const (
		filename = "testfile1.txt"
		content  = "this is a file content"
	)

	putFile(t, s3client, bucket, filename, content)

	cmd := s5cmd("cp", "s3://"+bucket+"/"+filename, "*")
	result := icmd.RunCmd(cmd)

	result.Assert(t, icmd.Expected{ExitCode: 1})

	// ignore stdout. we expect error logs from stderr.
	assertLines(t, result.Stderr(), map[int]compareFunc{
		0: equals(`ERROR "cp s3://%v/%v *": target "*" can not contain glob characters`, bucket, filename),
	})

	// assert local filesystem
	expected := fs.Expected(t)
	assert.Assert(t, fs.Equal(cmd.Dir, expected))

	// assert s3 object
	assert.Assert(t, ensureS3Object(s3client, bucket, filename, content))
}

// cp s3://bucket/prefix/ dir/
func TestCopyS3PrefixToLocalMustReturnError(t *testing.T) {
	t.Parallel()

	bucket := s3BucketFromTestName(t)

	s3client, s5cmd, cleanup := setup(t)
	defer cleanup()

	createBucket(t, s3client, bucket)

	const (
		prefix     = "prefix/"
		objectpath = prefix + "file1.txt"
		content    = "this is a file content"
	)

	putFile(t, s3client, bucket, objectpath, content)

	cmd := s5cmd("cp", "s3://"+bucket+"/"+prefix, ".")
	result := icmd.RunCmd(cmd)

	result.Assert(t, icmd.Expected{ExitCode: 1})

	// ignore stdout. we expect error logs from stderr.
	assertLines(t, result.Stderr(), map[int]compareFunc{
		0: equals(`ERROR "cp s3://%v/%v .": source argument must contain wildcard character`, bucket, prefix),
	})

	// assert local filesystem
	expected := fs.Expected(t)
	assert.Assert(t, fs.Equal(cmd.Dir, expected))

	// assert s3 object
	assert.Assert(t, ensureS3Object(s3client, bucket, objectpath, content))
}

// cp --flatten s3://bucket/* dir/ (flat source hiearchy)
func TestCopyMultipleFlatS3ObjectsToLocal(t *testing.T) {
	t.Parallel()

	bucket := s3BucketFromTestName(t)

	s3client, s5cmd, cleanup := setup(t)
	defer cleanup()

	createBucket(t, s3client, bucket)

	filesToContent := map[string]string{
		"testfile1.txt":            "this is a test file 1",
		"a/readme.md":              "this is a readme file",
		"a/filename-with-hypen.gz": "file has hypen in its name",
		"b/another_test_file.txt":  "yet another txt file. yatf.",
	}

	for filename, content := range filesToContent {
		putFile(t, s3client, bucket, filename, content)
	}

	cmd := s5cmd("cp", "--flatten", "s3://"+bucket+"/*", ".")
	result := icmd.RunCmd(cmd)

	result.Assert(t, icmd.Success)

	assertLines(t, result.Stdout(), map[int]compareFunc{
		0: equals(`cp s3://%v/a/filename-with-hypen.gz filename-with-hypen.gz`, bucket),
		1: equals(`cp s3://%v/a/readme.md readme.md`, bucket),
		2: equals(`cp s3://%v/b/another_test_file.txt another_test_file.txt`, bucket),
		3: equals(`cp s3://%v/testfile1.txt testfile1.txt`, bucket),
	}, sortInput(true))

	// assert local filesystem
	// expect flattened directory structure
	var expectedFiles = []fs.PathOp{
		fs.WithFile("testfile1.txt", "this is a test file 1"),
		fs.WithFile("readme.md", "this is a readme file"),
		fs.WithFile("filename-with-hypen.gz", "file has hypen in its name"),
		fs.WithFile("another_test_file.txt", "yet another txt file. yatf."),
	}
	expected := fs.Expected(t, expectedFiles...)
	assert.Assert(t, fs.Equal(cmd.Dir, expected))

	// assert s3 objects
	for filename, content := range filesToContent {
		assert.Assert(t, ensureS3Object(s3client, bucket, filename, content))
	}
}

// cp --flatten s3://bucket/*.txt dir/
func TestCopyMultipleFlatS3ObjectsToLocalWithPartialMatching(t *testing.T) {
	t.Parallel()

	bucket := s3BucketFromTestName(t)

	s3client, s5cmd, cleanup := setup(t)
	defer cleanup()

	createBucket(t, s3client, bucket)

	filesToContent := map[string]string{
		"testfile1.txt":             "this is a test file 1",
		"readme.md":                 "this is a readme file",
		"filename-with-hypen.gz":    "file has hypen in its name",
		"dir/another_test_file.txt": "yet another txt file",
	}

	for filename, content := range filesToContent {
		putFile(t, s3client, bucket, filename, content)
	}

	cmd := s5cmd("cp", "--flatten", "s3://"+bucket+"/*.txt", ".")
	result := icmd.RunCmd(cmd)

	result.Assert(t, icmd.Success)

	assertLines(t, result.Stdout(), map[int]compareFunc{
		0: equals(`cp s3://%v/dir/another_test_file.txt another_test_file.txt`, bucket),
		1: equals(`cp s3://%v/testfile1.txt testfile1.txt`, bucket),
	}, sortInput(true))

	// assert local filesystem
	expectedFiles := []fs.PathOp{
		fs.WithFile("testfile1.txt", "this is a test file 1", fs.WithMode(0644)),
		fs.WithFile("another_test_file.txt", "yet another txt file", fs.WithMode(0644)),
	}
	expected := fs.Expected(t, expectedFiles...)
	assert.Assert(t, fs.Equal(cmd.Dir, expected))

	// assert s3 objects
	for filename, content := range filesToContent {
		assert.Assert(t, ensureS3Object(s3client, bucket, filename, content))
	}
}

// cp s3://bucket/*/*.txt dir/
func TestCopyMultipleFlatNestedS3ObjectsToLocalWithPartialMatching(t *testing.T) {
	t.Parallel()

	bucket := s3BucketFromTestName(t)

	s3client, s5cmd, cleanup := setup(t)
	defer cleanup()

	createBucket(t, s3client, bucket)

	filesToContent := map[string]string{
		"testfile1.txt":     "test file 1",
		"a/readme.md":       "this is a readme file",
		"a/b/testfile2.txt": "test file 2",
	}

	for filename, content := range filesToContent {
		putFile(t, s3client, bucket, filename, content)
	}

	cmd := s5cmd("cp", "--flatten", "s3://"+bucket+"/*/*.txt", ".")
	result := icmd.RunCmd(cmd)

	result.Assert(t, icmd.Success)

	assertLines(t, result.Stdout(), map[int]compareFunc{
		0: equals(`cp s3://%v/a/b/testfile2.txt testfile2.txt`, bucket),
	}, sortInput(true))

	// assert local filesystem
	expected := fs.Expected(t, fs.WithFile("testfile2.txt", "test file 2", fs.WithMode(0644)))
	assert.Assert(t, fs.Equal(cmd.Dir, expected))

	// assert s3 objects
	for filename, content := range filesToContent {
		assert.Assert(t, ensureS3Object(s3client, bucket, filename, content))
	}
}

// --json cp --flatten s3://bucket/* .
func TestCopyMultipleFlatS3ObjectsToLocalJSON(t *testing.T) {
	t.Parallel()

	bucket := s3BucketFromTestName(t)

	s3client, s5cmd, cleanup := setup(t)
	defer cleanup()

	createBucket(t, s3client, bucket)

	filesToContent := map[string]string{
		"testfile1.txt":            "this is a test file 1",
		"readme.md":                "this is a readme file",
		"b/filename-with-hypen.gz": "file has hypen in its name",
		"a/another_test_file.txt":  "yet another txt file. yatf.",
	}

	for filename, content := range filesToContent {
		putFile(t, s3client, bucket, filename, content)
	}

	cmd := s5cmd("--json", "cp", "--flatten", "s3://"+bucket+"/*", ".")
	result := icmd.RunCmd(cmd)

	result.Assert(t, icmd.Success)

	assertLines(t, result.Stdout(), map[int]compareFunc{
		0: json(`
			{
				"operation": "cp",
				"success": true,
				"source": "s3://%v/a/another_test_file.txt",
				"destination": "another_test_file.txt",
				"object":{
					"type": "file",
					"size": 27
				}
			}
		`, bucket),
		1: json(`
			{
				"operation": "cp",
				"success": true,
				"source": "s3://%v/b/filename-with-hypen.gz",
				"destination": "filename-with-hypen.gz",
				"object": {
					"type": "file",
					"size": 26
				}
			}
		`, bucket),
		2: json(`
			{
				"operation": "cp",
				"success": true,
				"source": "s3://%v/readme.md",
				"destination": "readme.md",
				"object": {
					"type": "file",
					"size": 21
				}
			}
		`, bucket),
		3: json(`
			{
				"operation": "cp",
				"success": true,
				"source": "s3://%v/testfile1.txt",
				"destination": "testfile1.txt",
				"object": {
					"type": "file",
					"size": 21
				}
			}
		`, bucket),
	}, sortInput(true), jsonCheck(true))

	// assert local filesystem
	// expect flattened directory structure
	var expectedFiles = []fs.PathOp{
		fs.WithFile("testfile1.txt", "this is a test file 1"),
		fs.WithFile("readme.md", "this is a readme file"),
		fs.WithFile("filename-with-hypen.gz", "file has hypen in its name"),
		fs.WithFile("another_test_file.txt", "yet another txt file. yatf."),
	}
	expected := fs.Expected(t, expectedFiles...)
	assert.Assert(t, fs.Equal(cmd.Dir, expected))

	// assert s3 objects
	for filename, content := range filesToContent {
		assert.Assert(t, ensureS3Object(s3client, bucket, filename, content))
	}
}

// cp s3://bucket/* dir/ (nested source hierarchy)
func TestCopyMultipleNestedS3ObjectsToLocal(t *testing.T) {
	t.Parallel()

	bucket := s3BucketFromTestName(t)

	s3client, s5cmd, cleanup := setup(t)
	defer cleanup()

	createBucket(t, s3client, bucket)

	filesToContent := map[string]string{
		"testfile1.txt":               "this is a test file 1",
		"a/readme.md":                 "this is a readme file",
		"a/b/filename-with-hypen.gz":  "file has hypen in its name",
		"b/another_test_file.txt":     "yet another txt file. yatf.",
		"c/d/e/another_test_file.txt": "yet another txt file. yatf.",
	}

	for filename, content := range filesToContent {
		putFile(t, s3client, bucket, filename, content)
	}

	cmd := s5cmd("cp", "s3://"+bucket+"/*", ".")
	result := icmd.RunCmd(cmd)

	result.Assert(t, icmd.Success)

	assertLines(t, result.Stdout(), map[int]compareFunc{
		0: equals(`cp s3://%v/a/b/filename-with-hypen.gz a/b/filename-with-hypen.gz`, bucket),
		1: equals(`cp s3://%v/a/readme.md a/readme.md`, bucket),
		2: equals(`cp s3://%v/b/another_test_file.txt b/another_test_file.txt`, bucket),
		3: equals(`cp s3://%v/c/d/e/another_test_file.txt c/d/e/another_test_file.txt`, bucket),
		4: equals(`cp s3://%v/testfile1.txt testfile1.txt`, bucket),
	}, sortInput(true))

	// assert local filesystem
	var expectedFiles = []fs.PathOp{
		fs.WithFile("testfile1.txt", "this is a test file 1"),
		fs.WithDir(
			"a",
			fs.WithFile("readme.md", "this is a readme file"),
			fs.WithDir(
				"b",
				fs.WithFile("filename-with-hypen.gz", "file has hypen in its name"),
			),
		),
		fs.WithDir(
			"b",
			fs.WithFile("another_test_file.txt", "yet another txt file. yatf."),
		),
		fs.WithDir(
			"c",
			fs.WithDir(
				"d",
				fs.WithDir(
					"e",
					fs.WithFile("another_test_file.txt", "yet another txt file. yatf."),
				),
			),
		),
	}
	expected := fs.Expected(t, expectedFiles...)
	assert.Assert(t, fs.Equal(cmd.Dir, expected))

	// assert s3 objects
	for filename, content := range filesToContent {
		assert.Assert(t, ensureS3Object(s3client, bucket, filename, content))
	}
}

// cp s3://bucket/*/*.ext dir/
func TestCopyMultipleNestedS3ObjectsToLocalWithPartial(t *testing.T) {
	t.Parallel()

	bucket := s3BucketFromTestName(t)

	s3client, s5cmd, cleanup := setup(t)
	defer cleanup()

	createBucket(t, s3client, bucket)

	filesToContent := map[string]string{
		"testfile1.txt":               "this is a test file 1",
		"a/readme.md":                 "this is a readme file",
		"a/b/filename-with-hypen.gz":  "file has hypen in its name",
		"b/another_test_file.txt":     "yet another txt file. yatf.",
		"c/d/e/another_test_file.txt": "yet another txt file. yatf.",
	}

	for filename, content := range filesToContent {
		putFile(t, s3client, bucket, filename, content)
	}

	cmd := s5cmd("cp", "s3://"+bucket+"/*/*.txt", ".")
	result := icmd.RunCmd(cmd)

	result.Assert(t, icmd.Success)

	assertLines(t, result.Stdout(), map[int]compareFunc{
		0: equals(`cp s3://%v/b/another_test_file.txt b/another_test_file.txt`, bucket),
		1: equals(`cp s3://%v/c/d/e/another_test_file.txt c/d/e/another_test_file.txt`, bucket),
	}, sortInput(true))

	// assert local filesystem
	expected := fs.Expected(
		t,
		fs.WithDir(
			"b",
			fs.WithFile("another_test_file.txt", "yet another txt file. yatf."),
		),
		fs.WithDir(
			"c",
			fs.WithDir(
				"d",
				fs.WithDir(
					"e",
					fs.WithFile("another_test_file.txt", "yet another txt file. yatf."),
				),
			),
		),
	)

	assert.Assert(t, fs.Equal(cmd.Dir, expected))

	// assert s3 objects
	for filename, content := range filesToContent {
		assert.Assert(t, ensureS3Object(s3client, bucket, filename, content))
	}
}

// cp s3://bucket/* dir/ (dir/ doesn't exist)
func TestCopyMultipleS3ObjectsToGivenLocalDirectory(t *testing.T) {
	t.Parallel()

	bucket := s3BucketFromTestName(t)

	s3client, s5cmd, cleanup := setup(t)
	defer cleanup()

	createBucket(t, s3client, bucket)

	filesToContent := map[string]string{
		"testfile1.txt":            "this is a test file 1",
		"readme.md":                "this is a readme file",
		"b/filename-with-hypen.gz": "file has hypen in its name",
		"a/another_test_file.txt":  "yet another txt file. yatf.",
	}

	for filename, content := range filesToContent {
		putFile(t, s3client, bucket, filename, content)
	}

	const dst = "given-directory"
	cmd := s5cmd("cp", "s3://"+bucket+"/*", dst)
	result := icmd.RunCmd(cmd)

	result.Assert(t, icmd.Success)

	assertLines(t, result.Stdout(), map[int]compareFunc{
		0: equals(`cp s3://%v/a/another_test_file.txt %v/a/another_test_file.txt`, bucket, dst),
		1: equals(`cp s3://%v/b/filename-with-hypen.gz %v/b/filename-with-hypen.gz`, bucket, dst),
		2: equals(`cp s3://%v/readme.md %v/readme.md`, bucket, dst),
		3: equals(`cp s3://%v/testfile1.txt %v/testfile1.txt`, bucket, dst),
	}, sortInput(true))

	// assert local filesystem
	var expectedFiles = []fs.PathOp{
		fs.WithDir(
			"a",
			fs.WithFile("another_test_file.txt", "yet another txt file. yatf."),
		),
		fs.WithDir(
			"b",
			fs.WithFile("filename-with-hypen.gz", "file has hypen in its name"),
		),
		fs.WithFile("readme.md", "this is a readme file"),
		fs.WithFile("testfile1.txt", "this is a test file 1"),
	}
	expected := fs.Expected(t, fs.WithDir(dst, expectedFiles...))
	assert.Assert(t, fs.Equal(cmd.Dir, expected))

	// assert s3 objects
	for filename, content := range filesToContent {
		assert.Assert(t, ensureS3Object(s3client, bucket, filename, content))
	}
}

// cp dir/file s3://bucket/
func TestCopySingleFileToS3(t *testing.T) {
	t.Parallel()

	bucket := s3BucketFromTestName(t)

	s3client, s5cmd, cleanup := setup(t)
	defer cleanup()

	createBucket(t, s3client, bucket)

	const (
		// make sure that Put reads the file header, not the extension
		filename = "index.txt"
		content  = `
<html lang="en">
	<head>
	<meta charset="utf-8">
	<body>
		<div id="foo">
			<div class="bar"></div>
		</div>
		<div id="baz">
			<style data-hey="naber"></style>
		</div>
	</body>
</html>
`
		expectedContentType = "text/html; charset=utf-8"
	)

	workdir := fs.NewDir(t, bucket, fs.WithFile(filename, content))
	defer workdir.Remove()

	srcpath := workdir.Join(filename)
	dstpath := fmt.Sprintf("s3://%v/", bucket)

	srcpath = filepath.ToSlash(srcpath)
	cmd := s5cmd("cp", srcpath, dstpath)
	result := icmd.RunCmd(cmd)

	result.Assert(t, icmd.Success)

	assertLines(t, result.Stdout(), map[int]compareFunc{
		0: suffix(`cp %v %v%v`, srcpath, dstpath, filename),
	})

	// assert local filesystem
	expected := fs.Expected(t, fs.WithFile(filename, content))
	assert.Assert(t, fs.Equal(workdir.Path(), expected))

	// assert S3
	assert.Assert(t, ensureS3Object(s3client, bucket, filename, content, ensureContentType(expectedContentType)))
}

func TestCopySingleFileToS3WithAdjacentSlashes(t *testing.T) {
	t.Parallel()

	const (
		bucket   = "testbucket"
		filename = "index.txt"
		content  = "this is a test file"
	)

	testcases := []struct {
		name          string
		dstpathprefix string
	}{
		{
			name:          "cp dir/file s3://bucket//a/b/",
			dstpathprefix: "/a/b/",
		},
		{
			name:          "cp dir/file s3://bucket/a//b/",
			dstpathprefix: "a//b/",
		},
		{
			name:          "cp dir/file s3://bucket/a/b//",
			dstpathprefix: "a/b//",
		},
		{
			name:          "cp dir/file s3://bucket//a///b/",
			dstpathprefix: "/a///b/",
		},
		{
			name:          "cp dir/file s3://bucket/a//b///",
			dstpathprefix: "a//b///",
		},
		{
			name:          "cp dir/file s3://bucket/a//b//c//d///",
			dstpathprefix: "a//b//c//d///",
		},
		{
			name:          "cp dir/file s3://bucket/bar/s3://",
			dstpathprefix: "bar/s3://",
		},
	}
	for _, tc := range testcases {
		tc := tc
		t.Run(tc.name, func(t *testing.T) {
			t.Parallel()

			s3client, s5cmd, cleanup := setup(t)
			defer cleanup()

			createBucket(t, s3client, bucket)

			workdir := fs.NewDir(t, bucket, fs.WithFile(filename, content))
			defer workdir.Remove()

			srcpath := workdir.Join(filename)

			dstpath := fmt.Sprintf("s3://%v/%v", bucket, tc.dstpathprefix)
			srcpath = filepath.ToSlash(srcpath)
			cmd := s5cmd("cp", srcpath, dstpath)
			result := icmd.RunCmd(cmd)
			result.Assert(t, icmd.Success)

			assertLines(t, result.Stdout(), map[int]compareFunc{
				0: suffix(`cp %v %v%v`, srcpath, dstpath, filename),
			})
			// assert local filesystem
			expected := fs.Expected(t, fs.WithFile(filename, content))
			assert.Assert(t, fs.Equal(workdir.Path(), expected))
			// assert S3
			assert.Assert(t, ensureS3Object(s3client, bucket, tc.dstpathprefix+filename, content))
		})

	}

}

// --json cp dir/file s3://bucket
func TestCopySingleFileToS3JSON(t *testing.T) {
	t.Parallel()

	bucket := s3BucketFromTestName(t)

	s3client, s5cmd, cleanup := setup(t)
	defer cleanup()

	createBucket(t, s3client, bucket)

	const (
		filename = "testfile1.txt"
		content  = "this is a test file"
	)

	workdir := fs.NewDir(t, bucket, fs.WithFile(filename, content))
	defer workdir.Remove()

	fpath := workdir.Join(filename)

	cmd := s5cmd("--json", "cp", fpath, "s3://"+bucket+"/")
	result := icmd.RunCmd(cmd)

	jsonText := `
		{
			"operation": "cp",
			"success": true,
			"source": "%v",
			"destination": "s3://%v/testfile1.txt",
			"object": {
				"type": "file",
				"size":19
			}
		}
	`

	result.Assert(t, icmd.Success)
	fpath = filepath.ToSlash(fpath)
	assertLines(t, result.Stdout(), map[int]compareFunc{
		0: json(jsonText, fpath, bucket),
	}, jsonCheck(true))

	// assert local filesystem
	expected := fs.Expected(t, fs.WithFile(filename, content))
	assert.Assert(t, fs.Equal(workdir.Path(), expected))

	// assert S3
	assert.Assert(t, ensureS3Object(s3client, bucket, filename, content))
}

// cp dir/ s3://bucket/
func TestCopyDirToS3(t *testing.T) {
	t.Parallel()

	bucket := s3BucketFromTestName(t)

	s3client, s5cmd, cleanup := setup(t)
	defer cleanup()

	createBucket(t, s3client, bucket)

	folderLayout := []fs.PathOp{
		fs.WithFile("file1.txt", "this is the first test file"),
		fs.WithFile("readme.md", "this is a readme file"),
		fs.WithDir(
			"c",
			fs.WithFile("file2.txt", "this is the second test file"),
		),
	}

	workdir := fs.NewDir(t, t.Name(), folderLayout...)
	defer workdir.Remove()
	srcpath := workdir.Path()
	srcpath = filepath.ToSlash(srcpath)
	dstpath := fmt.Sprintf("s3://%v/", bucket)

	// this command ('s5cmd cp dir/ s3://bucket/') will run in 'walk' mode,
	// which is different than 'glob' mode.
	cmd := s5cmd("cp", workdir.Path()+"/", dstpath)
	result := icmd.RunCmd(cmd)

	result.Assert(t, icmd.Success)

	assertLines(t, result.Stdout(), map[int]compareFunc{
		0: equals(`cp %v/c/file2.txt %vc/file2.txt`, srcpath, dstpath),
		1: equals(`cp %v/file1.txt %vfile1.txt`, srcpath, dstpath),
		2: equals(`cp %v/readme.md %vreadme.md`, srcpath, dstpath),
	}, sortInput(true))

	// assert local filesystem
	expected := fs.Expected(t, folderLayout...)
	assert.Assert(t, fs.Equal(workdir.Path(), expected))

	// assert s3
	assert.Assert(t, ensureS3Object(s3client, bucket, "file1.txt", "this is the first test file"))
	assert.Assert(t, ensureS3Object(s3client, bucket, "readme.md", "this is a readme file"))
	assert.Assert(t, ensureS3Object(s3client, bucket, "c/file2.txt", "this is the second test file"))
}

// cp dir/{file, folderWithBackslash} s3://bucket
func TestCopyDirBackslashedToS3(t *testing.T) {
	if runtime.GOOS == "windows" {
		t.Skip()
	}
	t.Parallel()

	bucket := s3BucketFromTestName(t)

	s3client, s5cmd, cleanup := setup(t)
	defer cleanup()

	createBucket(t, s3client, bucket)

	folderLayout := []fs.PathOp{
		fs.WithFile("readme.md", `¯\_(ツ)_/¯`),
		fs.WithDir(
			"t\\est",
			fs.WithFile("filetest.txt", "try reaching me on windows :-)"),
		),
	}
	workdir := fs.NewDir(t, t.Name(), folderLayout...)
	defer workdir.Remove()
	srcpath := workdir.Path()
	dstpath := fmt.Sprintf("s3://%v/", bucket)

	cmd := s5cmd("cp", workdir.Path()+"/", dstpath)
	result := icmd.RunCmd(cmd)

	result.Assert(t, icmd.Success)

	assertLines(t, result.Stdout(), map[int]compareFunc{
		0: equals(`cp %v/readme.md %vreadme.md`, srcpath, dstpath),
		1: equals(`cp %v/t\est/filetest.txt %vt\est/filetest.txt`, srcpath, dstpath),
	}, sortInput(true))

	// assert local filesystem
	expected := fs.Expected(t, folderLayout...)
	assert.Assert(t, fs.Equal(workdir.Path(), expected))

	// assert s3
	assert.Assert(t, ensureS3Object(s3client, bucket, "readme.md", `¯\_(ツ)_/¯`))
	assert.Assert(t, ensureS3Object(s3client, bucket, "t\\est/filetest.txt", "try reaching me on windows :-)"))

}

// cp --storage-class=GLACIER file s3://bucket/
func TestCopySingleFileToS3WithStorageClassGlacier(t *testing.T) {
	t.Parallel()

	bucket := s3BucketFromTestName(t)

	s3client, s5cmd, cleanup := setup(t)
	defer cleanup()

	createBucket(t, s3client, bucket)

	const (
		// make sure that Put reads the file header, not the extension
		filename             = "index.txt"
		content              = "content"
		expectedStorageClass = "GLACIER"
	)

	workdir := fs.NewDir(t, bucket, fs.WithFile(filename, content))
	defer workdir.Remove()

	srcpath := workdir.Join(filename)
	dstpath := fmt.Sprintf("s3://%v/", bucket)

	srcpath = filepath.ToSlash(srcpath)
	cmd := s5cmd("cp", "--storage-class=GLACIER", srcpath, dstpath)
	result := icmd.RunCmd(cmd)

	result.Assert(t, icmd.Success)

	assertLines(t, result.Stdout(), map[int]compareFunc{
		0: suffix(`cp %v %v%v`, srcpath, dstpath, filename),
	})

	// assert local filesystem
	expected := fs.Expected(t, fs.WithFile(filename, content))
	assert.Assert(t, fs.Equal(workdir.Path(), expected))

	// assert S3
	assert.Assert(t, ensureS3Object(s3client, bucket, filename, content, ensureStorageClass(expectedStorageClass)))
}

// cp --flatten dir/ s3://bucket/
func TestFlattenCopyDirToS3(t *testing.T) {
	t.Parallel()

	bucket := s3BucketFromTestName(t)

	s3client, s5cmd, cleanup := setup(t)
	defer cleanup()

	createBucket(t, s3client, bucket)

	folderLayout := []fs.PathOp{
		fs.WithFile("file1.txt", "this is the first test file"),
		fs.WithFile("readme.md", "this is a readme file"),
		fs.WithDir(
			"c",
			fs.WithFile("file2.txt", "this is the second test file"),
		),
	}

	workdir := fs.NewDir(t, t.Name(), folderLayout...)
	defer workdir.Remove()
	srcpath := workdir.Path()
	srcpath = filepath.ToSlash(srcpath)
	dstpath := fmt.Sprintf("s3://%v/", bucket)

	// this command ('s5cmd cp dir/ s3://bucket/') will run in 'walk' mode,
	// which is different than 'glob' mode.
	cmd := s5cmd("cp", "--flatten", workdir.Path()+"/", dstpath)
	result := icmd.RunCmd(cmd)

	result.Assert(t, icmd.Success)

	assertLines(t, result.Stdout(), map[int]compareFunc{
		0: equals(`cp %v/c/file2.txt %vfile2.txt`, srcpath, dstpath),
		1: equals(`cp %v/file1.txt %vfile1.txt`, srcpath, dstpath),
		2: equals(`cp %v/readme.md %vreadme.md`, srcpath, dstpath),
	}, sortInput(true))

	// assert local filesystem
	expected := fs.Expected(t, folderLayout...)
	assert.Assert(t, fs.Equal(workdir.Path(), expected))

	// assert s3
	assert.Assert(t, ensureS3Object(s3client, bucket, "file1.txt", "this is the first test file"))
	assert.Assert(t, ensureS3Object(s3client, bucket, "readme.md", "this is a readme file"))
	assert.Assert(t, ensureS3Object(s3client, bucket, "file2.txt", "this is the second test file"))
}

// cp dir/* s3://bucket/
func TestCopyMultipleFilesToS3Bucket(t *testing.T) {
	t.Parallel()

	bucket := s3BucketFromTestName(t)

	s3client, s5cmd, cleanup := setup(t)
	defer cleanup()

	createBucket(t, s3client, bucket)

	folderLayout := []fs.PathOp{
		fs.WithFile("testfile1.txt", "this is a test file 1"),
		fs.WithFile("readme.md", "this is a readme file"),
		fs.WithDir(
			"a",
			fs.WithFile("another_test_file.txt", "yet another txt file. yatf."),
		),
		fs.WithDir(
			"b",
			fs.WithFile("filename-with-hypen.gz", "file has hypen in its name"),
		),
	}

	workdir := fs.NewDir(t, "somedir", folderLayout...)
	dstpath := fmt.Sprintf("s3://%v/", bucket)
	srcpath := workdir.Path()
	srcpath = filepath.ToSlash(srcpath)
	defer workdir.Remove()

	cmd := s5cmd("cp", srcpath+"/*", dstpath)
	result := icmd.RunCmd(cmd)

	result.Assert(t, icmd.Success)
	assertLines(t, result.Stdout(), map[int]compareFunc{
		0: equals(`cp %v/a/another_test_file.txt %va/another_test_file.txt`, srcpath, dstpath),
		1: equals(`cp %v/b/filename-with-hypen.gz %vb/filename-with-hypen.gz`, srcpath, dstpath),
		2: equals(`cp %v/readme.md %vreadme.md`, srcpath, dstpath),
		3: equals(`cp %v/testfile1.txt %vtestfile1.txt`, srcpath, dstpath),
	}, sortInput(true))

	// assert local filesystem
	expected := fs.Expected(t, folderLayout...)
	assert.Assert(t, fs.Equal(workdir.Path(), expected))

	expectedS3Content := map[string]string{
		"testfile1.txt":            "this is a test file 1",
		"readme.md":                "this is a readme file",
		"b/filename-with-hypen.gz": "file has hypen in its name",
		"a/another_test_file.txt":  "yet another txt file. yatf.",
	}

	// assert s3
	for filename, content := range expectedS3Content {
		assert.Assert(t, ensureS3Object(s3client, bucket, filename, content))
	}
}

// cp parent/*/name.txt s3://bucket/newfolder
func TestCopyMultipleFilesWithWildcardedDirectoryToS3Bucket(t *testing.T) {
	t.Parallel()

	bucket := s3BucketFromTestName(t)

	s3client, s5cmd, cleanup := setup(t)
	defer cleanup()

	createBucket(t, s3client, bucket)

	folderLayout := []fs.PathOp{
		fs.WithDir("parent", fs.WithDir(
			"child1",
			fs.WithFile("name.txt", "A file in parent/child1/"),
		),
			fs.WithDir(
				"child2",
				fs.WithFile("name.txt", "A file in parent/child2/"),
			),
		),
	}

	workdir := fs.NewDir(t, "somedir", folderLayout...)
	dstpath := fmt.Sprintf("s3://%v/newfolder/", bucket)
	srcpath := workdir.Path()
	srcpath = filepath.ToSlash(srcpath)
	defer workdir.Remove()

	cmd := s5cmd("cp", srcpath+"/parent/*/name.txt", dstpath)
	result := icmd.RunCmd(cmd)

	result.Assert(t, icmd.Success)
	rs := result.Stdout()
	assertLines(t, rs, map[int]compareFunc{
		0: equals(`cp %v/parent/child1/name.txt %vchild1/name.txt`, srcpath, dstpath),
		1: equals(`cp %v/parent/child2/name.txt %vchild2/name.txt`, srcpath, dstpath),
	}, sortInput(true))

	// assert local filesystem
	expected := fs.Expected(t, folderLayout...)
	assert.Assert(t, fs.Equal(workdir.Path(), expected))
	expectedS3Content := map[string]string{
		"newfolder/child1/name.txt": "A file in parent/child1/",
		"newfolder/child2/name.txt": "A file in parent/child2/",
	}

	// assert s3
	for filename, content := range expectedS3Content {
		assert.Assert(t, ensureS3Object(s3client, bucket, filename, content))
	}
}

// cp parent/c*/name.txt s3://bucket/newfolder
func TestCopyMultipleFilesEndWildcardedToS3Bucket(t *testing.T) {
	t.Parallel()

	bucket := s3BucketFromTestName(t)

	s3client, s5cmd, cleanup := setup(t)
	defer cleanup()

	createBucket(t, s3client, bucket)

	folderLayout := []fs.PathOp{
		fs.WithDir("parent", fs.WithDir(
			"child1",
			fs.WithFile("name.txt", "A file in parent/child1/"),
		),
			fs.WithDir(
				"child2",
				fs.WithFile("name.txt", "A file in parent/child2/"),
			),
		),
	}

	workdir := fs.NewDir(t, "somedir", folderLayout...)
	dstpath := fmt.Sprintf("s3://%v/newfolder/", bucket)
	srcpath := workdir.Path()
	srcpath = filepath.ToSlash(srcpath)
	defer workdir.Remove()

	cmd := s5cmd("cp", srcpath+"/parent/c*/name.txt", dstpath)
	result := icmd.RunCmd(cmd)

	result.Assert(t, icmd.Success)
	rs := result.Stdout()
	assertLines(t, rs, map[int]compareFunc{
		0: equals(`cp %v/parent/child1/name.txt %vchild1/name.txt`, srcpath, dstpath),
		1: equals(`cp %v/parent/child2/name.txt %vchild2/name.txt`, srcpath, dstpath),
	}, sortInput(true))

	// assert local filesystem
	expected := fs.Expected(t, folderLayout...)
	assert.Assert(t, fs.Equal(workdir.Path(), expected))
	expectedS3Content := map[string]string{
		"newfolder/child1/name.txt": "A file in parent/child1/",
		"newfolder/child2/name.txt": "A file in parent/child2/",
	}

	// assert s3
	for filename, content := range expectedS3Content {
		assert.Assert(t, ensureS3Object(s3client, bucket, filename, content))
	}
}

// cp parent/c*1/name.txt s3://bucket/newfolder
func TestCopyMultipleFilesMiddleWildcardedDirectoryToS3Bucket(t *testing.T) {
	t.Parallel()

	bucket := s3BucketFromTestName(t)

	s3client, s5cmd, cleanup := setup(t)
	defer cleanup()

	createBucket(t, s3client, bucket)

	folderLayout := []fs.PathOp{
		fs.WithDir("parent", fs.WithDir(
			"child1",
			fs.WithFile("name.txt", "A file in parent/child1/"),
		)),
	}

	workdir := fs.NewDir(t, "somedir", folderLayout...)
	dstpath := fmt.Sprintf("s3://%v/newfolder/", bucket)
	srcpath := workdir.Path()
	srcpath = filepath.ToSlash(srcpath)
	defer workdir.Remove()

	cmd := s5cmd("cp", srcpath+"/parent/c*1/name.txt", dstpath)
	result := icmd.RunCmd(cmd)

	result.Assert(t, icmd.Success)
	rs := result.Stdout()
	assertLines(t, rs, map[int]compareFunc{
		0: equals(`cp %v/parent/child1/name.txt %vchild1/name.txt`, srcpath, dstpath),
	}, sortInput(true))

	// assert local filesystem
	expected := fs.Expected(t, folderLayout...)
	assert.Assert(t, fs.Equal(workdir.Path(), expected))
	expectedS3Content := map[string]string{
		"newfolder/child1/name.txt": "A file in parent/child1/",
	}

	// assert s3
	for filename, content := range expectedS3Content {
		assert.Assert(t, ensureS3Object(s3client, bucket, filename, content))
	}
}

// cp --flatten dir/* s3://bucket/
func TestFlattenCopyMultipleFilesToS3Bucket(t *testing.T) {
	t.Parallel()

	bucket := s3BucketFromTestName(t)

	s3client, s5cmd, cleanup := setup(t)
	defer cleanup()

	createBucket(t, s3client, bucket)

	folderLayout := []fs.PathOp{
		fs.WithFile("testfile1.txt", "this is a test file 1"),
		fs.WithFile("readme.md", "this is a readme file"),
		fs.WithDir(
			"a",
			fs.WithFile("another_test_file.txt", "yet another txt file. yatf."),
		),
		fs.WithDir(
			"b",
			fs.WithFile("filename-with-hypen.gz", "file has hypen in its name"),
		),
	}

	workdir := fs.NewDir(t, "somedir", folderLayout...)
	dstpath := fmt.Sprintf("s3://%v/", bucket)
	srcpath := workdir.Path()
	srcpath = filepath.ToSlash(srcpath)
	defer workdir.Remove()

	cmd := s5cmd("cp", "--flatten", srcpath+"/*", dstpath)
	result := icmd.RunCmd(cmd)

	result.Assert(t, icmd.Success)

	assertLines(t, result.Stdout(), map[int]compareFunc{
		0: equals(`cp %v/a/another_test_file.txt %vanother_test_file.txt`, srcpath, dstpath),
		1: equals(`cp %v/b/filename-with-hypen.gz %vfilename-with-hypen.gz`, srcpath, dstpath),
		2: equals(`cp %v/readme.md %vreadme.md`, srcpath, dstpath),
		3: equals(`cp %v/testfile1.txt %vtestfile1.txt`, srcpath, dstpath),
	}, sortInput(true))

	// assert local filesystem
	expected := fs.Expected(t, folderLayout...)
	assert.Assert(t, fs.Equal(workdir.Path(), expected))

	expectedS3Content := map[string]string{
		"testfile1.txt":          "this is a test file 1",
		"readme.md":              "this is a readme file",
		"filename-with-hypen.gz": "file has hypen in its name",
		"another_test_file.txt":  "yet another txt file. yatf.",
	}

	// assert s3
	for filename, content := range expectedS3Content {
		assert.Assert(t, ensureS3Object(s3client, bucket, filename, content))
	}
}

// cp dir/* s3://bucket/prefix (error)
func TestCopyMultipleFilesToS3WithPrefixWithoutSlash(t *testing.T) {
	t.Parallel()

	bucket := s3BucketFromTestName(t)

	s3client, s5cmd, cleanup := setup(t)
	defer cleanup()

	createBucket(t, s3client, bucket)

	folderLayout := []fs.PathOp{
		fs.WithFile("testfile1.txt", "this is a test file 1"),
		fs.WithFile("readme.md", "this is a readme file"),
		fs.WithDir(
			"a",
			fs.WithFile("another_test_file.txt", "yet another txt file. yatf."),
		),
		fs.WithDir(
			"b",
			fs.WithFile("filename-with-hypen.gz", "file has hypen in its name"),
		),
	}

	workdir := fs.NewDir(t, "somedir", folderLayout...)
	defer workdir.Remove()

	src := fmt.Sprintf("%v/*", workdir.Path())
	src = filepath.ToSlash(src)
	dst := fmt.Sprintf("s3://%v/prefix", bucket)

	cmd := s5cmd("cp", src, dst)
	result := icmd.RunCmd(cmd)

	result.Assert(t, icmd.Expected{ExitCode: 1})

	assertLines(t, result.Stderr(), map[int]compareFunc{
		0: equals(`ERROR "cp %v %v": target %q must be a bucket or a prefix`, src, dst, dst),
	})

	// assert local filesystem
	expected := fs.Expected(t, folderLayout...)
	assert.Assert(t, fs.Equal(workdir.Path(), expected))
}

// cp prefix* s3://bucket/
func TestCopyDirectoryWithGlobCharactersToS3Bucket(t *testing.T) {
	t.Parallel()

	if runtime.GOOS == "windows" {
		t.Skip("Files in Windows cannot contain glob(*) characters")
	}

	bucket := s3BucketFromTestName(t)

	s3client, s5cmd, cleanup := setup(t)
	defer cleanup()

	createBucket(t, s3client, bucket)

	folderLayout := []fs.PathOp{
		fs.WithDir(
			"abc*",
			fs.WithFile("file1.txt", "this is the first test file"),
			fs.WithFile("file2.txt", "this is the second test file"),
		),
		fs.WithDir(
			"abcd",
			fs.WithFile("file1.txt", "this is the first test file"),
		),
		fs.WithDir(
			"abcde",
			fs.WithFile("file1.txt", "this is the first test file"),
			fs.WithFile("file2.txt", "this is the second test file"),
		),
	}

	workdir := fs.NewDir(t, "somedir", folderLayout...)
	defer workdir.Remove()

	src := fmt.Sprintf("%v/abc*", workdir.Path())
	dst := fmt.Sprintf("s3://%v", bucket)

	cmd := s5cmd("cp", src, dst)
	result := icmd.RunCmd(cmd)

	result.Assert(t, icmd.Success)

	assertLines(t, result.Stdout(), map[int]compareFunc{
		0: equals(`cp %v/abc*/file1.txt %v/abc*/file1.txt`, workdir.Path(), dst),
		1: equals(`cp %v/abc*/file2.txt %v/abc*/file2.txt`, workdir.Path(), dst),
		2: equals(`cp %v/abcd/file1.txt %v/abcd/file1.txt`, workdir.Path(), dst),
		3: equals(`cp %v/abcde/file1.txt %v/abcde/file1.txt`, workdir.Path(), dst),
		4: equals(`cp %v/abcde/file2.txt %v/abcde/file2.txt`, workdir.Path(), dst),
	}, sortInput(true))

	// assert local filesystem
	expected := fs.Expected(t, folderLayout...)
	assert.Assert(t, fs.Equal(workdir.Path(), expected))
}

// cp dir/* s3://bucket/prefix/
func TestCopyMultipleFilesToS3WithPrefixWithSlash(t *testing.T) {
	t.Parallel()

	bucket := s3BucketFromTestName(t)

	s3client, s5cmd, cleanup := setup(t)
	defer cleanup()

	createBucket(t, s3client, bucket)

	folderLayout := []fs.PathOp{
		fs.WithFile("testfile1.txt", "this is a test file 1"),
		fs.WithFile("readme.md", "this is a readme file"),
		fs.WithDir(
			"a",
			fs.WithFile("another_test_file.txt", "yet another txt file. yatf."),
		),
		fs.WithDir(
			"b",
			fs.WithFile("filename-with-hypen.gz", "file has hypen in its name"),
		),
	}

	workdir := fs.NewDir(t, "somedir", folderLayout...)
	defer workdir.Remove()

	srcpath := workdir.Path()

	srcpath = filepath.ToSlash(srcpath)
	src := fmt.Sprintf("%v/*", srcpath)
	dst := fmt.Sprintf("s3://%v/prefix/", bucket)

	cmd := s5cmd("cp", src, dst)
	result := icmd.RunCmd(cmd)

	result.Assert(t, icmd.Success)

	assertLines(t, result.Stdout(), map[int]compareFunc{
		0: equals(`cp %v/a/another_test_file.txt %va/another_test_file.txt`, srcpath, dst),
		1: equals(`cp %v/b/filename-with-hypen.gz %vb/filename-with-hypen.gz`, srcpath, dst),
		2: equals(`cp %v/readme.md %vreadme.md`, srcpath, dst),
		3: equals(`cp %v/testfile1.txt %vtestfile1.txt`, srcpath, dst),
	}, sortInput(true))

	// assert local filesystem
	expected := fs.Expected(t, folderLayout...)
	assert.Assert(t, fs.Equal(workdir.Path(), expected))

	expectedS3Content := map[string]string{
		"prefix/testfile1.txt":            "this is a test file 1",
		"prefix/readme.md":                "this is a readme file",
		"prefix/b/filename-with-hypen.gz": "file has hypen in its name",
		"prefix/a/another_test_file.txt":  "yet another txt file. yatf.",
	}

	// assert s3
	for key, content := range expectedS3Content {
		assert.Assert(t, ensureS3Object(s3client, bucket, key, content))
	}
}

// cp --flatten dir/* s3://bucket/prefix/
func TestFlattenCopyMultipleFilesToS3WithPrefixWithSlash(t *testing.T) {
	t.Parallel()

	bucket := s3BucketFromTestName(t)

	s3client, s5cmd, cleanup := setup(t)
	defer cleanup()

	createBucket(t, s3client, bucket)

	folderLayout := []fs.PathOp{
		fs.WithFile("testfile1.txt", "this is a test file 1"),
		fs.WithFile("readme.md", "this is a readme file"),
		fs.WithDir(
			"a",
			fs.WithFile("another_test_file.txt", "yet another txt file. yatf."),
		),
		fs.WithDir(
			"b",
			fs.WithFile("filename-with-hypen.gz", "file has hypen in its name"),
		),
	}

	workdir := fs.NewDir(t, "somedir", folderLayout...)
	defer workdir.Remove()

	srcpath := workdir.Path()

	srcpath = filepath.ToSlash(srcpath)
	src := fmt.Sprintf("%v/*", srcpath)
	dst := fmt.Sprintf("s3://%v/prefix/", bucket)

	cmd := s5cmd("cp", "--flatten", src, dst)
	result := icmd.RunCmd(cmd)

	result.Assert(t, icmd.Success)

	assertLines(t, result.Stdout(), map[int]compareFunc{
		0: equals(`cp %v/a/another_test_file.txt %vanother_test_file.txt`, srcpath, dst),
		1: equals(`cp %v/b/filename-with-hypen.gz %vfilename-with-hypen.gz`, srcpath, dst),
		2: equals(`cp %v/readme.md %vreadme.md`, srcpath, dst),
		3: equals(`cp %v/testfile1.txt %vtestfile1.txt`, srcpath, dst),
	}, sortInput(true))

	// assert local filesystem
	expected := fs.Expected(t, folderLayout...)
	assert.Assert(t, fs.Equal(workdir.Path(), expected))

	expectedS3Content := map[string]string{
		"prefix/testfile1.txt":          "this is a test file 1",
		"prefix/readme.md":              "this is a readme file",
		"prefix/filename-with-hypen.gz": "file has hypen in its name",
		"prefix/another_test_file.txt":  "yet another txt file. yatf.",
	}

	// assert s3
	for key, content := range expectedS3Content {
		assert.Assert(t, ensureS3Object(s3client, bucket, key, content))
	}
}

// cp dir/ s3://bucket/prefix/
func TestCopyLocalDirectoryToS3WithPrefixWithSlash(t *testing.T) {
	t.Parallel()

	bucket := s3BucketFromTestName(t)

	s3client, s5cmd, cleanup := setup(t)
	defer cleanup()

	createBucket(t, s3client, bucket)

	folderLayout := []fs.PathOp{
		fs.WithFile("testfile1.txt", "this is a test file 1"),
		fs.WithFile("readme.md", "this is a readme file"),
		fs.WithDir(
			"a",
			fs.WithFile("another_test_file.txt", "yet another txt file. yatf."),
		),
		fs.WithDir(
			"b",
			fs.WithFile("filename-with-hypen.gz", "file has hypen in its name"),
		),
	}

	workdir := fs.NewDir(t, "somedir", folderLayout...)
	defer workdir.Remove()

	src := fmt.Sprintf("%v/", workdir.Path())
	dst := fmt.Sprintf("s3://%v/prefix/", bucket)

	src = filepath.ToSlash(src)
	cmd := s5cmd("cp", src, dst)
	result := icmd.RunCmd(cmd)

	result.Assert(t, icmd.Success)

	assertLines(t, result.Stdout(), map[int]compareFunc{
		0: equals(`cp %va/another_test_file.txt %va/another_test_file.txt`, src, dst),
		1: equals(`cp %vb/filename-with-hypen.gz %vb/filename-with-hypen.gz`, src, dst),
		2: equals(`cp %vreadme.md %vreadme.md`, src, dst),
		3: equals(`cp %vtestfile1.txt %vtestfile1.txt`, src, dst),
	}, sortInput(true))

	// assert local filesystem
	expected := fs.Expected(t, folderLayout...)
	assert.Assert(t, fs.Equal(workdir.Path(), expected))

	expectedS3Content := map[string]string{
		"prefix/testfile1.txt":            "this is a test file 1",
		"prefix/readme.md":                "this is a readme file",
		"prefix/b/filename-with-hypen.gz": "file has hypen in its name",
		"prefix/a/another_test_file.txt":  "yet another txt file. yatf.",
	}

	// assert s3
	for key, content := range expectedS3Content {
		assert.Assert(t, ensureS3Object(s3client, bucket, key, content))
	}
}

// cp --flatten dir/ s3://bucket/prefix/
func TestFlattenCopyLocalDirectoryToS3WithPrefixWithSlash(t *testing.T) {
	t.Parallel()

	bucket := s3BucketFromTestName(t)

	s3client, s5cmd, cleanup := setup(t)
	defer cleanup()

	createBucket(t, s3client, bucket)

	folderLayout := []fs.PathOp{
		fs.WithFile("testfile1.txt", "this is a test file 1"),
		fs.WithFile("readme.md", "this is a readme file"),
		fs.WithDir(
			"a",
			fs.WithFile("another_test_file.txt", "yet another txt file. yatf."),
		),
		fs.WithDir(
			"b",
			fs.WithDir(
				"c",
				fs.WithFile("filename-with-hypen.gz", "file has hypen in its name"),
			),
		),
	}

	workdir := fs.NewDir(t, "somedir", folderLayout...)
	defer workdir.Remove()

	src := fmt.Sprintf("%v/", workdir.Path())
	dst := fmt.Sprintf("s3://%v/prefix/", bucket)

	src = filepath.ToSlash(src)
	cmd := s5cmd("cp", "--flatten", src, dst)
	result := icmd.RunCmd(cmd)

	result.Assert(t, icmd.Success)

	assertLines(t, result.Stdout(), map[int]compareFunc{
		0: equals(`cp %va/another_test_file.txt %vanother_test_file.txt`, src, dst),
		1: equals(`cp %vb/c/filename-with-hypen.gz %vfilename-with-hypen.gz`, src, dst),
		2: equals(`cp %vreadme.md %vreadme.md`, src, dst),
		3: equals(`cp %vtestfile1.txt %vtestfile1.txt`, src, dst),
	}, sortInput(true))

	// assert local filesystem
	expected := fs.Expected(t, folderLayout...)
	assert.Assert(t, fs.Equal(workdir.Path(), expected))

	expectedS3Content := map[string]string{
		"prefix/testfile1.txt":          "this is a test file 1",
		"prefix/readme.md":              "this is a readme file",
		"prefix/filename-with-hypen.gz": "file has hypen in its name",
		"prefix/another_test_file.txt":  "yet another txt file. yatf.",
	}

	// assert s3
	for key, content := range expectedS3Content {
		assert.Assert(t, ensureS3Object(s3client, bucket, key, content))
	}
}

// cp dir/ s3://bucket/prefix
func TestCopyLocalDirectoryToS3WithPrefixWithoutSlash(t *testing.T) {
	t.Parallel()

	bucket := s3BucketFromTestName(t)

	s3client, s5cmd, cleanup := setup(t)
	defer cleanup()

	createBucket(t, s3client, bucket)

	filesToContent := map[string]string{
		"testfile1.txt":          "this is a test file 1",
		"readme.md":              "this is a readme file",
		"filename-with-hypen.gz": "file has hypen in its name",
		"another_test_file.txt":  "yet another txt file. yatf.",
	}

	var files []fs.PathOp
	for filename, content := range filesToContent {
		op := fs.WithFile(filename, content)
		files = append(files, op)
	}

	workdir := fs.NewDir(t, "somedir", files...)
	defer workdir.Remove()

	src := fmt.Sprintf("%v/", workdir.Path())
	dst := fmt.Sprintf("s3://%v/prefix", bucket)

	src = filepath.ToSlash(src)
	cmd := s5cmd("cp", src, dst)
	result := icmd.RunCmd(cmd)

	result.Assert(t, icmd.Expected{ExitCode: 1})

	assertLines(t, result.Stderr(), map[int]compareFunc{
		0: equals(`ERROR "cp %v %v": target %q must be a bucket or a prefix`, src, dst, dst),
	})

	// assert local filesystem
	expected := fs.Expected(t, files...)
	assert.Assert(t, fs.Equal(workdir.Path(), expected))
}

// cp s3://bucket/object s3://bucket/object2
func TestCopySingleS3ObjectToS3(t *testing.T) {
	t.Parallel()

	bucket := s3BucketFromTestName(t)

	s3client, s5cmd, cleanup := setup(t)
	defer cleanup()

	createBucket(t, s3client, bucket)

	const (
		filename    = "testfile1.txt"
		dstfilename = "copy_" + filename
		content     = "this is a file content"
	)

	putFile(t, s3client, bucket, filename, content)

	src := fmt.Sprintf("s3://%v/%v", bucket, filename)
	dst := fmt.Sprintf("s3://%v/%v", bucket, dstfilename)

	cmd := s5cmd("cp", src, dst)
	result := icmd.RunCmd(cmd)

	result.Assert(t, icmd.Success)

	assertLines(t, result.Stdout(), map[int]compareFunc{
		0: equals(`cp %v %v`, src, dst),
	})

	// assert s3 source object
	assert.Assert(t, ensureS3Object(s3client, bucket, filename, content))

	// assert s3 destination object
	assert.Assert(t, ensureS3Object(s3client, bucket, dstfilename, content))
}

// --json cp s3://bucket/object s3://bucket2/object
func TestCopySingleS3ObjectToS3JSON(t *testing.T) {
	t.Parallel()

	bucket := s3BucketFromTestName(t)

	s3client, s5cmd, cleanup := setup(t)
	defer cleanup()

	createBucket(t, s3client, bucket)

	const (
		filename    = "testfile1.txt"
		dstfilename = "copy_" + filename
		content     = "this is a file content"
	)

	putFile(t, s3client, bucket, filename, content)

	src := fmt.Sprintf("s3://%v/%v", bucket, filename)
	dst := fmt.Sprintf("s3://%v/%v", bucket, dstfilename)

	cmd := s5cmd("--json", "cp", src, dst)
	result := icmd.RunCmd(cmd)

	result.Assert(t, icmd.Success)

	jsonText := fmt.Sprintf(`
		{
			"operation":"cp",
			"success":true,
			"source":"%v",
			"destination":"%v",
			"object": {
				"key": "%v",
				"type":"file"
			}
		}
	`, src, dst, dst)

	assertLines(t, result.Stdout(), map[int]compareFunc{
		0: json(jsonText),
	}, jsonCheck(true))

	// assert s3 source object
	assert.Assert(t, ensureS3Object(s3client, bucket, filename, content))

	// assert s3 destination object
	assert.Assert(t, ensureS3Object(s3client, bucket, dstfilename, content))
}

// cp s3://bucket/object s3://bucket2/
func TestCopySingleS3ObjectIntoAnotherBucket(t *testing.T) {
	t.Parallel()

	srcbucket := s3BucketFromTestName(t)
	dstbucket := "copy-" + s3BucketFromTestName(t)

	s3client, s5cmd, cleanup := setup(t)
	defer cleanup()

	createBucket(t, s3client, srcbucket)
	createBucket(t, s3client, dstbucket)

	const (
		filename = "testfile1.txt"
		content  = "this is a file content"
	)

	putFile(t, s3client, srcbucket, filename, content)

	src := fmt.Sprintf("s3://%v/%v", srcbucket, filename)
	dst := fmt.Sprintf("s3://%v/", dstbucket)

	cmd := s5cmd("cp", src, dst)
	result := icmd.RunCmd(cmd)

	result.Assert(t, icmd.Success)

	assertLines(t, result.Stdout(), map[int]compareFunc{
		0: equals(`cp %v %v%v`, src, dst, filename),
	})

	// assert s3 source object
	assert.Assert(t, ensureS3Object(s3client, srcbucket, filename, content))

	// assert s3 destination object
	assert.Assert(t, ensureS3Object(s3client, dstbucket, filename, content))
}

// cp --flatten s3://bucket/object s3://bucket2/
func TestFlattenCopySingleS3ObjectIntoAnotherBucket(t *testing.T) {
	t.Parallel()

	srcbucket := s3BucketFromTestName(t)
	dstbucket := "copy-" + s3BucketFromTestName(t)

	s3client, s5cmd, cleanup := setup(t)
	defer cleanup()

	createBucket(t, s3client, srcbucket)
	createBucket(t, s3client, dstbucket)

	const (
		filename = "testfile1.txt"
		content  = "this is a file content"
	)

	putFile(t, s3client, srcbucket, filename, content)

	src := fmt.Sprintf("s3://%v/%v", srcbucket, filename)
	dst := fmt.Sprintf("s3://%v/", dstbucket)

	cmd := s5cmd("cp", "--flatten", src, dst)
	result := icmd.RunCmd(cmd)

	result.Assert(t, icmd.Success)

	assertLines(t, result.Stdout(), map[int]compareFunc{
		0: equals(`cp %v %v%v`, src, dst, filename),
	})

	// assert s3 source object
	assert.Assert(t, ensureS3Object(s3client, srcbucket, filename, content))

	// assert s3 destination object
	assert.Assert(t, ensureS3Object(s3client, dstbucket, filename, content))
}

// cp s3://bucket/object s3://bucket2/object
func TestCopySingleS3ObjectIntoAnotherBucketWithObjName(t *testing.T) {
	t.Parallel()

	const (
		srcbucket = "bucket"
		dstbucket = "dstbucket"
	)

	s3client, s5cmd, cleanup := setup(t)
	defer cleanup()

	createBucket(t, s3client, srcbucket)
	createBucket(t, s3client, dstbucket)

	const (
		filename = "testfile1.txt"
		content  = "this is a file content"
	)

	putFile(t, s3client, srcbucket, filename, content)

	src := fmt.Sprintf("s3://%v/%v", srcbucket, filename)
	dst := fmt.Sprintf("s3://%v/%v", dstbucket, filename)

	cmd := s5cmd("cp", src, dst)
	result := icmd.RunCmd(cmd)

	result.Assert(t, icmd.Success)

	assertLines(t, result.Stdout(), map[int]compareFunc{
		0: equals(`cp %v %v`, src, dst),
	})

	// assert s3 source object
	assert.Assert(t, ensureS3Object(s3client, srcbucket, filename, content))

	// assert s3 destination object
	assert.Assert(t, ensureS3Object(s3client, dstbucket, filename, content))
}

// cp s3://bucket/object s3://bucket2/prefix/
func TestCopySingleS3ObjectIntoAnotherBucketWithPrefix(t *testing.T) {
	t.Parallel()

	const bucket = "bucket"

	s3client, s5cmd, cleanup := setup(t)
	defer cleanup()

	createBucket(t, s3client, bucket)

	const (
		filename = "testfile1.txt"
		content  = "this is a file content"
	)

	putFile(t, s3client, bucket, filename, content)

	src := fmt.Sprintf("s3://%v/%v", bucket, filename)
	dst := fmt.Sprintf("s3://%v/prefix/%v", bucket, filename)

	cmd := s5cmd("cp", src, dst)
	result := icmd.RunCmd(cmd)

	result.Assert(t, icmd.Success)

	assertLines(t, result.Stdout(), map[int]compareFunc{
		0: equals(`cp %v %v`, src, dst),
	})

	// assert s3 source object
	assert.Assert(t, ensureS3Object(s3client, bucket, filename, content))

	// assert s3 destination object
	assert.Assert(t, ensureS3Object(s3client, bucket, "prefix/"+filename, content))
}

// cp s3://bucket/* s3://dstbucket/
func TestCopyAllObjectsIntoAnotherBucketIncludingSpecialCharacter(t *testing.T) {
	t.Parallel()

	const (
		srcbucket = "bucket"
		dstbucket = "dstbucket"
	)

	s3client, s5cmd, cleanup := setup(t)
	defer cleanup()

	createBucket(t, s3client, srcbucket)
	createBucket(t, s3client, dstbucket)

	filesToContent := map[string]string{
		"sub&@$/test+1.txt":           "this is a test file 1",
		"sub:,?/test; =2.txt":         "this is a test file 2",
		"test&@$:,?;= 3.txt":          "this is a test file 3",
		"sub///test&@$:,?;= 4.txt":    "this is a test file with adjacent slashes",
		"sub/this-is-normal-file.txt": "this is a normal file",
	}

	for filename, content := range filesToContent {
		putFile(t, s3client, srcbucket, filename, content)
	}

	src := fmt.Sprintf("s3://%v/*", srcbucket)
	dst := fmt.Sprintf("s3://%v/", dstbucket)

	cmd := s5cmd("cp", src, dst)
	result := icmd.RunCmd(cmd)

	result.Assert(t, icmd.Success)
	assertLines(t, result.Stdout(), map[int]compareFunc{
		0: equals(`cp s3://%v/sub&@$/test+1.txt s3://%v/sub&@$/test+1.txt`, srcbucket, dstbucket),
		1: equals(`cp s3://%v/sub///test&@$:,?;= 4.txt s3://%v/sub///test&@$:,?;= 4.txt`, srcbucket, dstbucket),
		2: equals(`cp s3://%v/sub/this-is-normal-file.txt s3://%v/sub/this-is-normal-file.txt`, srcbucket, dstbucket),
		3: equals(`cp s3://%v/sub:,?/test; =2.txt s3://%v/sub:,?/test; =2.txt`, srcbucket, dstbucket),
		4: equals(`cp s3://%v/test&@$:,?;= 3.txt s3://%v/test&@$:,?;= 3.txt`, srcbucket, dstbucket),
	}, sortInput(true))
}

// cp s3://bucket/* s3://bucket/prefix/
func TestCopyMultipleS3ObjectsToS3WithPrefix(t *testing.T) {
	t.Parallel()

	bucket := s3BucketFromTestName(t)

	s3client, s5cmd, cleanup := setup(t)
	defer cleanup()

	createBucket(t, s3client, bucket)

	filesToContent := map[string]string{
		"testfile1.txt":            "this is a test file 1",
		"readme.md":                "this is a readme file",
		"b/filename-with-hypen.gz": "file has hypen in its name",
		"a/another_test_file.txt":  "yet another txt file. yatf.",
	}

	for filename, content := range filesToContent {
		putFile(t, s3client, bucket, filename, content)
	}

	src := fmt.Sprintf("s3://%v/*", bucket)
	dst := fmt.Sprintf("s3://%v/dst/", bucket)

	cmd := s5cmd("cp", src, dst)
	result := icmd.RunCmd(cmd)

	result.Assert(t, icmd.Success)

	assertLines(t, result.Stdout(), map[int]compareFunc{
		0: equals(`cp s3://%v/a/another_test_file.txt %va/another_test_file.txt`, bucket, dst),
		1: equals(`cp s3://%v/b/filename-with-hypen.gz %vb/filename-with-hypen.gz`, bucket, dst),
		2: equals(`cp s3://%v/readme.md %vreadme.md`, bucket, dst),
		3: equals(`cp s3://%v/testfile1.txt %vtestfile1.txt`, bucket, dst),
	}, sortInput(true))

	// assert s3 source objects
	for filename, content := range filesToContent {
		assert.Assert(t, ensureS3Object(s3client, bucket, filename, content))
	}

	// assert s3 destination objects
	for filename, content := range filesToContent {
		assert.Assert(t, ensureS3Object(s3client, bucket, "dst/"+filename, content))
	}
}

// cp --flatten s3://bucket/* s3://bucket/prefix/
func TestFlattenCopyMultipleS3ObjectsToS3WithPrefix(t *testing.T) {
	t.Parallel()

	bucket := s3BucketFromTestName(t)

	s3client, s5cmd, cleanup := setup(t)
	defer cleanup()

	createBucket(t, s3client, bucket)

	filesToContent := map[string]string{
		"testfile1.txt":            "this is a test file 1",
		"readme.md":                "this is a readme file",
		"b/filename-with-hypen.gz": "file has hypen in its name",
		"a/another_test_file.txt":  "yet another txt file. yatf.",
	}

	for filename, content := range filesToContent {
		putFile(t, s3client, bucket, filename, content)
	}

	src := fmt.Sprintf("s3://%v/*", bucket)
	dst := fmt.Sprintf("s3://%v/dst/", bucket)

	cmd := s5cmd("cp", "--flatten", src, dst)
	result := icmd.RunCmd(cmd)

	result.Assert(t, icmd.Success)

	assertLines(t, result.Stdout(), map[int]compareFunc{
		0: equals(`cp s3://%v/a/another_test_file.txt %vanother_test_file.txt`, bucket, dst),
		1: equals(`cp s3://%v/b/filename-with-hypen.gz %vfilename-with-hypen.gz`, bucket, dst),
		2: equals(`cp s3://%v/readme.md %vreadme.md`, bucket, dst),
		3: equals(`cp s3://%v/testfile1.txt %vtestfile1.txt`, bucket, dst),
	}, sortInput(true))

	// assert s3 source objects
	for filename, content := range filesToContent {
		assert.Assert(t, ensureS3Object(s3client, bucket, filename, content))
	}

	dstContent := map[string]string{
		"dst/testfile1.txt":          "this is a test file 1",
		"dst/readme.md":              "this is a readme file",
		"dst/filename-with-hypen.gz": "file has hypen in its name",
		"dst/another_test_file.txt":  "yet another txt file. yatf.",
	}

	// assert s3 destination objects
	for key, content := range dstContent {
		assert.Assert(t, ensureS3Object(s3client, bucket, key, content))
	}
}

// cp s3://bucket/* s3://bucket/prefix
func TestCopyMultipleS3ObjectsToS3WithPrefixWithoutSlash(t *testing.T) {
	t.Parallel()

	const bucket = "bucket"

	s3client, s5cmd, cleanup := setup(t)
	defer cleanup()

	createBucket(t, s3client, bucket)

	filesToContent := map[string]string{
		"testfile1.txt":            "this is a test file 1",
		"readme.md":                "this is a readme file",
		"b/filename-with-hypen.gz": "file has hypen in its name",
		"a/another_test_file.txt":  "yet another txt file. yatf.",
	}

	for filename, content := range filesToContent {
		putFile(t, s3client, bucket, filename, content)
	}

	src := fmt.Sprintf("s3://%v/*", bucket)
	dst := fmt.Sprintf("s3://%v/dst", bucket)

	cmd := s5cmd("cp", src, dst)
	result := icmd.RunCmd(cmd)

	result.Assert(t, icmd.Expected{ExitCode: 1})

	assertLines(t, result.Stderr(), map[int]compareFunc{
		0: equals(`ERROR "cp %v %v": target %q must be a bucket or a prefix`, src, dst, dst),
	})

	// assert s3 source objects
	for filename, content := range filesToContent {
		assert.Assert(t, ensureS3Object(s3client, bucket, filename, content))
	}

}

// --json cp s3://bucket/* s3://bucket/prefix/
func TestCopyMultipleS3ObjectsToS3JSON(t *testing.T) {
	t.Parallel()

	bucket := s3BucketFromTestName(t)

	s3client, s5cmd, cleanup := setup(t)
	defer cleanup()

	createBucket(t, s3client, bucket)

	filesToContent := map[string]string{
		"testfile1.txt": "this is a test file 1",
		"readme.md":     "this is a readme file",
	}

	for filename, content := range filesToContent {
		putFile(t, s3client, bucket, filename, content)
	}

	src := fmt.Sprintf("s3://%v/*", bucket)
	dst := fmt.Sprintf("s3://%v/dst/", bucket)

	cmd := s5cmd("--json", "cp", src, dst)
	result := icmd.RunCmd(cmd)

	result.Assert(t, icmd.Success)

	assertLines(t, result.Stdout(), map[int]compareFunc{
		0: json(`
			{
				"operation": "cp",
				"success": true,
				"source": "s3://%v/readme.md",
				"destination": "s3://%v/dst/readme.md",
				"object": {
					"key": "s3://%v/dst/readme.md",
					"type": "file"
				}
			}
		`, bucket, bucket, bucket),
		1: json(`
			{
				"operation": "cp",
				"success": true,
				"source": "s3://%v/testfile1.txt",
				"destination": "s3://%v/dst/testfile1.txt",
				"object": {
					"key": "s3://%v/dst/testfile1.txt",
					"type": "file"
				}
			}
		`, bucket, bucket, bucket),
	}, sortInput(true), jsonCheck(true))

	// assert s3 source objects
	for filename, content := range filesToContent {
		assert.Assert(t, ensureS3Object(s3client, bucket, filename, content))
	}

	// assert s3 destination objects
	for filename, content := range filesToContent {
		assert.Assert(t, ensureS3Object(s3client, bucket, "dst/"+filename, content))
	}
}

// cp -u -s s3://bucket/prefix/* s3://bucket/prefix2/
func TestCopyMultipleS3ObjectsToS3_Issue70(t *testing.T) {
	t.Parallel()

	bucket := s3BucketFromTestName(t)

	s3client, s5cmd, cleanup := setup(t)
	defer cleanup()

	createBucket(t, s3client, bucket)

	filesToContent := map[string]string{
		"config/.local/folder1/file1.txt": "this is a test file 1",
		"config/.local/folder2/file2.txt": "this is a test file 2",
	}

	for filename, content := range filesToContent {
		putFile(t, s3client, bucket, filename, content)
	}

	src := fmt.Sprintf("s3://%v/config/.local/*", bucket)
	dst := fmt.Sprintf("s3://%v/.local/", bucket)

	cmd := s5cmd("cp", "-u", "-s", src, dst)
	result := icmd.RunCmd(cmd)

	result.Assert(t, icmd.Success)

	assertLines(t, result.Stdout(), map[int]compareFunc{
		0: equals(`cp s3://%v/config/.local/folder1/file1.txt %vfolder1/file1.txt`, bucket, dst),
		1: equals(`cp s3://%v/config/.local/folder2/file2.txt %vfolder2/file2.txt`, bucket, dst),
	}, sortInput(true))

	// assert s3 source objects
	for filename, content := range filesToContent {
		assert.Assert(t, ensureS3Object(s3client, bucket, filename, content))
	}

	// assert s3 destination objects
	assert.Assert(t, ensureS3Object(s3client, bucket, ".local/folder1/file1.txt", "this is a test file 1"))
	assert.Assert(t, ensureS3Object(s3client, bucket, ".local/folder2/file2.txt", "this is a test file 2"))
}

// cp s3://bucket/object dir/ (dirobject exists)
func TestCopyS3ObjectToLocalWithTheSameFilename(t *testing.T) {
	t.Parallel()

	bucket := s3BucketFromTestName(t)

	s3client, s5cmd, cleanup := setup(t)
	defer cleanup()

	const (
		filename        = "testfile1.txt"
		content         = "this is the content"
		expectedContent = content + "\n"
	)

	workdir := fs.NewDir(t, t.Name(), fs.WithFile(filename, content))
	defer workdir.Remove()

	createBucket(t, s3client, bucket)
	// upload a modified version of the file
	putFile(t, s3client, bucket, filename, expectedContent)

	cmd := s5cmd("cp", "s3://"+bucket+"/"+filename, ".")
	result := icmd.RunCmd(cmd, withWorkingDir(workdir))

	result.Assert(t, icmd.Success)

	assertLines(t, result.Stdout(), map[int]compareFunc{
		0: equals("cp s3://%v/%v %v", bucket, filename, filename),
	})

	expected := fs.Expected(t, fs.WithFile(filename, expectedContent))
	assert.Assert(t, fs.Equal(workdir.Path(), expected))
}

// -log=debug cp -n s3://bucket/object .
func TestCopyS3ToLocalWithSameFilenameWithNoClobber(t *testing.T) {
	t.Parallel()

	bucket := s3BucketFromTestName(t)

	s3client, s5cmd, cleanup := setup(t)
	defer cleanup()

	const (
		filename = "testfile1.txt"
		content  = "this is the content"
	)

	workdir := fs.NewDir(t, t.Name(), fs.WithFile(filename, content))
	defer workdir.Remove()

	createBucket(t, s3client, bucket)
	// upload a modified version of the file
	putFile(t, s3client, bucket, filename, content+"\n")

	cmd := s5cmd("--log=debug", "cp", "-n", "s3://"+bucket+"/"+filename, ".")
	result := icmd.RunCmd(cmd, withWorkingDir(workdir))

	result.Assert(t, icmd.Success)

	assertLines(t, result.Stdout(), map[int]compareFunc{
		0: equals(`DEBUG "cp s3://%v/%v %v": object already exists`, bucket, filename, filename),
	})

	assertLines(t, result.Stderr(), map[int]compareFunc{})

	expected := fs.Expected(t, fs.WithFile(filename, content))
	assert.Assert(t, fs.Equal(workdir.Path(), expected))
}

// cp -n -s s3://bucket/object dir/
func TestCopyS3ToLocalWithSameFilenameOverrideIfSizeDiffers(t *testing.T) {
	t.Parallel()

	bucket := s3BucketFromTestName(t)

	s3client, s5cmd, cleanup := setup(t)
	defer cleanup()

	const (
		filename        = "testfile1.txt"
		content         = "this is the content"
		expectedContent = content + "\n"
	)

	workdir := fs.NewDir(t, t.Name(), fs.WithFile(filename, content))
	defer workdir.Remove()

	createBucket(t, s3client, bucket)
	// upload a modified version of the file
	putFile(t, s3client, bucket, filename, expectedContent)

	cmd := s5cmd("cp", "-n", "-s", "s3://"+bucket+"/"+filename, ".")
	result := icmd.RunCmd(cmd, withWorkingDir(workdir))

	// '-n' prevents overriding the file, but '-s' overrides '-n' if the file
	// size differs.
	result.Assert(t, icmd.Success)

	assertLines(t, result.Stdout(), map[int]compareFunc{
		0: equals(`cp s3://%v/%v %v`, bucket, filename, filename),
	})

	expected := fs.Expected(t, fs.WithFile(filename, expectedContent))
	assert.Assert(t, fs.Equal(workdir.Path(), expected))
}

// cp -n -u s3://bucket/object dir/ (source is newer)
func TestCopyS3ToLocalWithSameFilenameOverrideIfSourceIsNewer(t *testing.T) {
	t.Parallel()

	bucket := s3BucketFromTestName(t)

	s3client, s5cmd, cleanup := setup(t)
	defer cleanup()

	const (
		filename        = "testfile1.txt"
		content         = "this is the content"
		expectedContent = content + "\n"
	)

	now := time.Now().UTC()
	timestamp := fs.WithTimestamps(
		now.Add(-time.Minute), // access time
		now.Add(-time.Minute), // mod time
	)
	workdir := fs.NewDir(t, t.Name(), fs.WithFile(filename, content, timestamp))
	defer workdir.Remove()

	createBucket(t, s3client, bucket)
	// upload a modified version of the file. also uploaded file is newer than
	// the file on local fs.
	putFile(t, s3client, bucket, filename, expectedContent)

	cmd := s5cmd("cp", "-n", "-u", "s3://"+bucket+"/"+filename, ".")
	result := icmd.RunCmd(cmd, withWorkingDir(workdir))

	// '-n' prevents overriding the file, but '-s' overrides '-n' if the file
	// size differs.
	result.Assert(t, icmd.Success)

	assertLines(t, result.Stdout(), map[int]compareFunc{
		0: equals(`cp s3://%v/%v %v`, bucket, filename, filename),
	})

	expected := fs.Expected(t, fs.WithFile(filename, expectedContent))
	assert.Assert(t, fs.Equal(workdir.Path(), expected))
}

// cp -n -u s3://bucket/object dir/ (source is older)
func TestCopyS3ToLocalWithSameFilenameDontOverrideIfS3ObjectIsOlder(t *testing.T) {
	t.Parallel()

	bucket := s3BucketFromTestName(t)

	s3client, s5cmd, cleanup := setup(t)
	defer cleanup()

	const (
		filename = "testfile1.txt"
		content  = "this is the content"
	)

	createBucket(t, s3client, bucket)
	// upload a modified version of the file.
	putFile(t, s3client, bucket, filename, content+"\n")

	// file on the fs is newer than the file on s3. expect an 'dont override'
	// behaviour.
	now := time.Now().UTC()
	timestamp := fs.WithTimestamps(
		now.Add(time.Minute), // access time
		now.Add(time.Minute), // mod time
	)
	workdir := fs.NewDir(t, t.Name(), fs.WithFile(filename, content, timestamp))
	defer workdir.Remove()

	cmd := s5cmd("--log=debug", "cp", "-n", "-u", "s3://"+bucket+"/"+filename, ".")
	result := icmd.RunCmd(cmd, withWorkingDir(workdir))

	// '-n' prevents overriding the file, but '-s' overrides '-n' if the file
	// size differs.
	result.Assert(t, icmd.Success)

	assertLines(t, result.Stdout(), map[int]compareFunc{
		0: equals(`DEBUG "cp s3://%v/%v %v": object is newer or same age`, bucket, filename, filename),
	})

	assertLines(t, result.Stderr(), map[int]compareFunc{})

	expected := fs.Expected(t, fs.WithFile(filename, content))
	assert.Assert(t, fs.Equal(workdir.Path(), expected))
}

// cp -u -s s3://bucket/prefix/* dir/
func TestCopyS3ToLocal_Issue70(t *testing.T) {
	t.Parallel()

	bucket := s3BucketFromTestName(t)

	s3client, s5cmd, cleanup := setup(t)
	defer cleanup()

	createBucket(t, s3client, bucket)

	filesToContent := map[string]string{
		"config/.local/folder1/file1.txt": "this is a test file 1",
		"config/.local/folder2/file2.txt": "this is a test file 2",
	}

	for filename, content := range filesToContent {
		putFile(t, s3client, bucket, filename, content)
	}

	workdir := fs.NewDir(t, t.Name())
	defer workdir.Remove()

	srcpath := fmt.Sprintf("s3://%v/config/.local/*", bucket)
	dstpath := filepath.Join(workdir.Path(), ".local")

	dstpath = filepath.ToSlash(dstpath)
	cmd := s5cmd("cp", "-u", "-s", srcpath, dstpath)

	result := icmd.RunCmd(cmd, withWorkingDir(workdir))

	result.Assert(t, icmd.Success)

	assertLines(t, result.Stdout(), map[int]compareFunc{
		0: equals(`cp s3://%v/config/.local/folder1/file1.txt %v/folder1/file1.txt`, bucket, dstpath),
		1: equals(`cp s3://%v/config/.local/folder2/file2.txt %v/folder2/file2.txt`, bucket, dstpath),
	}, sortInput(true))

	// assert local filesystem
	expectedFiles := []fs.PathOp{
		fs.WithDir(
			".local",
			fs.WithMode(0755),
			fs.WithDir("folder1", fs.WithMode(0755), fs.WithFile("file1.txt", "this is a test file 1")),
			fs.WithDir("folder2", fs.WithMode(0755), fs.WithFile("file2.txt", "this is a test file 2")),
		),
	}

	expectedResult := fs.Expected(t, expectedFiles...)
	assert.Assert(t, fs.Equal(workdir.Path(), expectedResult))

	// assert s3 objects
	for filename, content := range filesToContent {
		assert.Assert(t, ensureS3Object(s3client, bucket, filename, content))
	}
}

// cp file s3://bucket (bucket/file exists)
func TestCopyLocalFileToS3WithTheSameFilename(t *testing.T) {
	t.Parallel()

	bucket := s3BucketFromTestName(t)

	s3client, s5cmd, cleanup := setup(t)
	defer cleanup()

	const (
		filename   = "testfile1.txt"
		content    = "this is the content"
		newContent = content + "\n"
	)

	createBucket(t, s3client, bucket)
	putFile(t, s3client, bucket, filename, content)

	// the file to be uploaded is modified
	workdir := fs.NewDir(t, t.Name(), fs.WithFile(filename, newContent))
	defer workdir.Remove()

	dst := "s3://" + bucket
	cmd := s5cmd("cp", filename, dst)
	result := icmd.RunCmd(cmd, withWorkingDir(workdir))

	result.Assert(t, icmd.Success)

	assertLines(t, result.Stdout(), map[int]compareFunc{
		0: equals(`cp %v %v/%v`, filename, dst, filename),
	})

	// assert local filesystem
	expected := fs.Expected(t, fs.WithFile(filename, newContent))
	assert.Assert(t, fs.Equal(workdir.Path(), expected))

	// expect s3 object to be updated with new content
	assert.Assert(t, ensureS3Object(s3client, bucket, filename, newContent))
}

// -log=debug cp -n file s3://bucket (bucket/file exists)
func TestCopyLocalFileToS3WithSameFilenameWithNoClobber(t *testing.T) {
	t.Parallel()

	bucket := s3BucketFromTestName(t)

	s3client, s5cmd, cleanup := setup(t)
	defer cleanup()

	const (
		filename   = "testfile1.txt"
		content    = "this is the content"
		newContent = content + "\n"
	)

	createBucket(t, s3client, bucket)
	putFile(t, s3client, bucket, filename, content)

	// the file to be uploaded is modified
	workdir := fs.NewDir(t, t.Name(), fs.WithFile(filename, newContent))
	defer workdir.Remove()

	cmd := s5cmd("--log=debug", "cp", "-n", filename, "s3://"+bucket)
	result := icmd.RunCmd(cmd, withWorkingDir(workdir))

	result.Assert(t, icmd.Success)

	assertLines(t, result.Stdout(), map[int]compareFunc{
		0: equals(`DEBUG "cp %v s3://%v/%v": object already exists`, filename, bucket, filename),
	})

	assertLines(t, result.Stderr(), map[int]compareFunc{})

	// assert local filesystem
	expected := fs.Expected(t, fs.WithFile(filename, newContent))
	assert.Assert(t, fs.Equal(workdir.Path(), expected))

	// expect s3 object is not overridden
	assert.Assert(t, ensureS3Object(s3client, bucket, filename, content))
}

// cp -n file s3://bucket
func TestCopyLocalFileToS3WithNoClobber(t *testing.T) {
	t.Parallel()

	bucket := s3BucketFromTestName(t)

	s3client, s5cmd, cleanup := setup(t)
	defer cleanup()

	const (
		filename   = "testfile1.txt"
		content    = "this is the content"
		newContent = content + "\n"
	)

	createBucket(t, s3client, bucket)

	// the file to be uploaded is modified
	workdir := fs.NewDir(t, t.Name(), fs.WithFile(filename, newContent))
	defer workdir.Remove()

	dst := "s3://" + bucket
	cmd := s5cmd("cp", "-n", filename, dst)
	result := icmd.RunCmd(cmd, withWorkingDir(workdir))

	result.Assert(t, icmd.Success)

	assertLines(t, result.Stdout(), map[int]compareFunc{
		0: equals(`cp %v %v/%v`, filename, dst, filename),
	})

	assertLines(t, result.Stderr(), map[int]compareFunc{})

	// assert local filesystem
	expected := fs.Expected(t, fs.WithFile(filename, newContent))
	assert.Assert(t, fs.Equal(workdir.Path(), expected))

	// expect s3 object is not overridden
	assert.Assert(t, ensureS3Object(s3client, bucket, filename, newContent))
}

// cp -n -s file s3://bucket (bucket/file exists)
func TestCopyLocalFileToS3WithSameFilenameOverrideIfSizeDiffers(t *testing.T) {
	t.Parallel()

	bucket := s3BucketFromTestName(t)

	s3client, s5cmd, cleanup := setup(t)
	defer cleanup()

	const (
		filename        = "testfile1.txt"
		content         = "this is the content"
		expectedContent = content + "\n"
	)

	workdir := fs.NewDir(t, t.Name(), fs.WithFile(filename, expectedContent))
	defer workdir.Remove()

	createBucket(t, s3client, bucket)
	// upload a modified version of the file
	putFile(t, s3client, bucket, filename, content)

	dst := "s3://" + bucket
	cmd := s5cmd("cp", "-n", "-s", filename, dst)
	result := icmd.RunCmd(cmd, withWorkingDir(workdir))

	// '-n' prevents overriding the file, but '-s' overrides '-n' if the file
	// size differs.
	result.Assert(t, icmd.Success)

	assertLines(t, result.Stdout(), map[int]compareFunc{
		0: equals(`cp %v %v/%v`, filename, dst, filename),
	})

	assertLines(t, result.Stderr(), map[int]compareFunc{})

	assert.NilError(t, ensureS3Object(s3client, bucket, filename, expectedContent))
}

// cp -n -u file s3://bucket (bucket/file exists, source is newer)
func TestCopyLocalFileToS3WithSameFilenameOverrideIfSourceIsNewer(t *testing.T) {
	t.Parallel()

	bucket := s3BucketFromTestName(t)

	s3client, s5cmd, cleanup := setup(t)
	defer cleanup()

	const (
		filename        = "testfile1.txt"
		content         = "this is the content"
		expectedContent = content + "\n"
	)

	createBucket(t, s3client, bucket)
	// upload a modified version of the file. also uploaded file is newer than
	// the file on local fs.
	putFile(t, s3client, bucket, filename, content)

	now := time.Now().UTC()
	timestamp := fs.WithTimestamps(
		now.Add(time.Minute), // access time
		now.Add(time.Minute), // mod time
	)
	workdir := fs.NewDir(t, t.Name(), fs.WithFile(filename, expectedContent, timestamp))
	defer workdir.Remove()

	dst := "s3://" + bucket
	cmd := s5cmd("cp", "-n", "-u", filename, dst)
	result := icmd.RunCmd(cmd, withWorkingDir(workdir))

	// '-n' prevents overriding the file, but '-u' overrides '-n' if the file
	// modtime differs.
	result.Assert(t, icmd.Success)

	assertLines(t, result.Stdout(), map[int]compareFunc{
		0: equals(`cp %v %v/%v`, filename, dst, filename),
	})

	assertLines(t, result.Stderr(), map[int]compareFunc{})

	assert.NilError(t, ensureS3Object(s3client, bucket, filename, expectedContent))
}

// cp -n -u file s3://bucket (bucket/file exists, source is older)
func TestCopyLocalFileToS3WithSameFilenameDontOverrideIfS3ObjectIsOlder(t *testing.T) {
	t.Parallel()

	bucket := s3BucketFromTestName(t)

	s3client, s5cmd, cleanup := setup(t)
	defer cleanup()

	const (
		filename        = "testfile1.txt"
		content         = "this is the content"
		expectedContent = content + "\n"
	)

	createBucket(t, s3client, bucket)
	// upload a modified version of the file. also uploaded file is newer than
	// the file on local fs.
	putFile(t, s3client, bucket, filename, content)

	now := time.Now().UTC()
	timestamp := fs.WithTimestamps(
		now.Add(-time.Minute), // access time
		now.Add(-time.Minute), // mod time
	)
	workdir := fs.NewDir(t, t.Name(), fs.WithFile(filename, expectedContent, timestamp))
	defer workdir.Remove()

	cmd := s5cmd("--log=debug", "cp", "-n", "-u", filename, "s3://"+bucket)
	result := icmd.RunCmd(cmd, withWorkingDir(workdir))

	// '-n' prevents overriding the file, but '-u' overrides '-n' if the file
	// modtime differs.
	result.Assert(t, icmd.Success)

	assertLines(t, result.Stdout(), map[int]compareFunc{
		0: equals(`DEBUG "cp %v s3://%v/%v": object is newer or same age`, filename, bucket, filename),
	})

	assertLines(t, result.Stderr(), map[int]compareFunc{})

	assert.NilError(t, ensureS3Object(s3client, bucket, filename, content))
}

// cp file s3://bucket/
func TestCopyLocalFileToS3WithFilePermissions(t *testing.T) {
	t.Parallel()

	bucket := s3BucketFromTestName(t)

	const (
		filename = "testfile1.txt"
		content  = "this is the content"
	)

	fileModes := []os.FileMode{0400, 0440, 0444, 0600, 0640, 0644, 0700, 0750, 0755}

	for _, fileMode := range fileModes {
		s3client, s5cmd, cleanup := setup(t)
		defer cleanup()

		createBucket(t, s3client, bucket)

		workdir := fs.NewDir(t, t.Name(), fs.WithFile(filename, content, fs.WithMode(fileMode)))
		defer workdir.Remove()

		dstpath := fmt.Sprintf("s3://%v/%v", bucket, filename)

		cmd := s5cmd("cp", filename, dstpath)
		result := icmd.RunCmd(cmd, withWorkingDir(workdir))

		result.Assert(t, icmd.Success)

		assertLines(t, result.Stdout(), map[int]compareFunc{
			0: equals(`cp %v %v`, filename, dstpath),
		})

		// assert local filesystem
		expected := fs.Expected(t, fs.WithFile(filename, content, fs.WithMode(fileMode)))
		assert.Assert(t, fs.Equal(workdir.Path(), expected))

		// assert s3 object
		assert.Assert(t, ensureS3Object(s3client, bucket, filename, content))
	}
}

// cp file s3://bucket/object
func TestCopyLocalFileToS3WithCustomName(t *testing.T) {
	t.Parallel()

	bucket := s3BucketFromTestName(t)

	s3client, s5cmd, cleanup := setup(t)
	defer cleanup()

	const (
		filename = "testfile1.txt"
		content  = "this is the content"
	)

	createBucket(t, s3client, bucket)

	workdir := fs.NewDir(t, t.Name(), fs.WithFile(filename, content))
	defer workdir.Remove()

	dstpath := fmt.Sprintf("s3://%v/%v", bucket, filename)

	cmd := s5cmd("cp", filename, dstpath)
	result := icmd.RunCmd(cmd, withWorkingDir(workdir))

	result.Assert(t, icmd.Success)

	assertLines(t, result.Stdout(), map[int]compareFunc{
		0: equals(`cp %v %v`, filename, dstpath),
	})

	// assert local filesystem
	expected := fs.Expected(t, fs.WithFile(filename, content))
	assert.Assert(t, fs.Equal(workdir.Path(), expected))

	// assert s3 object
	assert.Assert(t, ensureS3Object(s3client, bucket, filename, content))
}

// cp file s3://bucket/prefix/
func TestCopyLocalFileToS3WithPrefix(t *testing.T) {
	t.Parallel()

	bucket := s3BucketFromTestName(t)

	s3client, s5cmd, cleanup := setup(t)
	defer cleanup()

	const (
		filename = "testfile1.txt"
		content  = "this is the content"
	)

	createBucket(t, s3client, bucket)

	workdir := fs.NewDir(t, t.Name(), fs.WithFile(filename, content))
	defer workdir.Remove()

	dstpath := fmt.Sprintf("s3://%v/s5cmdtest/", bucket)

	cmd := s5cmd("cp", filename, dstpath)
	result := icmd.RunCmd(cmd, withWorkingDir(workdir))

	result.Assert(t, icmd.Success)

	assertLines(t, result.Stdout(), map[int]compareFunc{
		0: equals(`cp %v %v%v`, filename, dstpath, filename),
	})

	// assert local filesystem
	expected := fs.Expected(t, fs.WithFile(filename, content))
	assert.Assert(t, fs.Equal(workdir.Path(), expected))

	// assert s3 object
	assert.Assert(t, ensureS3Object(s3client, bucket, fmt.Sprintf("s5cmdtest/%v", filename), content))
}

// cp file s3://bucket
func TestMultipleLocalFileToS3Bucket(t *testing.T) {
	t.Parallel()

	bucket := s3BucketFromTestName(t)

	s3client, s5cmd, cleanup := setup(t)
	defer cleanup()

	const (
		filename = "testfile1.txt"
		content  = "this is the content"
	)

	createBucket(t, s3client, bucket)

	workdir := fs.NewDir(t, t.Name(), fs.WithFile(filename, content))
	defer workdir.Remove()

	dstpath := fmt.Sprintf("s3://%v", bucket)

	cmd := s5cmd("cp", filename, dstpath)
	result := icmd.RunCmd(cmd, withWorkingDir(workdir))

	result.Assert(t, icmd.Success)

	assertLines(t, result.Stdout(), map[int]compareFunc{
		0: equals(`cp %v %v/%v`, filename, dstpath, filename),
	})

	// assert local filesystem
	expected := fs.Expected(t, fs.WithFile(filename, content))
	assert.Assert(t, fs.Equal(workdir.Path(), expected))

	// assert s3 object
	assert.Assert(t, ensureS3Object(s3client, bucket, filename, content))
}

// cp * s3://bucket/prefix/
func TestCopyMultipleLocalNestedFilesToS3(t *testing.T) {
	t.Parallel()

	s3client, s5cmd, cleanup := setup(t)
	defer cleanup()

	const bucket = "bucket"
	createBucket(t, s3client, bucket)

	// nested folder layout
	//
	// ├─a
	// │ ├─readme.md
	// │ └─file1.txt
	// └─b
	//   └─c
	//     └─file2.txt
	//
	// after `s5cmd cp * s3://bucket/prefix/`, expect:
	//
	// prefix
	//  ├─a
	//  │ ├─readme.md
	//  │ └─file1.txt
	//  └─b
	//    └─c
	//      └─file2.txt

	folderLayout := []fs.PathOp{
		fs.WithDir(
			"a",
			fs.WithFile("file1.txt", "file1"),
			fs.WithFile("readme.md", "readme"),
		),
		fs.WithDir(
			"b",
			fs.WithDir(
				"c",
				fs.WithFile("file2.txt", "file2"),
			),
		),
	}

	workdir := fs.NewDir(t, t.Name(), folderLayout...)
	defer workdir.Remove()

	dst := fmt.Sprintf("s3://%v/prefix/", bucket)

	cmd := s5cmd("cp", "*", dst)
	result := icmd.RunCmd(cmd, withWorkingDir(workdir))

	result.Assert(t, icmd.Success)

	assertLines(t, result.Stdout(), map[int]compareFunc{
		0: equals("cp a/file1.txt %va/file1.txt", dst),
		1: equals("cp a/readme.md %va/readme.md", dst),
		2: equals("cp b/c/file2.txt %vb/c/file2.txt", dst),
	}, sortInput(true))

	// assert local filesystem
	expected := fs.Expected(t, folderLayout...)
	assert.Assert(t, fs.Equal(workdir.Path(), expected))

	// assert s3 objects
	assert.Assert(t, ensureS3Object(s3client, bucket, "prefix/a/readme.md", "readme"))
	assert.Assert(t, ensureS3Object(s3client, bucket, "prefix/a/file1.txt", "file1"))
	assert.Assert(t, ensureS3Object(s3client, bucket, "prefix/b/c/file2.txt", "file2"))
}

// cp --no-follow-symlinks my_link s3://bucket/prefix/
func TestCopyLinkToASingleFileWithFollowSymlinkDisabled(t *testing.T) {
	t.Parallel()

	s3client, s5cmd, cleanup := setup(t)
	defer cleanup()

	const bucket = "bucket"
	createBucket(t, s3client, bucket)

	fileContent := "CAFEBABE"
	folderLayout := []fs.PathOp{
		fs.WithDir(
			"a",
			fs.WithFile("f1.txt", fileContent),
		),
		fs.WithDir("b"),
		fs.WithSymlink("b/my_link", "a/f1.txt"),
	}

	workdir := fs.NewDir(t, t.Name(), folderLayout...)
	defer workdir.Remove()

	dst := fmt.Sprintf("s3://%v/prefix/", bucket)

	cmd := s5cmd("cp", "--no-follow-symlinks", "b/my_link", dst)
	result := icmd.RunCmd(cmd, withWorkingDir(workdir))

	result.Assert(t, icmd.Success)

	assertLines(t, result.Stdout(), map[int]compareFunc{})
}

// cp * s3://bucket/prefix/
func TestCopyWithFollowSymlink(t *testing.T) {
	t.Parallel()

	s3client, s5cmd, cleanup := setup(t)
	defer cleanup()

	const bucket = "bucket"
	createBucket(t, s3client, bucket)

	fileContent := "CAFEBABE"
	folderLayout := []fs.PathOp{
		fs.WithDir(
			"a",
			fs.WithFile("f1.txt", fileContent),
		),
		fs.WithDir("b"),
		fs.WithDir("c"),
		fs.WithSymlink("b/link1", "a/f1.txt"),
		fs.WithSymlink("c/link2", "b/link1"),
	}

	workdir := fs.NewDir(t, t.Name(), folderLayout...)
	defer workdir.Remove()

	dst := fmt.Sprintf("s3://%v/prefix/", bucket)

	cmd := s5cmd("cp", "*", dst)
	result := icmd.RunCmd(cmd, withWorkingDir(workdir))

	result.Assert(t, icmd.Success)

	assertLines(t, result.Stdout(), map[int]compareFunc{
		0: equals("cp a/f1.txt %va/f1.txt", dst),
		1: equals("cp b/link1 %vb/link1", dst),
		2: equals("cp c/link2 %vc/link2", dst),
	}, sortInput(true))

	// assert s3 objects
	assert.Assert(t, ensureS3Object(s3client, bucket, "prefix/a/f1.txt", fileContent))
	assert.Assert(t, ensureS3Object(s3client, bucket, "prefix/b/link1", fileContent))
	assert.Assert(t, ensureS3Object(s3client, bucket, "prefix/c/link2", fileContent))
}

func TestCopyErrorWhenGivenObjectIsNotFoundUsingWildcard(t *testing.T) {
	t.Parallel()

	s3client, s5cmd, cleanup := setup(t)
	defer cleanup()

	const bucket = "bucket"
	createBucket(t, s3client, bucket)

	folderLayout := []fs.PathOp{
		// we intentionally did not create a/f1.txt to
		// trigger given object not found error.
		fs.WithDir("b"),
		fs.WithSymlink("b/link1", "a/f1.txt"),
	}

	workdir := fs.NewDir(t, t.Name(), folderLayout...)
	defer workdir.Remove()

	dst := fmt.Sprintf("s3://%v/prefix/", bucket)

	cmd := s5cmd("cp", "*", dst)
	result := icmd.RunCmd(cmd, withWorkingDir(workdir))

	result.Assert(t, icmd.Expected{ExitCode: 1})

	assertLines(t, result.Stderr(), map[int]compareFunc{
		0: equals(`ERROR "cp * %v": given object b/link1 not found`, dst),
	}, sortInput(true))
}

// cp --no-follow-symlinks * s3://bucket/prefix/
func TestCopyWithNoFollowSymlink(t *testing.T) {
	t.Parallel()

	s3client, s5cmd, cleanup := setup(t)
	defer cleanup()

	const bucket = "bucket"
	createBucket(t, s3client, bucket)

	fileContent := "CAFEBABE"
	folderLayout := []fs.PathOp{
		fs.WithDir(
			"a",
			fs.WithFile("f1.txt", fileContent),
		),
		fs.WithDir("b"),
		fs.WithDir("c"),
		fs.WithSymlink("b/link1", "a/f1.txt"),
		fs.WithSymlink("c/link2", "b/link1"),
	}

	workdir := fs.NewDir(t, t.Name(), folderLayout...)
	defer workdir.Remove()

	dst := fmt.Sprintf("s3://%v/prefix/", bucket)

	cmd := s5cmd("cp", "--no-follow-symlinks", "*", dst)
	result := icmd.RunCmd(cmd, withWorkingDir(workdir))

	result.Assert(t, icmd.Success)

	assertLines(t, result.Stdout(), map[int]compareFunc{
		0: equals("cp a/f1.txt %va/f1.txt", dst),
	}, sortInput(true))

	// assert s3 objects
	assert.Assert(t, ensureS3Object(s3client, bucket, "prefix/a/f1.txt", fileContent))
}

// --dry-run cp dir/ s3://bucket/
func TestCopyDirToS3DryRun(t *testing.T) {
	t.Parallel()

	bucket := s3BucketFromTestName(t)

	s3client, s5cmd, cleanup := setup(t)
	defer cleanup()

	createBucket(t, s3client, bucket)

	folderLayout := []fs.PathOp{
		fs.WithFile("file1.txt", "content"),
		fs.WithDir(
			"c",
			fs.WithFile("file2.txt", "content"),
		),
	}

	workdir := fs.NewDir(t, t.Name(), folderLayout...)
	defer workdir.Remove()

	srcpath := filepath.ToSlash(workdir.Path())
	dstpath := fmt.Sprintf("s3://%v/", bucket)

	cmd := s5cmd("--dry-run", "cp", workdir.Path()+"/", dstpath)
	result := icmd.RunCmd(cmd)

	result.Assert(t, icmd.Success)

	assertLines(t, result.Stdout(), map[int]compareFunc{
		0: equals(`cp %v/c/file2.txt %vc/file2.txt`, srcpath, dstpath),
		1: equals(`cp %v/file1.txt %vfile1.txt`, srcpath, dstpath),
	}, sortInput(true))

	// assert no change in s3
	objs := []string{"c/file2.txt", "file1.txt"}
	for _, obj := range objs {
		err := ensureS3Object(s3client, bucket, obj, "content")
		assertError(t, err, errS3NoSuchKey)
	}

	// assert local filesystem
	expected := fs.Expected(t, folderLayout...)
	assert.Assert(t, fs.Equal(workdir.Path(), expected))
}

// --dry-run cp s3://bucket/* dir/
func TestCopyS3ToDirDryRun(t *testing.T) {
	t.Parallel()

	bucket := s3BucketFromTestName(t)

	s3client, s5cmd, cleanup := setup(t)
	defer cleanup()

	createBucket(t, s3client, bucket)

	files := [...]string{"c/file2.txt", "file1.txt"}

	putFile(t, s3client, bucket, files[0], "content")
	putFile(t, s3client, bucket, files[1], "content")

	srcpath := fmt.Sprintf("s3://%s", bucket)

	cmd := s5cmd("--dry-run", "cp", srcpath+"/*", "dir/")
	result := icmd.RunCmd(cmd)

	result.Assert(t, icmd.Success)

	assertLines(t, result.Stdout(), map[int]compareFunc{
		0: equals("cp %v/c/file2.txt dir/%s", srcpath, files[0]),
		1: equals("cp %v/file1.txt dir/%s", srcpath, files[1]),
	}, sortInput(true))

	// not even outermost directory should be created
	_, err := os.Stat(cmd.Dir + "/dir")
	assert.Assert(t, os.IsNotExist(err))

	// assert s3
	for _, f := range files {
		assert.Assert(t, ensureS3Object(s3client, bucket, f, "content"))
	}
}

func TestCopyLocalObjectstoS3WithRawFlag(t *testing.T) {
	if runtime.GOOS == "windows" {
		t.Skip()
	}

	t.Parallel()
	const (
		bucket      = "bucket"
		fileContent = "this is a file content"
	)

	testcases := []struct {
		name             string
		src              []fs.PathOp
		dst              string
		wantedFile       string
		expectedFiles    []string
		nonExpectedFiles []string
		rawFlag          string
	}{
		{
			name: "cp --raw file*.txt s3://bucket/",
			src: []fs.PathOp{
				fs.WithFile("file*.txt", "content"),
				fs.WithFile("file*1.txt", "content"),
				fs.WithFile("file*file.txt", "content"),
				fs.WithFile("file*2.txt", "content"),
			},
			wantedFile:       "file*.txt",
			dst:              "s3://bucket/",
			expectedFiles:    []string{"file*.txt"},
			nonExpectedFiles: []string{"file*1.txt", "file*file.txt", "file*2.txt"},
			rawFlag:          "--raw",
		},
		{
			name: "cp  file*.txt s3://bucket/",
			src: []fs.PathOp{
				fs.WithFile("file*.txt", "content"),
				fs.WithFile("file*1.txt", "content"),
				fs.WithFile("file*file.txt", "content"),
				fs.WithFile("file*2.txt", "content"),
			},
			wantedFile:       "file*.txt",
			dst:              "s3://bucket/",
			expectedFiles:    []string{"file*.txt", "file*1.txt", "file*file.txt", "file*2.txt"},
			nonExpectedFiles: []string{},
			rawFlag:          "",
		},
		{
			name: "cp  a*/file*.txt s3://bucket/",
			src: []fs.PathOp{
				fs.WithDir(
					"a*",
					fs.WithFile("file*.txt", "content"),
					fs.WithFile("file*1.txt", "content"),
				),
				fs.WithDir(
					"a*b",
					fs.WithFile("file*2.txt", "content"),
					fs.WithFile("file*3.txt", "content"),
				),

				fs.WithFile("file4.txt", "content"),
			},
			wantedFile:       "a*/file*.txt",
			dst:              "s3://bucket/",
			expectedFiles:    []string{"file*.txt"}, // when full path entered, the base part is uploaded.
			nonExpectedFiles: []string{"a*/file*.txt", "a*/file*1.txt", "a*b/file*2.txt", "a*/file*3.txt", "file*4.txt", "file*1.txt", "file*2.txt", "file*3.txt"},
			rawFlag:          "--raw",
		},
	}

	for _, tc := range testcases {
		tc := tc
		t.Run(tc.name, func(t *testing.T) {
			t.Parallel()

			s3client, s5cmd, cleanup := setup(t)
			defer cleanup()

			createBucket(t, s3client, bucket)

			workdir := fs.NewDir(t, "copy-raw-test", tc.src...)
			defer workdir.Remove()

			srcpath := filepath.ToSlash(workdir.Join(tc.wantedFile))

			cmd := s5cmd("cp", srcpath, tc.dst)
			if tc.rawFlag != "" {
				cmd = s5cmd("cp", tc.rawFlag, srcpath, tc.dst)
			}

			result := icmd.RunCmd(cmd)
			result.Assert(t, icmd.Success)

			for _, obj := range tc.expectedFiles {
				err := ensureS3Object(s3client, bucket, obj, "content")
				if err != nil {
					t.Fatalf("%s is not exist in s3\n", obj)
				}
			}

			for _, obj := range tc.nonExpectedFiles {
				err := ensureS3Object(s3client, bucket, obj, "content")
				assertError(t, err, errS3NoSuchKey)
			}

			// assert filesystem
			expected := fs.Expected(t, tc.src...)
			assert.Assert(t, fs.Equal(workdir.Path(), expected))
		})
	}
}

// When folder is uploaded with --raw flag, it only uploads file with given name.
func TestCopyDirToS3WithRawFlag(t *testing.T) {
	if runtime.GOOS == "windows" {
		t.Skip()
	}

	t.Parallel()

	bucket := s3BucketFromTestName(t)

	s3client, s5cmd, cleanup := setup(t)
	defer cleanup()

	createBucket(t, s3client, bucket)

	folderLayout := []fs.PathOp{
		fs.WithDir(
			"a*",
			fs.WithFile("file*.txt", "content"),
			fs.WithFile("file*1.txt", "content"),
		),
		fs.WithDir(
			"a*b",
			fs.WithFile("file*2.txt", "content"),
			fs.WithFile("file*3.txt", "content"),
		),

		fs.WithFile("file*4.txt", "content"),
	}

	workdir := fs.NewDir(t, t.Name(), folderLayout...)
	defer workdir.Remove()

	srcpath := filepath.ToSlash(workdir.Join("a*"))
	dstpath := fmt.Sprintf("s3://%v", bucket)

	cmd := s5cmd("cp", "--raw", srcpath, dstpath)
	result := icmd.RunCmd(cmd)

	result.Assert(t, icmd.Success)

	assertLines(t, result.Stdout(), map[int]compareFunc{
		0: equals("cp %v/file*.txt %v/a*/file*.txt", srcpath, dstpath),
		1: equals("cp %v/file*1.txt %v/a*/file*1.txt", srcpath, dstpath),
	}, sortInput(true))

	expectedObjs := []string{"a*/file*.txt", "a*/file*1.txt"}
	for _, obj := range expectedObjs {
		err := ensureS3Object(s3client, bucket, obj, "content")
		if err != nil {
			t.Fatalf("Object %s is not in S3\n", obj)
		}
	}

	nonExpectedObjs := []string{"a*b/file*2.txt", "a*b/file*3.txt", "file*.txt", "file*1.txt", "file*2.txt", "file*3.txt", "file*4.txt"}
	for _, obj := range nonExpectedObjs {
		err := ensureS3Object(s3client, bucket, obj, "content")
		assertError(t, err, errS3NoSuchKey)
	}

	// assert local filesystem
	expected := fs.Expected(t, folderLayout...)
	assert.Assert(t, fs.Equal(workdir.Path(), expected))
}

func TestCopyS3ObjectstoLocalWithRawFlag(t *testing.T) {
	if runtime.GOOS == "windows" {
		t.Skip()
	}

	t.Parallel()
	const (
		bucket      = "bucket"
		fileContent = "this is a file content"
	)

	testcases := []struct {
		name           string
		src            []string
		wantedFile     string
		expectedOutput string
		expectedFiles  []fs.PathOp
		rawFlag        string
	}{
		{
			name:           "cp --raw file*.txt s3://bucket/",
			src:            []string{"file*.txt", "file*1.txt", "file*2.txt"},
			wantedFile:     "file*.txt",
			expectedOutput: "cp s3://bucket/file*.txt file*txt",
			rawFlag:        "--raw",
			expectedFiles: []fs.PathOp{
				fs.WithFile("file*.txt", fileContent),
			},
		},
		{
			name:       "cp  file*.txt s3://bucket/",
			src:        []string{"file*.txt", "file*1.txt", "file*2.txt"},
			wantedFile: "file*.txt",
			rawFlag:    "",
			expectedFiles: []fs.PathOp{
				fs.WithFile("file*.txt", fileContent),
				fs.WithFile("file*1.txt", fileContent),
				fs.WithFile("file*2.txt", fileContent),
			},
		},
		{
			name:       "cp  a*/file.txt s3://bucket/",
			src:        []string{"a*/file*.txt", "a*b/file1.txt", "a*c/file2.txt"},
			wantedFile: "a*/file*.txt",
			rawFlag:    "--raw",
			expectedFiles: []fs.PathOp{
				fs.WithFile("file*.txt", fileContent),
			},
		},
		{
			name:       "cp  a*/file.txt s3://bucket/",
			src:        []string{"a*/file.txt", "a*/file1.txt", "a*/file2.txt"},
			wantedFile: "a*/file.txt",
			rawFlag:    "",
			expectedFiles: []fs.PathOp{
				fs.WithDir(
					"a*",
					fs.WithFile("file.txt", fileContent),
				),
			},
		},
	}

	for _, tc := range testcases {
		tc := tc
		t.Run(tc.name, func(t *testing.T) {
			t.Parallel()

			s3client, s5cmd, cleanup := setup(t)
			defer cleanup()

			createBucket(t, s3client, bucket)

			for _, filename := range tc.src {
				putFile(t, s3client, bucket, filename, fileContent)

			}

			cmd := s5cmd("cp", "s3://"+bucket+"/"+tc.wantedFile, ".")
			if tc.rawFlag != "" {
				cmd = s5cmd("cp", "--raw", "s3://"+bucket+"/"+tc.wantedFile, ".")
			}

			result := icmd.RunCmd(cmd)

			result.Assert(t, icmd.Success)

			// assert local file system
			expected := fs.Expected(t, tc.expectedFiles...)
			assert.Assert(t, fs.Equal(cmd.Dir, expected))

			// assert s3 object
			for _, filename := range tc.src {
				assert.Assert(t, ensureS3Object(s3client, bucket, filename, fileContent))
			}
		})
	}
}

func TestCopyMultipleS3ObjectsToS3WithRawMode(t *testing.T) {
	t.Parallel()

	const bucket = "bucket"
	const destBucket = "destbucket"

	s3client, s5cmd, cleanup := setup(t)
	defer cleanup()

	createBucket(t, s3client, bucket)
	createBucket(t, s3client, destBucket)

	filesToContent := map[string]string{
		"file*.txt":      "this is a test file 1",
		"file*1.txt":     "this is a test file 2",
		"file*.py":       "this is a test python file",
		"file*/file.txt": "this is a test file with prefix",
	}

	for filename, content := range filesToContent {
		putFile(t, s3client, bucket, filename, content)
	}

	src := fmt.Sprintf("s3://%v/file*.txt", bucket)
	dst := fmt.Sprintf("s3://%v", destBucket)

	cmd := s5cmd("cp", "--raw", src, dst)
	result := icmd.RunCmd(cmd)

	result.Assert(t, icmd.Success)

	assertLines(t, result.Stdout(), map[int]compareFunc{
		0: equals("cp %v %v/file*.txt", src, dst),
	})

	// assert s3 source objects
	for filename, content := range filesToContent {
		assert.Assert(t, ensureS3Object(s3client, bucket, filename, content))
	}

	expectedFiles := map[string]string{
		"file*.txt": "this is a test file 1",
	}

	// assert s3 objects in destination.
	for filename, content := range expectedFiles {
		assert.Assert(t, ensureS3Object(s3client, destBucket, filename, content))
	}
}

// cp --raw s3://bucket/file* s3://destbucket
func TestCopyMultipleS3ObjectsWithPrefixToS3WithRawMode(t *testing.T) {
	t.Parallel()

	const bucket = "bucket"
	const destBucket = "destbucket"

	s3client, s5cmd, cleanup := setup(t)
	defer cleanup()

	createBucket(t, s3client, bucket)
	createBucket(t, s3client, destBucket)

	filesToContent := map[string]string{
		"file*/file.txt":   "this is a test file 1 in file*",
		"file*/file1.txt":  "this is a test file 2 in file*",
		"file*a/file.txt":  "this is a test file 1 in file*b",
		"file*a/file1.txt": "this is a test file 2 in file*b",
	}

	for filename, content := range filesToContent {
		putFile(t, s3client, bucket, filename, content)
	}

	src := fmt.Sprintf("s3://%v/file*", bucket)
	dst := fmt.Sprintf("s3://%v", destBucket)

	cmd := s5cmd("cp", "--raw", src, dst)
	result := icmd.RunCmd(cmd)

	result.Assert(t, icmd.Expected{ExitCode: 1})

	expected := fmt.Sprintf(`ERROR "cp %v %v/file*": NoSuchKey:`, src, dst)

	assertLines(t, result.Stderr()[:len(expected)], map[int]compareFunc{
		0: equals(expected),
	})
}

// cp --raw s3://bucket/file* s3://destbucket
func TestCopyRawModeAllowDestinationWithoutPrefix(t *testing.T) {
	t.Parallel()

	const bucket = "bucket"

	s3client, s5cmd, cleanup := setup(t)
	defer cleanup()

	createBucket(t, s3client, bucket)

	filesToContent := map[string]string{
		"test*/file.txt": "this is a test file 1 in file*",
	}

	for filename, content := range filesToContent {
		putFile(t, s3client, bucket, filename, content)
	}

	folderLayout := []fs.PathOp{
		fs.WithFile("testfile.txt", "this is a test file 1"),
		fs.WithFile("readme.md", "this is a readme file"),
		fs.WithDir(
			"a",
			fs.WithFile("another_test_file.txt", "yet another txt file. yatf."),
		),
		fs.WithDir(
			"b",
			fs.WithFile("filename-with-hypen.gz", "file has hypen in its name"),
		),
	}

	workdir := fs.NewDir(t, "somedir", folderLayout...)
	defer workdir.Remove()

	src := fmt.Sprintf("%v/testfile.txt", workdir.Path())
	src = filepath.ToSlash(src)
	dst := fmt.Sprintf("s3://%s/test*/", bucket)

	cmd := s5cmd("cp", "--raw", src, dst)
	result := icmd.RunCmd(cmd)

	result.Assert(t, icmd.Success)

	assertLines(t, result.Stdout(), map[int]compareFunc{
		0: equals("cp %v %vtestfile.txt", src, dst),
	})

	err := ensureS3Object(s3client, bucket, "test*/testfile.txt", "this is a test file 1")
	if err != nil {
		t.Errorf("testfile*.txt not exist in S3 bucket %v\n", dst)
	}
}

// cp --exclude "*.py" s3://bucket/* .
func TestCopyS3ObjectsWithExcludeFilter(t *testing.T) {
	t.Parallel()

	bucket := s3BucketFromTestName(t)

	s3client, s5cmd, cleanup := setup(t)
	defer cleanup()

	createBucket(t, s3client, bucket)

	const (
		excludePattern = "*.py"
		fileContent    = "content"
	)

	files := [...]string{
		"file1.txt",
		"file2.txt",
		"file.py",
		"a.py",
		"src/file.py",
	}

	for _, filename := range files {
		putFile(t, s3client, bucket, filename, fileContent)
	}

	srcpath := fmt.Sprintf("s3://%s", bucket)

	cmd := s5cmd("cp", "--exclude", excludePattern, srcpath+"/*", ".")
	result := icmd.RunCmd(cmd)

	result.Assert(t, icmd.Success)

	assertLines(t, result.Stdout(), map[int]compareFunc{
		0: equals("cp %v/file1.txt %s", srcpath, files[0]),
		1: equals("cp %v/file2.txt %s", srcpath, files[1]),
	}, sortInput(true))

	// assert s3
	for _, f := range files {
		assert.Assert(t, ensureS3Object(s3client, bucket, f, fileContent))
	}

	expectedFileSystem := []fs.PathOp{
		fs.WithFile("file1.txt", fileContent),
		fs.WithFile("file2.txt", fileContent),
	}
	// assert local filesystem
	expected := fs.Expected(t, expectedFileSystem...)
	assert.Assert(t, fs.Equal(cmd.Dir, expected))
}

// cp --exclude "*.py" --exclude "file*" s3://bucket/* .
func TestCopyS3ObjectsWithExcludeFilters(t *testing.T) {
	t.Parallel()

	bucket := s3BucketFromTestName(t)

	s3client, s5cmd, cleanup := setup(t)
	defer cleanup()

	createBucket(t, s3client, bucket)

	const (
		excludePattern1 = "*.py"
		excludePattern2 = "file*"
		fileContent     = "content"
	)

	files := [...]string{
		"file1.txt",
		"file2.txt",
		"file.py",
		"a.py",
		"src/file.py",
		"main.c",
	}

	for _, filename := range files {
		putFile(t, s3client, bucket, filename, fileContent)
	}

	srcpath := fmt.Sprintf("s3://%s", bucket)

	cmd := s5cmd("cp", "--exclude", excludePattern1, "--exclude", excludePattern2, srcpath+"/*", ".")
	result := icmd.RunCmd(cmd)

	result.Assert(t, icmd.Success)

	assertLines(t, result.Stdout(), map[int]compareFunc{
		0: equals("cp %v/main.c main.c", srcpath),
	})

	// assert s3
	for _, f := range files {
		assert.Assert(t, ensureS3Object(s3client, bucket, f, fileContent))
	}

	expectedFileSystem := []fs.PathOp{
		fs.WithFile("main.c", fileContent),
	}
	// assert local filesystem
	expected := fs.Expected(t, expectedFileSystem...)
	assert.Assert(t, fs.Equal(cmd.Dir, expected))
}

// cp --exclude ".txt" s3://bucket/abc* .
func TestCopyS3ObjectsWithPrefixWithExcludeFilters(t *testing.T) {
	t.Parallel()

	bucket := s3BucketFromTestName(t)

	s3client, s5cmd, cleanup := setup(t)
	defer cleanup()

	createBucket(t, s3client, bucket)

	const (
		excludePattern1 = "*.txt"
		fileContent     = "content"
	)

	files := [...]string{
		"abc/file.txt",
		"abc/file2.txt",
		"abc/abc/file3.txt",
		"abcd/main.py",
		"ab/file.py",
		"a/helper.c",
		"abc.pdf",
	}

	for _, filename := range files {
		putFile(t, s3client, bucket, filename, fileContent)
	}

	srcpath := fmt.Sprintf("s3://%s/abc*", bucket)

	cmd := s5cmd("cp", "--exclude", excludePattern1, srcpath, ".")
	result := icmd.RunCmd(cmd)

	result.Assert(t, icmd.Success)

	assertLines(t, result.Stdout(), map[int]compareFunc{
		0: equals("cp s3://%s/abc.pdf abc.pdf", bucket),
		1: equals("cp s3://%s/abcd/main.py abcd/main.py", bucket),
	}, sortInput(true))

	// assert s3
	for _, f := range files {
		assert.Assert(t, ensureS3Object(s3client, bucket, f, fileContent))
	}

	expectedFileSystem := []fs.PathOp{
		fs.WithFile("abc.pdf", fileContent),
		fs.WithDir(
			"abcd",
			fs.WithFile("main.py", fileContent),
		),
	}
	// assert local filesystem
	expected := fs.Expected(t, expectedFileSystem...)
	assert.Assert(t, fs.Equal(cmd.Dir, expected))
}

// cp --exclude "*.gz" dir s3://bucket/
// cp --exclude "*.gz" dir/ s3://bucket/
// cp --exclude "*.gz" dir/* s3://bucket/
func TestCopyLocalDirectoryToS3WithExcludeFilter(t *testing.T) {
	t.Parallel()

	testcases := []struct {
		name            string
		directoryPrefix string
	}{
		{
			name:            "folder without /",
			directoryPrefix: "",
		},
		{
			name:            "folder with /",
			directoryPrefix: "/",
		},
		{
			name:            "folder with / and glob *",
			directoryPrefix: "/*",
		},
	}

	for _, tc := range testcases {
		tc := tc
		t.Run(tc.name, func(t *testing.T) {
			t.Parallel()

			bucket := "testbucket"

			s3client, s5cmd, cleanup := setup(t)
			defer cleanup()

			createBucket(t, s3client, bucket)

			folderLayout := []fs.PathOp{
				fs.WithFile("testfile1.txt", "this is a test file 1"),
				fs.WithFile("readme.md", "this is a readme file"),
				fs.WithDir(
					"a",
					fs.WithFile("another_test_file.txt", "yet another txt file. yatf."),
				),
				fs.WithDir(
					"b",
					fs.WithFile("filename-with-hypen.gz", "file has hypen in its name"),
				),
			}

			workdir := fs.NewDir(t, "somedir", folderLayout...)
			defer workdir.Remove()

			const excludePattern = "*.gz"

			src := fmt.Sprintf("%v/", workdir.Path())
			src = src + tc.directoryPrefix
			dst := fmt.Sprintf("s3://%v/prefix/", bucket)

			src = filepath.ToSlash(src)
			cmd := s5cmd("cp", "--exclude", excludePattern, src, dst)
			result := icmd.RunCmd(cmd)

			result.Assert(t, icmd.Success)

			// assert local filesystem
			expected := fs.Expected(t, folderLayout...)
			assert.Assert(t, fs.Equal(workdir.Path(), expected))

			expectedS3Content := map[string]string{
				"prefix/testfile1.txt":           "this is a test file 1",
				"prefix/readme.md":               "this is a readme file",
				"prefix/a/another_test_file.txt": "yet another txt file. yatf.",
			}

			nonExpectedS3Content := map[string]string{
				"prefix/b/filename-with-hypen.gz": "file has hypen in its name",
			}

			// assert objects should be in S3
			for key, content := range expectedS3Content {
				assert.Assert(t, ensureS3Object(s3client, bucket, key, content))
			}

			//assert objects should not be in S3.
			for key, content := range nonExpectedS3Content {
				err := ensureS3Object(s3client, bucket, key, content)
				assertError(t, err, errS3NoSuchKey)
			}
		})
	}
}

// cp --exclude "*.gz" --exclude "*.txt" dir/ s3://bucket/
func TestCopyLocalDirectoryToS3WithExcludeFilters(t *testing.T) {
	t.Parallel()

	bucket := s3BucketFromTestName(t)

	s3client, s5cmd, cleanup := setup(t)
	defer cleanup()

	createBucket(t, s3client, bucket)

	folderLayout := []fs.PathOp{
		fs.WithFile("testfile1.txt", "this is a test file 1"),
		fs.WithFile("readme.md", "this is a readme file"),
		fs.WithDir(
			"a",
			fs.WithFile("another_test_file.txt", "yet another txt file. yatf."),
		),
		fs.WithDir(
			"b",
			fs.WithFile("filename-with-hypen.gz", "file has hypen in its name"),
		),
	}

	workdir := fs.NewDir(t, "somedir", folderLayout...)
	defer workdir.Remove()

	const (
		excludePattern1 = "*.gz"
		excludePattern2 = "*.txt"
	)

	src := fmt.Sprintf("%v/", workdir.Path())
	dst := fmt.Sprintf("s3://%v/prefix/", bucket)

	src = filepath.ToSlash(src)
	cmd := s5cmd("cp", "--exclude", excludePattern1, "--exclude", excludePattern2, src, dst)
	result := icmd.RunCmd(cmd)

	result.Assert(t, icmd.Success)

	assertLines(t, result.Stdout(), map[int]compareFunc{
		0: equals(`cp %vreadme.md %vreadme.md`, src, dst),
	})

	// assert local filesystem
	expected := fs.Expected(t, folderLayout...)
	assert.Assert(t, fs.Equal(workdir.Path(), expected))

	expectedS3Content := map[string]string{
		"prefix/readme.md": "this is a readme file",
	}

	nonExpectedS3Content := map[string]string{
		"prefix/b/filename-with-hypen.gz": "file has hypen in its name",
		"prefix/a/another_test_file.txt":  "yet another txt file. yatf.",
		"prefix/testfile1.txt":            "this is a test file 1",
	}

	// assert objects should be in S3
	for key, content := range expectedS3Content {
		assert.Assert(t, ensureS3Object(s3client, bucket, key, content))
	}

	//assert objects should not be in S3.
	for key, content := range nonExpectedS3Content {
		err := ensureS3Object(s3client, bucket, key, content)
		assertError(t, err, errS3NoSuchKey)
	}
}

// cp --exclude "main*" 's3://srcbucket/*' s3://dstbucket
func TestCopySingleS3ObjectsIntoAnotherBucketWithExcludeFilter(t *testing.T) {
	t.Parallel()

	const (
		srcbucket = "bucket"
		dstbucket = "dstbucket"
	)

	s3client, s5cmd, cleanup := setup(t)
	defer cleanup()

	createBucket(t, s3client, srcbucket)
	createBucket(t, s3client, dstbucket)

	files := []string{
		"file.txt",
		"file1.txt",
		"main.py",
		"main.js",
		"readme.md",
		"main.pdf",
		"main/file.txt",
	}

	expectedFiles := []string{
		"file.txt",
		"file1.txt",
		"readme.md",
	}

	nonExpectedFiles := []string{
		"main.py",
		"main.js",
		"main.pdf",
		"main/file.txt",
	}

	const (
		content        = "this is a file content"
		excludePattern = "main*"
	)

	for _, filename := range files {
		putFile(t, s3client, srcbucket, filename, content)
	}

	src := fmt.Sprintf("s3://%v/*", srcbucket)
	dst := fmt.Sprintf("s3://%v/", dstbucket)

	cmd := s5cmd("cp", "--exclude", excludePattern, src, dst)
	result := icmd.RunCmd(cmd)

	result.Assert(t, icmd.Success)

	assertLines(t, result.Stdout(), map[int]compareFunc{
		0: equals(`cp s3://%s/file.txt s3://%s/file.txt`, srcbucket, dstbucket),
		1: equals(`cp s3://%s/file1.txt s3://%s/file1.txt`, srcbucket, dstbucket),
		2: equals(`cp s3://%s/readme.md s3://%s/readme.md`, srcbucket, dstbucket),
	}, sortInput(true))

	// assert s3 source objects
	for _, filename := range files {
		assert.Assert(t, ensureS3Object(s3client, srcbucket, filename, content))
	}

	// assert s3 destination objects
	for _, filename := range expectedFiles {
		assert.Assert(t, ensureS3Object(s3client, dstbucket, filename, content))
	}

	// assert s3 destination objects which should not be in bucket.
	for _, filename := range nonExpectedFiles {
		err := ensureS3Object(s3client, dstbucket, filename, content)
		assertError(t, err, errS3NoSuchKey)
	}
}

func TestCopySingleS3ObjectsIntoAnotherBucketWithExcludeFilters(t *testing.T) {
	t.Parallel()

	const (
		srcbucket = "bucket"
		dstbucket = "dstbucket"
	)

	s3client, s5cmd, cleanup := setup(t)
	defer cleanup()

	createBucket(t, s3client, srcbucket)
	createBucket(t, s3client, dstbucket)

	files := []string{
		"file.txt",
		"file1.txt",
		"main.py",
		"main.js",
		"readme.md",
		"main.pdf",
		"main/file.txt",
	}

	expectedFiles := []string{
		"file.txt",
		"file1.txt",
	}

	nonExpectedFiles := []string{
		"main.py",
		"main.js",
		"main.pdf",
		"main/file.txt",
		"readme.md",
	}

	const (
		content         = "this is a file content"
		excludePattern1 = "main*"
		excludePattern2 = "*.md"
	)

	for _, filename := range files {
		putFile(t, s3client, srcbucket, filename, content)
	}

	src := fmt.Sprintf("s3://%v/*", srcbucket)
	dst := fmt.Sprintf("s3://%v/", dstbucket)

	cmd := s5cmd("cp", "--exclude", excludePattern1, "--exclude", excludePattern2, src, dst)
	result := icmd.RunCmd(cmd)

	result.Assert(t, icmd.Success)

	assertLines(t, result.Stdout(), map[int]compareFunc{
		0: equals(`cp s3://%s/file.txt s3://%s/file.txt`, srcbucket, dstbucket),
		1: equals(`cp s3://%s/file1.txt s3://%s/file1.txt`, srcbucket, dstbucket),
	}, sortInput(true))

	// assert s3 source objects
	for _, filename := range files {
		assert.Assert(t, ensureS3Object(s3client, srcbucket, filename, content))
	}

	// assert s3 destination objects
	for _, filename := range expectedFiles {
		assert.Assert(t, ensureS3Object(s3client, dstbucket, filename, content))
	}

	// assert s3 destination objects which should not be in bucket.
	for _, filename := range nonExpectedFiles {
		err := ensureS3Object(s3client, dstbucket, filename, content)
		assertError(t, err, errS3NoSuchKey)
	}
}

func TestCopyExpectExitCode1OnUnreachableHost(t *testing.T) {
	t.Parallel()

	const bucket = "bucket"

	_, s5cmd, cleanup := setup(t, withEndpointURL("nonExistingEndpointURL"))
	defer cleanup()

	folderLayout := []fs.PathOp{
		fs.WithFile("testfile.txt", "this is a test file 1"),
	}

	workdir := fs.NewDir(t, "somedir", folderLayout...)
	defer workdir.Remove()

	src := fmt.Sprintf("s3://%s/*", bucket)
	src = filepath.ToSlash(src)
	dst := fmt.Sprintf("%v/", workdir.Path())

	cmd := s5cmd("-r", "0", "cp", src, dst)
	result := icmd.RunCmd(cmd)

	result.Assert(t, icmd.Expected{ExitCode: 1})
}

func TestCopySingleFileToS3WithNoSuchUploadRetryCount(t *testing.T) {
	t.Parallel()

	bucket := s3BucketFromTestName(t)

	s3client, s5cmd, cleanup := setup(t)
	defer cleanup()

	createBucket(t, s3client, bucket)

	const (
		filename = "example.txt"
		content  = "Some example text"
	)

	workdir := fs.NewDir(t, bucket, fs.WithFile(filename, content))
	defer workdir.Remove()

	srcpath := workdir.Join(filename)
	dstpath := fmt.Sprintf("s3://%v/", bucket)

	srcpath = filepath.ToSlash(srcpath)
	cmd := s5cmd("cp", "--no-such-upload-retry-count", "5", srcpath, dstpath)
	result := icmd.RunCmd(cmd)

	result.Assert(t, icmd.Success)

	assertLines(t, result.Stdout(), map[int]compareFunc{
		0: suffix(`cp %v %v%v`, srcpath, dstpath, filename),
	})

	// assert local filesystem
	expected := fs.Expected(t, fs.WithFile(filename, content))
	assert.Assert(t, fs.Equal(workdir.Path(), expected))

	// assert S3
	assert.Assert(t, ensureS3Object(s3client, bucket, filename, content))
}

<<<<<<< HEAD
func TestVersionedDownload(t *testing.T) {
	t.Parallel()

	bucket := s3BucketFromTestName(t)

	// versioninng is only supported with in memory backend!
	s3client, s5cmd, cleanup := setup(t, withS3Backend("mem"))
	defer cleanup()

	const filename = "testfile.txt"

	var contents = []string{
		"This is first content",
		"Second content it is, and it is a bit longer!!!",
	}

	workdir := fs.NewDir(t, t.Name(), fs.WithFile(filename+"1", contents[0]), fs.WithFile(filename+"2", contents[1]))
	defer workdir.Remove()

	// create a bucket and Enable versioning
	createBucket(t, s3client, bucket)
	setBucketVersioning(t, s3client, bucket, "Enabled")

	// upload two versions of the file with same key
	putFile(t, s3client, bucket, filename, contents[0])
	putFile(t, s3client, bucket, filename, contents[1])

	// we expect to see 2 versions of objects
	cmd := s5cmd("ls", "--all-versions", "s3://"+bucket+"/"+filename)
	result := icmd.RunCmd(cmd)

	assertLines(t, result.Stdout(), map[int]compareFunc{
		0: contains("%v", filename),
		1: contains("%v", filename),
	})

	// now we will parse their version IDs in the order we put them into s3 server.
	// the rest of the tests depends on this assumption
	versionIDs := make([]string, 0)
	for _, row := range strings.Split(result.Stdout(), "\n") {
		if row != "" {
			arr := strings.Split(row, " ")
			versionIDs = append(versionIDs, arr[len(arr)-1])
		}
	}

	// create new dir to download files
	newDir := fs.NewDir(t, t.Name())
	defer newDir.Remove()

	// download both old and new versions of the file to newDir
	for i, version := range versionIDs {
		cmd = s5cmd("cp", "--version-id", version,
			fmt.Sprintf("s3://%v/%v", bucket, filename), newDir.Path()+"/"+filename+strconv.Itoa(1+i))
		_ = icmd.RunCmd(cmd)
	}

	assert.Assert(t, fs.Equal(workdir.Path(), fs.ManifestFromDir(t, newDir.Path())))
=======
// Before downloading a file from s3 a local target file is created. If download
// fails the created file should be deleted.
func TestDeleteFileWhenDownloadFailed(t *testing.T) {
	t.Parallel()

	s3client, s5cmd, cleanup := setup(t)
	defer cleanup()

	bucket := s3BucketFromTestName(t)
	filename := "testfile1.txt"
	createBucket(t, s3client, bucket)

	// It is going try downloading a nonexistent file from the s3 so it will fail.
	// In this case we don't expect to have a local file with the name `filename`.
	cmd := s5cmd("cp", "s3://"+bucket+"/"+filename, filename)
	result := icmd.RunCmd(cmd)

	result.Assert(t, icmd.Expected{ExitCode: 1})

	// assert local filesystem does not have any (such) file
	expected := fs.Expected(t)
	assert.Assert(t, fs.Equal(cmd.Dir, expected))
>>>>>>> 914e7014
}<|MERGE_RESOLUTION|>--- conflicted
+++ resolved
@@ -4188,7 +4188,6 @@
 	assert.Assert(t, ensureS3Object(s3client, bucket, filename, content))
 }
 
-<<<<<<< HEAD
 func TestVersionedDownload(t *testing.T) {
 	t.Parallel()
 
@@ -4247,7 +4246,8 @@
 	}
 
 	assert.Assert(t, fs.Equal(workdir.Path(), fs.ManifestFromDir(t, newDir.Path())))
-=======
+}
+
 // Before downloading a file from s3 a local target file is created. If download
 // fails the created file should be deleted.
 func TestDeleteFileWhenDownloadFailed(t *testing.T) {
@@ -4270,5 +4270,4 @@
 	// assert local filesystem does not have any (such) file
 	expected := fs.Expected(t)
 	assert.Assert(t, fs.Equal(cmd.Dir, expected))
->>>>>>> 914e7014
 }