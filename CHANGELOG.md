# Changelog

## v1.1.0 - 22 Jul 2020

With this release, Windows is supported.


#### Breaking changes
- Dropped storage class short codes display from default behaviour of `ls` operation. Instead, use `-s` flag with `ls`
to see full names of the storage classes when listing objects.


#### Features
<<<<<<< HEAD
- Added cross-region transfer support using `source-region` and `region` flags. Ex, it can be used with cp/mv operations where source and destination buckets reside in different regions. ([#155](https://github.com/peak/s5cmd/issues/155))
=======
- Added Server-side Encryption (SSE) support for mv/cp operations. It uses customer master keys (CMKs) managed by AWS Key Management Service. ([#18](https://github.com/peak/s5cmd/issues/18))
>>>>>>> 8f720093
- Added an option to show full form of [storage class](https://aws.amazon.com/s3/storage-classes/) when listing objects. ([#165](https://github.com/peak/s5cmd/issues/165))
- Add [access control lists (ACLs)](https://docs.aws.amazon.com/AmazonS3/latest/dev/acl-overview.html)
support to enable managing access to buckets and objects. ([#26](https://github.com/peak/s5cmd/issues/26))


#### Bugfixes

- Fixed infinite repetition issue on mv/cp operations which would occur
 if the destination matched the source wildcard. ([#168](https://github.com/peak/s5cmd/issues/168))
- Fixed windows filepath issue, where backslashes should be treated as the path delimiter. ([#178](https://github.com/peak/s5cmd/issues/178))
- All tests pass on windows, by converting and treating file paths to UNIX filepath format.
- Fixed a transfer issue where the object path contains particular regex metacharacters. ([#111](https://github.com/peak/s5cmd/pull/111)) [@brendan-matroid](https://github.com/brendan-matroid)
- Correctly parse object paths that contain whitespaces in run-mode. ([#111](https://github.com/peak/s5cmd/pull/111)) [@brendan-matroid](https://github.com/brendan-matroid)


#### Improvements
- Retry when connection closed by S3 unexpectedly. ([#189](https://github.com/peak/s5cmd/pull/189)) [@eminugurkenar](https://github.com/eminugurkenar)

## v1.0.0 - 1 Apr 2020

This is a major release with many breaking changes.

#### Breaking changes

- Dropped `get` command. Users could get the same effect with `s5cmd cp <src> .`.
- Dropped `nested command` support.
- Dropped `!` command. It was used to execute shell commands and was used in
  conjunction with nested commands.
- `s5cmd -f` and `s5cmd -f -` usage has changed to `s5cmd run`. `run` command
  accepts a file. If not provided, it'll listen for commands from stdin.
- Exit code for errors was `127`. It is `1` now.
- Dropped `exit` command. It was used to change the shell exit code and usually
  a part of the nested command usage.
- Dropped local->local copy and move support. ([#118](https://github.com/peak/s5cmd/issues/118))
- All error messages are sent to stderr now.
- `-version` flag is changed to `version` command.
- Dropped `batch-rm` command. It was not listed in the help output. Now that we
  support variadic arguments, users can remove multiple objects by providing
  wildcards or multiple arguments to `s5cmd rm` command. ([#106](https://github.com/peak/s5cmd/pull/106))
- [Virtual host style bucket name
  resolving](https://aws.amazon.com/blogs/aws/amazon-s3-path-deprecation-plan-the-rest-of-the-story/)
  is enabled by default for S3 and GCS. If you provide a custom endpoint via
  `--endpoint-url` flag (other than GCS and S3 transfer acceleration), `s5cmd`
  will fall back to the `path-style`. ([#92](https://github.com/peak/s5cmd/pull/92))
- Listing a non-existent object will return exit code `1`, instead of `0`. ([#23](https://github.com/peak/s5cmd/issues/23))
- `-ds`, `-dw`, `-us` and `-uw` global flags are no longer available. Multipart
  concurrency and part size flags are now part of the `cp/mv` command. New
  replacement flags are `--concurrency | -c` and `--part-size | -p`. ([#110](https://github.com/peak/s5cmd/pull/110))
- s5cmd `cp` command follows symbolic links by default (only when uploading to
  s3 from local filesystem). Use `--no-follow-symlinks` flag to disable this
  feature. ([#17](https://github.com/peak/s5cmd/issues/17))
- Dropped `-parents` flag from copy command. Copy behaviour has changed to
  preserve the directory hierarchy as a default. Optional `-flatten` flag is
  added to flatten directory structure. ([#107](https://github.com/peak/s5cmd/issues/107))
- Dropped `-vv` verbosity flag. `--log` flag is introduced.

#### Features

- Added `mb` command to make buckets. ([#25](https://github.com/peak/s5cmd/issues/25))
- Added `--json` flag for JSON logging. ([#22](https://github.com/peak/s5cmd/issues/22))
- Added [S3 transfer acceleration](https://docs.aws.amazon.com/AmazonS3/latest/dev/transfer-acceleration.html) support. ([#40](https://github.com/peak/s5cmd/issues/40))
- Added [Google Cloud Storage](https://github.com/peak/s5cmd#google-cloud-storage-support) support. ([#81](https://github.com/peak/s5cmd/issues/81))
- Added `cat` command to print remote object contents to stdout ([#20](https://github.com/peak/s5cmd/issues/20))

#### Bugfixes

- Correctly set `Content-Type` of a file on upload operations. ([#33](https://github.com/peak/s5cmd/issues/33))
- Fixed a bug where workers are unable to consume job if there are too many
  outstanding wildcard expansion requests. ([#12](https://github.com/peak/s5cmd/issues/12), [#58](https://github.com/peak/s5cmd/issues/58))

#### Improvements

- Pre-compiled binaries are provided on [releases page](https://github.com/peak/s5cmd/releases). ([#21](https://github.com/peak/s5cmd/issues/21))
- AWS Go SDK is updated to support IAM role for service accounts. ([#32](https://github.com/peak/s5cmd/issues/32))
- For copy/move operations, `s5cmd` now creates destination directory if missing.
- Increase the soft limit of open files to 1000 and exits immediately when it encounters `too many open files` error. ([#52](https://github.com/peak/s5cmd/issues/52))

## v0.7.0 - 27 Jan 2020

- Use go modules.
- Update minimum required Go version to 1.13.

## v0.6.2 - 24 Jan 2020

- Fix bug in brew install.
- Update travis configuration.

## v0.6.1 - 9 Jan 2020

- Integrate Travis CI.
- Add option to disable SSL verification.
- Add endpoint url flag to support S3 compatible services.
- Use client's endpoint in GetSessionForBucket.
- Upgrade minimum required Go version to 1.7.

## v0.6.0 - 30 Mar 2018

- Use 50mb chunks by default.
- Add human-readable output option -H.
- Implement "command -h".

## v0.5.8 - 15 Mar 2018

- Refactor retryable error handling.
- Autodetect bucket region in command completion.
- Add HomeBrew formula.

## v0.5.7 - 16 Aug 2017

- Add -s and -u options to overwrite files if sizes differ or files are lastly modified.
- Use constructor for *JobArgument.

## v0.5.6 - 15 Jun 2017

- Add -dlw, -dlp and -ulw configuration options for worker pool.

## v0.5.5 - 29 May 2017
- Fix get/cp without 2nd param or exact destination filename.

## v0.5.4 - 23 May 2017

- Implement shell auto completion.
- Add context support for batch AWS requests.
- Implement "s5cmd get".
- Reduce idle-timer values.
- Add option -vv to log parser errors verbosely.
- Implement "du -g" to group by storage class.

## v0.5.3 - 9 Mar 2017

- Use Go bool type instead of aws.Bool on recoverer.

## v0.5.2 - 9 Mar 2017

- Make RequestError retryable.

## v0.5.1 - 8 Mar 2017

- Implement verbose output (-vv flag).
- Add godoc for error types.<|MERGE_RESOLUTION|>--- conflicted
+++ resolved
@@ -1,4 +1,8 @@
 # Changelog
+
+#### Features
+
+- Added cross-region transfer support using `source-region` and `region` flags. It can be used for cp/mv operations where source and destination buckets reside in different regions. ([#155](https://github.com/peak/s5cmd/issues/155))
 
 ## v1.1.0 - 22 Jul 2020
 
@@ -11,11 +15,7 @@
 
 
 #### Features
-<<<<<<< HEAD
-- Added cross-region transfer support using `source-region` and `region` flags. Ex, it can be used with cp/mv operations where source and destination buckets reside in different regions. ([#155](https://github.com/peak/s5cmd/issues/155))
-=======
 - Added Server-side Encryption (SSE) support for mv/cp operations. It uses customer master keys (CMKs) managed by AWS Key Management Service. ([#18](https://github.com/peak/s5cmd/issues/18))
->>>>>>> 8f720093
 - Added an option to show full form of [storage class](https://aws.amazon.com/s3/storage-classes/) when listing objects. ([#165](https://github.com/peak/s5cmd/issues/165))
 - Add [access control lists (ACLs)](https://docs.aws.amazon.com/AmazonS3/latest/dev/acl-overview.html)
 support to enable managing access to buckets and objects. ([#26](https://github.com/peak/s5cmd/issues/26))
