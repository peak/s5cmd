// Package e2e includes end-to-end testing of s5cmd commands.
//
// All test cases include a comment for which test cases are covered in the
// following format:
//
// dir/: directory
// file: local file
// bucket: s3 bucket
// prefix/: s3 prefix
// prefix-without-slash: s3 prefix without a trailing slash
// object: s3 object name
// *: match all objects
// *.ext: match partial objects
//
// dir2: another directory
// file2: another local file
// object2: another s3 object name
// prefix2/: another s3 prefix
// bucket2: another s3 bucket
//
// For example, finding the test case that covers uploading all files in a
// directory to an s3 prefix: "cp dir/* s3://bucket/prefix/".
package e2e

import (
	"fmt"
	"os"
	"path/filepath"
	"runtime"
	"strconv"
	"strings"
	"testing"
	"time"

	"gotest.tools/v3/assert"
	"gotest.tools/v3/fs"
	"gotest.tools/v3/icmd"
)

func TestCopySingleS3ObjectToLocal(t *testing.T) {
	t.Parallel()

	const (
		fileContent = "this is a file content"
	)

	testcases := []struct {
		name        string
		src         string
		dst         string
		expected    fs.PathOp
		expectedDst string
	}{
		{
			name:        "cp s3://bucket/object .",
			src:         "file1.txt",
			dst:         ".",
			expected:    fs.WithFile("file1.txt", fileContent, fs.WithMode(0644)),
			expectedDst: "file1.txt",
		},
		{
			name:        "cp s3://bucket/object file",
			src:         "file1.txt",
			dst:         "file1.txt",
			expected:    fs.WithFile("file1.txt", fileContent, fs.WithMode(0644)),
			expectedDst: "file1.txt",
		},
		{
			name:        "cp s3://bucket/object dir/",
			src:         "file1.txt",
			dst:         "dir/",
			expected:    fs.WithDir("dir", fs.WithFile("file1.txt", fileContent, fs.WithMode(0644))),
			expectedDst: "dir/file1.txt",
		},
		{
			name:        "cp s3://bucket/object dir/file",
			src:         "file1.txt",
			dst:         "dir/file1.txt",
			expected:    fs.WithDir("dir", fs.WithFile("file1.txt", fileContent, fs.WithMode(0644))),
			expectedDst: "dir/file1.txt",
		},
		// Cases with adjacent slashes. Expected behavior is to remove all duplicate slashes in local files.
		{
			name:        "cp s3://bucket//a/b///c////object .",
			src:         "/a/b///c////file1.txt",
			dst:         ".",
			expected:    fs.WithFile("file1.txt", fileContent, fs.WithMode(0644)),
			expectedDst: "file1.txt",
		},
		{
			name:        "cp s3://bucket//a/b///c////object file",
			src:         "/a/b///c////file1.txt",
			dst:         "file1.txt",
			expected:    fs.WithFile("file1.txt", fileContent, fs.WithMode(0644)),
			expectedDst: "file1.txt",
		},
		{
			name:        "cp s3://bucket//a/b///c////object dir/",
			src:         "/a/b///c////file1.txt",
			dst:         "dir/",
			expected:    fs.WithDir("dir", fs.WithFile("file1.txt", fileContent, fs.WithMode(0644))),
			expectedDst: "dir/file1.txt",
		},
		{
			name:        "cp s3://bucket//a/b///c////object dir/file",
			src:         "/a/b///c////file1.txt",
			dst:         "dir/file1.txt",
			expected:    fs.WithDir("dir", fs.WithFile("file1.txt", fileContent, fs.WithMode(0644))),
			expectedDst: "dir/file1.txt",
		},
	}

	for _, tc := range testcases {
		tc := tc
		t.Run(tc.name, func(t *testing.T) {
			t.Parallel()

			bucket := s3BucketFromTestName(t)

			s3client, s5cmd := setup(t)
			createBucket(t, s3client, bucket)

			putFile(t, s3client, bucket, tc.src, fileContent)

			src := fmt.Sprintf("s3://%v/%v", bucket, tc.src)
			cmd := s5cmd("cp", src, tc.dst)
			result := icmd.RunCmd(cmd)

			result.Assert(t, icmd.Success)
			expectedOutput := fmt.Sprintf("cp s3://%v/%v %v", bucket, tc.src, tc.expectedDst)
			assertLines(t, result.Stdout(), map[int]compareFunc{
				0: equals(expectedOutput),
			})

			// assert local filesystem
			expected := fs.Expected(t, tc.expected)
			assert.Assert(t, fs.Equal(cmd.Dir, expected))

			// assert s3 object
			assert.Assert(t, ensureS3Object(s3client, bucket, tc.src, fileContent))
		})
	}
}

// --json cp s3://bucket/object .
func TestCopySingleS3ObjectToLocalJSON(t *testing.T) {
	t.Parallel()

	s3client, s5cmd := setup(t)

	bucket := s3BucketFromTestName(t)
	createBucket(t, s3client, bucket)

	const (
		filename = "testfile1.txt"
		content  = "this is a file content"
	)

	putFile(t, s3client, bucket, filename, content)

	cmd := s5cmd("--json", "cp", "s3://"+bucket+"/"+filename, ".")
	result := icmd.RunCmd(cmd)

	result.Assert(t, icmd.Success)

	jsonText := `
		{
			"operation": "cp",
			"success": true,
			"source": "s3://%v/testfile1.txt",
			"destination": "testfile1.txt",
			"object": {
				"type": "file",
				"size": 22
			}
		}
	`

	assertLines(t, result.Stdout(), map[int]compareFunc{
		0: json(jsonText, bucket),
	}, jsonCheck(true))

	// assert local filesystem
	expected := fs.Expected(t, fs.WithFile(filename, content, fs.WithMode(0644)))
	assert.Assert(t, fs.Equal(cmd.Dir, expected))

	// assert s3 object
	assert.Assert(t, ensureS3Object(s3client, bucket, filename, content))
}

// cp s3://bucket/object *
func TestCopySingleS3ObjectToLocalWithDestinationWildcard(t *testing.T) {
	t.Parallel()

	s3client, s5cmd := setup(t)

	bucket := s3BucketFromTestName(t)
	createBucket(t, s3client, bucket)

	const (
		filename = "testfile1.txt"
		content  = "this is a file content"
	)

	putFile(t, s3client, bucket, filename, content)

	cmd := s5cmd("cp", "s3://"+bucket+"/"+filename, "*")
	result := icmd.RunCmd(cmd)

	result.Assert(t, icmd.Expected{ExitCode: 1})

	// ignore stdout. we expect error logs from stderr.
	assertLines(t, result.Stderr(), map[int]compareFunc{
		0: equals(`ERROR "cp s3://%v/%v *": target "*" can not contain glob characters`, bucket, filename),
	})

	// assert local filesystem
	expected := fs.Expected(t)
	assert.Assert(t, fs.Equal(cmd.Dir, expected))

	// assert s3 object
	assert.Assert(t, ensureS3Object(s3client, bucket, filename, content))
}

// cp s3://bucket/prefix/ dir/
func TestCopyS3PrefixToLocalMustReturnError(t *testing.T) {
	t.Parallel()

	s3client, s5cmd := setup(t)

	bucket := s3BucketFromTestName(t)
	createBucket(t, s3client, bucket)

	const (
		prefix     = "prefix/"
		objectpath = prefix + "file1.txt"
		content    = "this is a file content"
	)

	putFile(t, s3client, bucket, objectpath, content)

	cmd := s5cmd("cp", "s3://"+bucket+"/"+prefix, ".")
	result := icmd.RunCmd(cmd)

	result.Assert(t, icmd.Expected{ExitCode: 1})

	// ignore stdout. we expect error logs from stderr.
	assertLines(t, result.Stderr(), map[int]compareFunc{
		0: equals(`ERROR "cp s3://%v/%v .": source argument must contain wildcard character`, bucket, prefix),
	})

	// assert local filesystem
	expected := fs.Expected(t)
	assert.Assert(t, fs.Equal(cmd.Dir, expected))

	// assert s3 object
	assert.Assert(t, ensureS3Object(s3client, bucket, objectpath, content))
}

// cp --flatten s3://bucket/* dir/ (flat source hiearchy)
func TestCopyMultipleFlatS3ObjectsToLocal(t *testing.T) {
	t.Parallel()

	s3client, s5cmd := setup(t)

	bucket := s3BucketFromTestName(t)
	createBucket(t, s3client, bucket)

	filesToContent := map[string]string{
		"testfile1.txt":            "this is a test file 1",
		"a/readme.md":              "this is a readme file",
		"a/filename-with-hypen.gz": "file has hypen in its name",
		"b/another_test_file.txt":  "yet another txt file. yatf.",
	}

	for filename, content := range filesToContent {
		putFile(t, s3client, bucket, filename, content)
	}

	cmd := s5cmd("cp", "--flatten", "s3://"+bucket+"/*", ".")
	result := icmd.RunCmd(cmd)

	result.Assert(t, icmd.Success)

	assertLines(t, result.Stdout(), map[int]compareFunc{
		0: equals(`cp s3://%v/a/filename-with-hypen.gz filename-with-hypen.gz`, bucket),
		1: equals(`cp s3://%v/a/readme.md readme.md`, bucket),
		2: equals(`cp s3://%v/b/another_test_file.txt another_test_file.txt`, bucket),
		3: equals(`cp s3://%v/testfile1.txt testfile1.txt`, bucket),
	}, sortInput(true))

	// assert local filesystem
	// expect flattened directory structure
	var expectedFiles = []fs.PathOp{
		fs.WithFile("testfile1.txt", "this is a test file 1"),
		fs.WithFile("readme.md", "this is a readme file"),
		fs.WithFile("filename-with-hypen.gz", "file has hypen in its name"),
		fs.WithFile("another_test_file.txt", "yet another txt file. yatf."),
	}
	expected := fs.Expected(t, expectedFiles...)
	assert.Assert(t, fs.Equal(cmd.Dir, expected))

	// assert s3 objects
	for filename, content := range filesToContent {
		assert.Assert(t, ensureS3Object(s3client, bucket, filename, content))
	}
}

// cp --flatten s3://bucket/*.txt dir/
func TestCopyMultipleFlatS3ObjectsToLocalWithPartialMatching(t *testing.T) {
	t.Parallel()

	s3client, s5cmd := setup(t)

	bucket := s3BucketFromTestName(t)
	createBucket(t, s3client, bucket)

	filesToContent := map[string]string{
		"testfile1.txt":             "this is a test file 1",
		"readme.md":                 "this is a readme file",
		"filename-with-hypen.gz":    "file has hypen in its name",
		"dir/another_test_file.txt": "yet another txt file",
	}

	for filename, content := range filesToContent {
		putFile(t, s3client, bucket, filename, content)
	}

	cmd := s5cmd("cp", "--flatten", "s3://"+bucket+"/*.txt", ".")
	result := icmd.RunCmd(cmd)

	result.Assert(t, icmd.Success)

	assertLines(t, result.Stdout(), map[int]compareFunc{
		0: equals(`cp s3://%v/dir/another_test_file.txt another_test_file.txt`, bucket),
		1: equals(`cp s3://%v/testfile1.txt testfile1.txt`, bucket),
	}, sortInput(true))

	// assert local filesystem
	expectedFiles := []fs.PathOp{
		fs.WithFile("testfile1.txt", "this is a test file 1", fs.WithMode(0644)),
		fs.WithFile("another_test_file.txt", "yet another txt file", fs.WithMode(0644)),
	}
	expected := fs.Expected(t, expectedFiles...)
	assert.Assert(t, fs.Equal(cmd.Dir, expected))

	// assert s3 objects
	for filename, content := range filesToContent {
		assert.Assert(t, ensureS3Object(s3client, bucket, filename, content))
	}
}

// cp s3://bucket/*/*.txt dir/
func TestCopyMultipleFlatNestedS3ObjectsToLocalWithPartialMatching(t *testing.T) {
	t.Parallel()

	s3client, s5cmd := setup(t)

	bucket := s3BucketFromTestName(t)
	createBucket(t, s3client, bucket)

	filesToContent := map[string]string{
		"testfile1.txt":     "test file 1",
		"a/readme.md":       "this is a readme file",
		"a/b/testfile2.txt": "test file 2",
	}

	for filename, content := range filesToContent {
		putFile(t, s3client, bucket, filename, content)
	}

	cmd := s5cmd("cp", "--flatten", "s3://"+bucket+"/*/*.txt", ".")
	result := icmd.RunCmd(cmd)

	result.Assert(t, icmd.Success)

	assertLines(t, result.Stdout(), map[int]compareFunc{
		0: equals(`cp s3://%v/a/b/testfile2.txt testfile2.txt`, bucket),
	}, sortInput(true))

	// assert local filesystem
	expected := fs.Expected(t, fs.WithFile("testfile2.txt", "test file 2", fs.WithMode(0644)))
	assert.Assert(t, fs.Equal(cmd.Dir, expected))

	// assert s3 objects
	for filename, content := range filesToContent {
		assert.Assert(t, ensureS3Object(s3client, bucket, filename, content))
	}
}

// --json cp --flatten s3://bucket/* .
func TestCopyMultipleFlatS3ObjectsToLocalJSON(t *testing.T) {
	t.Parallel()

	s3client, s5cmd := setup(t)

	bucket := s3BucketFromTestName(t)
	createBucket(t, s3client, bucket)

	filesToContent := map[string]string{
		"testfile1.txt":            "this is a test file 1",
		"readme.md":                "this is a readme file",
		"b/filename-with-hypen.gz": "file has hypen in its name",
		"a/another_test_file.txt":  "yet another txt file. yatf.",
	}

	for filename, content := range filesToContent {
		putFile(t, s3client, bucket, filename, content)
	}

	cmd := s5cmd("--json", "cp", "--flatten", "s3://"+bucket+"/*", ".")
	result := icmd.RunCmd(cmd)

	result.Assert(t, icmd.Success)

	assertLines(t, result.Stdout(), map[int]compareFunc{
		0: json(`
			{
				"operation": "cp",
				"success": true,
				"source": "s3://%v/a/another_test_file.txt",
				"destination": "another_test_file.txt",
				"object":{
					"type": "file",
					"size": 27
				}
			}
		`, bucket),
		1: json(`
			{
				"operation": "cp",
				"success": true,
				"source": "s3://%v/b/filename-with-hypen.gz",
				"destination": "filename-with-hypen.gz",
				"object": {
					"type": "file",
					"size": 26
				}
			}
		`, bucket),
		2: json(`
			{
				"operation": "cp",
				"success": true,
				"source": "s3://%v/readme.md",
				"destination": "readme.md",
				"object": {
					"type": "file",
					"size": 21
				}
			}
		`, bucket),
		3: json(`
			{
				"operation": "cp",
				"success": true,
				"source": "s3://%v/testfile1.txt",
				"destination": "testfile1.txt",
				"object": {
					"type": "file",
					"size": 21
				}
			}
		`, bucket),
	}, sortInput(true), jsonCheck(true))

	// assert local filesystem
	// expect flattened directory structure
	var expectedFiles = []fs.PathOp{
		fs.WithFile("testfile1.txt", "this is a test file 1"),
		fs.WithFile("readme.md", "this is a readme file"),
		fs.WithFile("filename-with-hypen.gz", "file has hypen in its name"),
		fs.WithFile("another_test_file.txt", "yet another txt file. yatf."),
	}
	expected := fs.Expected(t, expectedFiles...)
	assert.Assert(t, fs.Equal(cmd.Dir, expected))

	// assert s3 objects
	for filename, content := range filesToContent {
		assert.Assert(t, ensureS3Object(s3client, bucket, filename, content))
	}
}

// cp s3://bucket/* dir/ (nested source hierarchy)
func TestCopyMultipleNestedS3ObjectsToLocal(t *testing.T) {
	t.Parallel()

	s3client, s5cmd := setup(t)

	bucket := s3BucketFromTestName(t)
	createBucket(t, s3client, bucket)

	filesToContent := map[string]string{
		"testfile1.txt":               "this is a test file 1",
		"a/readme.md":                 "this is a readme file",
		"a/b/filename-with-hypen.gz":  "file has hypen in its name",
		"b/another_test_file.txt":     "yet another txt file. yatf.",
		"c/d/e/another_test_file.txt": "yet another txt file. yatf.",
	}

	for filename, content := range filesToContent {
		putFile(t, s3client, bucket, filename, content)
	}

	cmd := s5cmd("cp", "s3://"+bucket+"/*", ".")
	result := icmd.RunCmd(cmd)

	result.Assert(t, icmd.Success)

	assertLines(t, result.Stdout(), map[int]compareFunc{
		0: equals(`cp s3://%v/a/b/filename-with-hypen.gz a/b/filename-with-hypen.gz`, bucket),
		1: equals(`cp s3://%v/a/readme.md a/readme.md`, bucket),
		2: equals(`cp s3://%v/b/another_test_file.txt b/another_test_file.txt`, bucket),
		3: equals(`cp s3://%v/c/d/e/another_test_file.txt c/d/e/another_test_file.txt`, bucket),
		4: equals(`cp s3://%v/testfile1.txt testfile1.txt`, bucket),
	}, sortInput(true))

	// assert local filesystem
	var expectedFiles = []fs.PathOp{
		fs.WithFile("testfile1.txt", "this is a test file 1"),
		fs.WithDir(
			"a",
			fs.WithFile("readme.md", "this is a readme file"),
			fs.WithDir(
				"b",
				fs.WithFile("filename-with-hypen.gz", "file has hypen in its name"),
			),
		),
		fs.WithDir(
			"b",
			fs.WithFile("another_test_file.txt", "yet another txt file. yatf."),
		),
		fs.WithDir(
			"c",
			fs.WithDir(
				"d",
				fs.WithDir(
					"e",
					fs.WithFile("another_test_file.txt", "yet another txt file. yatf."),
				),
			),
		),
	}
	expected := fs.Expected(t, expectedFiles...)
	assert.Assert(t, fs.Equal(cmd.Dir, expected))

	// assert s3 objects
	for filename, content := range filesToContent {
		assert.Assert(t, ensureS3Object(s3client, bucket, filename, content))
	}
}

// cp s3://bucket/*/*.ext dir/
func TestCopyMultipleNestedS3ObjectsToLocalWithPartial(t *testing.T) {
	t.Parallel()

	s3client, s5cmd := setup(t)

	bucket := s3BucketFromTestName(t)
	createBucket(t, s3client, bucket)

	filesToContent := map[string]string{
		"testfile1.txt":               "this is a test file 1",
		"a/readme.md":                 "this is a readme file",
		"a/b/filename-with-hypen.gz":  "file has hypen in its name",
		"b/another_test_file.txt":     "yet another txt file. yatf.",
		"c/d/e/another_test_file.txt": "yet another txt file. yatf.",
	}

	for filename, content := range filesToContent {
		putFile(t, s3client, bucket, filename, content)
	}

	cmd := s5cmd("cp", "s3://"+bucket+"/*/*.txt", ".")
	result := icmd.RunCmd(cmd)

	result.Assert(t, icmd.Success)

	assertLines(t, result.Stdout(), map[int]compareFunc{
		0: equals(`cp s3://%v/b/another_test_file.txt b/another_test_file.txt`, bucket),
		1: equals(`cp s3://%v/c/d/e/another_test_file.txt c/d/e/another_test_file.txt`, bucket),
	}, sortInput(true))

	// assert local filesystem
	expected := fs.Expected(
		t,
		fs.WithDir(
			"b",
			fs.WithFile("another_test_file.txt", "yet another txt file. yatf."),
		),
		fs.WithDir(
			"c",
			fs.WithDir(
				"d",
				fs.WithDir(
					"e",
					fs.WithFile("another_test_file.txt", "yet another txt file. yatf."),
				),
			),
		),
	)

	assert.Assert(t, fs.Equal(cmd.Dir, expected))

	// assert s3 objects
	for filename, content := range filesToContent {
		assert.Assert(t, ensureS3Object(s3client, bucket, filename, content))
	}
}

// cp s3://bucket/* dir/ (dir/ doesn't exist)
func TestCopyMultipleS3ObjectsToGivenLocalDirectory(t *testing.T) {
	t.Parallel()

	s3client, s5cmd := setup(t)

	bucket := s3BucketFromTestName(t)
	createBucket(t, s3client, bucket)

	filesToContent := map[string]string{
		"testfile1.txt":            "this is a test file 1",
		"readme.md":                "this is a readme file",
		"b/filename-with-hypen.gz": "file has hypen in its name",
		"a/another_test_file.txt":  "yet another txt file. yatf.",
	}

	for filename, content := range filesToContent {
		putFile(t, s3client, bucket, filename, content)
	}

	const dst = "given-directory"
	cmd := s5cmd("cp", "s3://"+bucket+"/*", dst)
	result := icmd.RunCmd(cmd)

	result.Assert(t, icmd.Success)

	assertLines(t, result.Stdout(), map[int]compareFunc{
		0: equals(`cp s3://%v/a/another_test_file.txt %v/a/another_test_file.txt`, bucket, dst),
		1: equals(`cp s3://%v/b/filename-with-hypen.gz %v/b/filename-with-hypen.gz`, bucket, dst),
		2: equals(`cp s3://%v/readme.md %v/readme.md`, bucket, dst),
		3: equals(`cp s3://%v/testfile1.txt %v/testfile1.txt`, bucket, dst),
	}, sortInput(true))

	// assert local filesystem
	var expectedFiles = []fs.PathOp{
		fs.WithDir(
			"a",
			fs.WithFile("another_test_file.txt", "yet another txt file. yatf."),
		),
		fs.WithDir(
			"b",
			fs.WithFile("filename-with-hypen.gz", "file has hypen in its name"),
		),
		fs.WithFile("readme.md", "this is a readme file"),
		fs.WithFile("testfile1.txt", "this is a test file 1"),
	}
	expected := fs.Expected(t, fs.WithDir(dst, expectedFiles...))
	assert.Assert(t, fs.Equal(cmd.Dir, expected))

	// assert s3 objects
	for filename, content := range filesToContent {
		assert.Assert(t, ensureS3Object(s3client, bucket, filename, content))
	}
}

// cp dir/file s3://bucket/
func TestCopySingleFileToS3(t *testing.T) {
	t.Parallel()

	s3client, s5cmd := setup(t)

	bucket := s3BucketFromTestName(t)
	createBucket(t, s3client, bucket)

	const (
		// make sure that Put reads the file header and guess Content-Type correctly.
		filename = "index"
		content  = `
<html lang="en">
	<head>
	<meta charset="utf-8">
	<body>
		<div id="foo">
			<div class="bar"></div>
		</div>
		<div id="baz">
			<style data-hey="naber"></style>
		</div>
	</body>
</html>
`
		expectedContentType        = "text/html; charset=utf-8"
		expectedContentDisposition = "inline"
	)

	workdir := fs.NewDir(t, bucket, fs.WithFile(filename, content))
	defer workdir.Remove()

	srcpath := workdir.Join(filename)
	dstpath := fmt.Sprintf("s3://%v/", bucket)
	contentDisposition := "inline"

	srcpath = filepath.ToSlash(srcpath)
	cmd := s5cmd("cp", "--content-disposition", contentDisposition, srcpath, dstpath)
	result := icmd.RunCmd(cmd)

	result.Assert(t, icmd.Success)

	assertLines(t, result.Stdout(), map[int]compareFunc{
		0: suffix(`cp %v %v%v`, srcpath, dstpath, filename),
	})

	// assert local filesystem
	expected := fs.Expected(t, fs.WithFile(filename, content))
	assert.Assert(t, fs.Equal(workdir.Path(), expected))

	// assert S3
	assert.Assert(t, ensureS3Object(s3client, bucket, filename, content, ensureContentType(expectedContentType), ensureContentDisposition(expectedContentDisposition)))
}

func TestCopySingleFileToS3WithAdjacentSlashes(t *testing.T) {
	t.Parallel()

	const (
		filename = "index.txt"
		content  = "this is a test file"
	)

	testcases := []struct {
		name          string
		dstpathprefix string
	}{
		{
			name:          "cp dir/file s3://bucket//a/b/",
			dstpathprefix: "/a/b/",
		},
		{
			name:          "cp dir/file s3://bucket/a//b/",
			dstpathprefix: "a//b/",
		},
		{
			name:          "cp dir/file s3://bucket/a/b//",
			dstpathprefix: "a/b//",
		},
		{
			name:          "cp dir/file s3://bucket//a///b/",
			dstpathprefix: "/a///b/",
		},
		{
			name:          "cp dir/file s3://bucket/a//b///",
			dstpathprefix: "a//b///",
		},
		{
			name:          "cp dir/file s3://bucket/a//b//c//d///",
			dstpathprefix: "a//b//c//d///",
		},
		{
			name:          "cp dir/file s3://bucket/bar/s3://",
			dstpathprefix: "bar/s3://",
		},
	}
	for _, tc := range testcases {
		tc := tc
		t.Run(tc.name, func(t *testing.T) {
			t.Parallel()

			bucket := s3BucketFromTestName(t)

			s3client, s5cmd := setup(t)

			createBucket(t, s3client, bucket)

			workdir := fs.NewDir(t, bucket, fs.WithFile(filename, content))
			defer workdir.Remove()

			srcpath := workdir.Join(filename)

			dstpath := fmt.Sprintf("s3://%v/%v", bucket, tc.dstpathprefix)
			srcpath = filepath.ToSlash(srcpath)
			cmd := s5cmd("cp", srcpath, dstpath)
			result := icmd.RunCmd(cmd)
			result.Assert(t, icmd.Success)

			assertLines(t, result.Stdout(), map[int]compareFunc{
				0: suffix(`cp %v %v%v`, srcpath, dstpath, filename),
			})
			// assert local filesystem
			expected := fs.Expected(t, fs.WithFile(filename, content))
			assert.Assert(t, fs.Equal(workdir.Path(), expected))
			// assert S3
			assert.Assert(t, ensureS3Object(s3client, bucket, tc.dstpathprefix+filename, content))
		})

	}

}

// --json cp dir/file s3://bucket
func TestCopySingleFileToS3JSON(t *testing.T) {
	t.Parallel()

	s3client, s5cmd := setup(t)

	bucket := s3BucketFromTestName(t)
	createBucket(t, s3client, bucket)

	const (
		filename = "testfile1.txt"
		content  = "this is a test file"
	)

	workdir := fs.NewDir(t, bucket, fs.WithFile(filename, content))
	defer workdir.Remove()

	fpath := workdir.Join(filename)

	cmd := s5cmd("--json", "cp", fpath, "s3://"+bucket+"/")
	result := icmd.RunCmd(cmd)

	jsonText := `
		{
			"operation": "cp",
			"success": true,
			"source": "%v",
			"destination": "s3://%v/testfile1.txt",
			"object": {
				"type": "file",
				"size":19
			}
		}
	`

	result.Assert(t, icmd.Success)
	fpath = filepath.ToSlash(fpath)
	assertLines(t, result.Stdout(), map[int]compareFunc{
		0: json(jsonText, fpath, bucket),
	}, jsonCheck(true))

	// assert local filesystem
	expected := fs.Expected(t, fs.WithFile(filename, content))
	assert.Assert(t, fs.Equal(workdir.Path(), expected))

	// assert S3
	assert.Assert(t, ensureS3Object(s3client, bucket, filename, content))
}

// cp dir/ s3://bucket/
func TestCopyDirToS3(t *testing.T) {
	t.Parallel()

	s3client, s5cmd := setup(t)

	bucket := s3BucketFromTestName(t)
	createBucket(t, s3client, bucket)

	folderLayout := []fs.PathOp{
		fs.WithFile("file1.txt", "this is the first test file"),
		fs.WithFile("readme.md", "this is a readme file"),
		fs.WithDir(
			"c",
			fs.WithFile("file2.txt", "this is the second test file"),
		),
	}

	workdir := fs.NewDir(t, t.Name(), folderLayout...)
	defer workdir.Remove()
	srcpath := workdir.Path()
	srcpath = filepath.ToSlash(srcpath)
	dstpath := fmt.Sprintf("s3://%v/", bucket)

	// this command ('s5cmd cp dir/ s3://bucket/') will run in 'walk' mode,
	// which is different than 'glob' mode.
	cmd := s5cmd("cp", workdir.Path()+"/", dstpath)
	result := icmd.RunCmd(cmd)

	result.Assert(t, icmd.Success)

	assertLines(t, result.Stdout(), map[int]compareFunc{
		0: equals(`cp %v/c/file2.txt %vc/file2.txt`, srcpath, dstpath),
		1: equals(`cp %v/file1.txt %vfile1.txt`, srcpath, dstpath),
		2: equals(`cp %v/readme.md %vreadme.md`, srcpath, dstpath),
	}, sortInput(true))

	// assert local filesystem
	expected := fs.Expected(t, folderLayout...)
	assert.Assert(t, fs.Equal(workdir.Path(), expected))

	// assert s3
	assert.Assert(t, ensureS3Object(s3client, bucket, "file1.txt", "this is the first test file"))
	assert.Assert(t, ensureS3Object(s3client, bucket, "readme.md", "this is a readme file"))
	assert.Assert(t, ensureS3Object(s3client, bucket, "c/file2.txt", "this is the second test file"))
}

// cp dir/{file, folderWithBackslash} s3://bucket
func TestCopyDirBackslashedToS3(t *testing.T) {
	if runtime.GOOS == "windows" {
		t.Skip()
	}
	t.Parallel()

	s3client, s5cmd := setup(t)

	bucket := s3BucketFromTestName(t)
	createBucket(t, s3client, bucket)

	folderLayout := []fs.PathOp{
		fs.WithFile("readme.md", `¯\_(ツ)_/¯`),
		fs.WithDir(
			"t\\est",
			fs.WithFile("filetest.txt", "try reaching me on windows :-)"),
		),
	}
	workdir := fs.NewDir(t, t.Name(), folderLayout...)
	defer workdir.Remove()
	srcpath := workdir.Path()
	dstpath := fmt.Sprintf("s3://%v/", bucket)

	cmd := s5cmd("cp", workdir.Path()+"/", dstpath)
	result := icmd.RunCmd(cmd)

	result.Assert(t, icmd.Success)

	assertLines(t, result.Stdout(), map[int]compareFunc{
		0: equals(`cp %v/readme.md %vreadme.md`, srcpath, dstpath),
		1: equals(`cp %v/t\est/filetest.txt %vt\est/filetest.txt`, srcpath, dstpath),
	}, sortInput(true))

	// assert local filesystem
	expected := fs.Expected(t, folderLayout...)
	assert.Assert(t, fs.Equal(workdir.Path(), expected))

	// assert s3
	assert.Assert(t, ensureS3Object(s3client, bucket, "readme.md", `¯\_(ツ)_/¯`))
	assert.Assert(t, ensureS3Object(s3client, bucket, "t\\est/filetest.txt", "try reaching me on windows :-)"))

}

// cp --storage-class=GLACIER file s3://bucket/
func TestCopySingleFileToS3WithStorageClassGlacier(t *testing.T) {
	t.Parallel()

	// storage class GLACIER does not exist in GCS.
	skipTestIfGCS(t, "storage class GLACIER does not exist in GCS.")

	s3client, s5cmd := setup(t)

	bucket := s3BucketFromTestName(t)
	createBucket(t, s3client, bucket)

	const (
		// make sure that Put reads the file header, not the extension
		filename             = "index.txt"
		content              = "content"
		expectedStorageClass = "GLACIER"
	)

	workdir := fs.NewDir(t, bucket, fs.WithFile(filename, content))
	defer workdir.Remove()

	srcpath := workdir.Join(filename)
	dstpath := fmt.Sprintf("s3://%v/", bucket)

	srcpath = filepath.ToSlash(srcpath)
	cmd := s5cmd("cp", "--storage-class=GLACIER", srcpath, dstpath)
	result := icmd.RunCmd(cmd)

	result.Assert(t, icmd.Success)

	assertLines(t, result.Stdout(), map[int]compareFunc{
		0: suffix(`cp %v %v%v`, srcpath, dstpath, filename),
	})

	// assert local filesystem
	expected := fs.Expected(t, fs.WithFile(filename, content))
	assert.Assert(t, fs.Equal(workdir.Path(), expected))

	// assert S3
	assert.Assert(t, ensureS3Object(s3client, bucket, filename, content, ensureStorageClass(expectedStorageClass)))
}

// cp --flatten dir/ s3://bucket/
func TestFlattenCopyDirToS3(t *testing.T) {
	t.Parallel()

	s3client, s5cmd := setup(t)

	bucket := s3BucketFromTestName(t)
	createBucket(t, s3client, bucket)

	folderLayout := []fs.PathOp{
		fs.WithFile("file1.txt", "this is the first test file"),
		fs.WithFile("readme.md", "this is a readme file"),
		fs.WithDir(
			"c",
			fs.WithFile("file2.txt", "this is the second test file"),
		),
	}

	workdir := fs.NewDir(t, t.Name(), folderLayout...)
	defer workdir.Remove()
	srcpath := workdir.Path()
	srcpath = filepath.ToSlash(srcpath)
	dstpath := fmt.Sprintf("s3://%v/", bucket)

	// this command ('s5cmd cp dir/ s3://bucket/') will run in 'walk' mode,
	// which is different than 'glob' mode.
	cmd := s5cmd("cp", "--flatten", workdir.Path()+"/", dstpath)
	result := icmd.RunCmd(cmd)

	result.Assert(t, icmd.Success)

	assertLines(t, result.Stdout(), map[int]compareFunc{
		0: equals(`cp %v/c/file2.txt %vfile2.txt`, srcpath, dstpath),
		1: equals(`cp %v/file1.txt %vfile1.txt`, srcpath, dstpath),
		2: equals(`cp %v/readme.md %vreadme.md`, srcpath, dstpath),
	}, sortInput(true))

	// assert local filesystem
	expected := fs.Expected(t, folderLayout...)
	assert.Assert(t, fs.Equal(workdir.Path(), expected))

	// assert s3
	assert.Assert(t, ensureS3Object(s3client, bucket, "file1.txt", "this is the first test file"))
	assert.Assert(t, ensureS3Object(s3client, bucket, "readme.md", "this is a readme file"))
	assert.Assert(t, ensureS3Object(s3client, bucket, "file2.txt", "this is the second test file"))
}

// cp dir/* s3://bucket/
func TestCopyMultipleFilesToS3Bucket(t *testing.T) {
	t.Parallel()

	s3client, s5cmd := setup(t)

	bucket := s3BucketFromTestName(t)
	createBucket(t, s3client, bucket)

	folderLayout := []fs.PathOp{
		fs.WithFile("testfile1.txt", "this is a test file 1"),
		fs.WithFile("readme.md", "this is a readme file"),
		fs.WithDir(
			"a",
			fs.WithFile("another_test_file.txt", "yet another txt file. yatf."),
		),
		fs.WithDir(
			"b",
			fs.WithFile("filename-with-hypen.gz", "file has hypen in its name"),
		),
	}

	workdir := fs.NewDir(t, "somedir", folderLayout...)
	dstpath := fmt.Sprintf("s3://%v/", bucket)
	srcpath := workdir.Path()
	srcpath = filepath.ToSlash(srcpath)
	defer workdir.Remove()

	cmd := s5cmd("cp", srcpath+"/*", dstpath)
	result := icmd.RunCmd(cmd)

	result.Assert(t, icmd.Success)
	assertLines(t, result.Stdout(), map[int]compareFunc{
		0: equals(`cp %v/a/another_test_file.txt %va/another_test_file.txt`, srcpath, dstpath),
		1: equals(`cp %v/b/filename-with-hypen.gz %vb/filename-with-hypen.gz`, srcpath, dstpath),
		2: equals(`cp %v/readme.md %vreadme.md`, srcpath, dstpath),
		3: equals(`cp %v/testfile1.txt %vtestfile1.txt`, srcpath, dstpath),
	}, sortInput(true))

	// assert local filesystem
	expected := fs.Expected(t, folderLayout...)
	assert.Assert(t, fs.Equal(workdir.Path(), expected))

	expectedS3Content := map[string]string{
		"testfile1.txt":            "this is a test file 1",
		"readme.md":                "this is a readme file",
		"b/filename-with-hypen.gz": "file has hypen in its name",
		"a/another_test_file.txt":  "yet another txt file. yatf.",
	}

	// assert s3
	for filename, content := range expectedS3Content {
		assert.Assert(t, ensureS3Object(s3client, bucket, filename, content))
	}
}

// cp parent/*/name.txt s3://bucket/newfolder
func TestCopyMultipleFilesWithWildcardedDirectoryToS3Bucket(t *testing.T) {
	t.Parallel()

	s3client, s5cmd := setup(t)

	bucket := s3BucketFromTestName(t)
	createBucket(t, s3client, bucket)

	folderLayout := []fs.PathOp{
		fs.WithDir("parent", fs.WithDir(
			"child1",
			fs.WithFile("name.txt", "A file in parent/child1/"),
		),
			fs.WithDir(
				"child2",
				fs.WithFile("name.txt", "A file in parent/child2/"),
			),
		),
	}

	workdir := fs.NewDir(t, "somedir", folderLayout...)
	dstpath := fmt.Sprintf("s3://%v/newfolder/", bucket)
	srcpath := workdir.Path()
	srcpath = filepath.ToSlash(srcpath)
	defer workdir.Remove()

	cmd := s5cmd("cp", srcpath+"/parent/*/name.txt", dstpath)
	result := icmd.RunCmd(cmd)

	result.Assert(t, icmd.Success)
	rs := result.Stdout()
	assertLines(t, rs, map[int]compareFunc{
		0: equals(`cp %v/parent/child1/name.txt %vchild1/name.txt`, srcpath, dstpath),
		1: equals(`cp %v/parent/child2/name.txt %vchild2/name.txt`, srcpath, dstpath),
	}, sortInput(true))

	// assert local filesystem
	expected := fs.Expected(t, folderLayout...)
	assert.Assert(t, fs.Equal(workdir.Path(), expected))
	expectedS3Content := map[string]string{
		"newfolder/child1/name.txt": "A file in parent/child1/",
		"newfolder/child2/name.txt": "A file in parent/child2/",
	}

	// assert s3
	for filename, content := range expectedS3Content {
		assert.Assert(t, ensureS3Object(s3client, bucket, filename, content))
	}
}

// cp parent/c*/name.txt s3://bucket/newfolder
func TestCopyMultipleFilesEndWildcardedToS3Bucket(t *testing.T) {
	t.Parallel()

	s3client, s5cmd := setup(t)

	bucket := s3BucketFromTestName(t)
	createBucket(t, s3client, bucket)

	folderLayout := []fs.PathOp{
		fs.WithDir("parent", fs.WithDir(
			"child1",
			fs.WithFile("name.txt", "A file in parent/child1/"),
		),
			fs.WithDir(
				"child2",
				fs.WithFile("name.txt", "A file in parent/child2/"),
			),
		),
	}

	workdir := fs.NewDir(t, "somedir", folderLayout...)
	dstpath := fmt.Sprintf("s3://%v/newfolder/", bucket)
	srcpath := workdir.Path()
	srcpath = filepath.ToSlash(srcpath)
	defer workdir.Remove()

	cmd := s5cmd("cp", srcpath+"/parent/c*/name.txt", dstpath)
	result := icmd.RunCmd(cmd)

	result.Assert(t, icmd.Success)
	rs := result.Stdout()
	assertLines(t, rs, map[int]compareFunc{
		0: equals(`cp %v/parent/child1/name.txt %vchild1/name.txt`, srcpath, dstpath),
		1: equals(`cp %v/parent/child2/name.txt %vchild2/name.txt`, srcpath, dstpath),
	}, sortInput(true))

	// assert local filesystem
	expected := fs.Expected(t, folderLayout...)
	assert.Assert(t, fs.Equal(workdir.Path(), expected))
	expectedS3Content := map[string]string{
		"newfolder/child1/name.txt": "A file in parent/child1/",
		"newfolder/child2/name.txt": "A file in parent/child2/",
	}

	// assert s3
	for filename, content := range expectedS3Content {
		assert.Assert(t, ensureS3Object(s3client, bucket, filename, content))
	}
}

// cp parent/c*1/name.txt s3://bucket/newfolder
func TestCopyMultipleFilesMiddleWildcardedDirectoryToS3Bucket(t *testing.T) {
	t.Parallel()

	s3client, s5cmd := setup(t)

	bucket := s3BucketFromTestName(t)
	createBucket(t, s3client, bucket)

	folderLayout := []fs.PathOp{
		fs.WithDir("parent", fs.WithDir(
			"child1",
			fs.WithFile("name.txt", "A file in parent/child1/"),
		)),
	}

	workdir := fs.NewDir(t, "somedir", folderLayout...)
	dstpath := fmt.Sprintf("s3://%v/newfolder/", bucket)
	srcpath := workdir.Path()
	srcpath = filepath.ToSlash(srcpath)
	defer workdir.Remove()

	cmd := s5cmd("cp", srcpath+"/parent/c*1/name.txt", dstpath)
	result := icmd.RunCmd(cmd)

	result.Assert(t, icmd.Success)
	rs := result.Stdout()
	assertLines(t, rs, map[int]compareFunc{
		0: equals(`cp %v/parent/child1/name.txt %vchild1/name.txt`, srcpath, dstpath),
	}, sortInput(true))

	// assert local filesystem
	expected := fs.Expected(t, folderLayout...)
	assert.Assert(t, fs.Equal(workdir.Path(), expected))
	expectedS3Content := map[string]string{
		"newfolder/child1/name.txt": "A file in parent/child1/",
	}

	// assert s3
	for filename, content := range expectedS3Content {
		assert.Assert(t, ensureS3Object(s3client, bucket, filename, content))
	}
}

// cp --flatten dir/* s3://bucket/
func TestFlattenCopyMultipleFilesToS3Bucket(t *testing.T) {
	t.Parallel()

	s3client, s5cmd := setup(t)

	bucket := s3BucketFromTestName(t)
	createBucket(t, s3client, bucket)

	folderLayout := []fs.PathOp{
		fs.WithFile("testfile1.txt", "this is a test file 1"),
		fs.WithFile("readme.md", "this is a readme file"),
		fs.WithDir(
			"a",
			fs.WithFile("another_test_file.txt", "yet another txt file. yatf."),
		),
		fs.WithDir(
			"b",
			fs.WithFile("filename-with-hypen.gz", "file has hypen in its name"),
		),
	}

	workdir := fs.NewDir(t, "somedir", folderLayout...)
	dstpath := fmt.Sprintf("s3://%v/", bucket)
	srcpath := workdir.Path()
	srcpath = filepath.ToSlash(srcpath)
	defer workdir.Remove()

	cmd := s5cmd("cp", "--flatten", srcpath+"/*", dstpath)
	result := icmd.RunCmd(cmd)

	result.Assert(t, icmd.Success)

	assertLines(t, result.Stdout(), map[int]compareFunc{
		0: equals(`cp %v/a/another_test_file.txt %vanother_test_file.txt`, srcpath, dstpath),
		1: equals(`cp %v/b/filename-with-hypen.gz %vfilename-with-hypen.gz`, srcpath, dstpath),
		2: equals(`cp %v/readme.md %vreadme.md`, srcpath, dstpath),
		3: equals(`cp %v/testfile1.txt %vtestfile1.txt`, srcpath, dstpath),
	}, sortInput(true))

	// assert local filesystem
	expected := fs.Expected(t, folderLayout...)
	assert.Assert(t, fs.Equal(workdir.Path(), expected))

	expectedS3Content := map[string]string{
		"testfile1.txt":          "this is a test file 1",
		"readme.md":              "this is a readme file",
		"filename-with-hypen.gz": "file has hypen in its name",
		"another_test_file.txt":  "yet another txt file. yatf.",
	}

	// assert s3
	for filename, content := range expectedS3Content {
		assert.Assert(t, ensureS3Object(s3client, bucket, filename, content))
	}
}

// cp dir/* s3://bucket/prefix (error)
func TestCopyMultipleFilesToS3WithPrefixWithoutSlash(t *testing.T) {
	t.Parallel()

	s3client, s5cmd := setup(t)

	bucket := s3BucketFromTestName(t)
	createBucket(t, s3client, bucket)

	folderLayout := []fs.PathOp{
		fs.WithFile("testfile1.txt", "this is a test file 1"),
		fs.WithFile("readme.md", "this is a readme file"),
		fs.WithDir(
			"a",
			fs.WithFile("another_test_file.txt", "yet another txt file. yatf."),
		),
		fs.WithDir(
			"b",
			fs.WithFile("filename-with-hypen.gz", "file has hypen in its name"),
		),
	}

	workdir := fs.NewDir(t, "somedir", folderLayout...)
	defer workdir.Remove()

	src := fmt.Sprintf("%v/*", workdir.Path())
	src = filepath.ToSlash(src)
	dst := fmt.Sprintf("s3://%v/prefix", bucket)

	cmd := s5cmd("cp", src, dst)
	result := icmd.RunCmd(cmd)

	result.Assert(t, icmd.Expected{ExitCode: 1})

	assertLines(t, result.Stderr(), map[int]compareFunc{
		0: equals(`ERROR "cp %v %v": target %q must be a bucket or a prefix`, src, dst, dst),
	})

	// assert local filesystem
	expected := fs.Expected(t, folderLayout...)
	assert.Assert(t, fs.Equal(workdir.Path(), expected))
}

// cp prefix* s3://bucket/
func TestCopyDirectoryWithGlobCharactersToS3Bucket(t *testing.T) {
	t.Parallel()

	if runtime.GOOS == "windows" {
		t.Skip("Files in Windows cannot contain glob(*) characters")
	}

	s3client, s5cmd := setup(t)

	bucket := s3BucketFromTestName(t)
	createBucket(t, s3client, bucket)

	folderLayout := []fs.PathOp{
		fs.WithDir(
			"abc*",
			fs.WithFile("file1.txt", "this is the first test file"),
			fs.WithFile("file2.txt", "this is the second test file"),
		),
		fs.WithDir(
			"abcd",
			fs.WithFile("file1.txt", "this is the first test file"),
		),
		fs.WithDir(
			"abcde",
			fs.WithFile("file1.txt", "this is the first test file"),
			fs.WithFile("file2.txt", "this is the second test file"),
		),
	}

	workdir := fs.NewDir(t, "somedir", folderLayout...)
	defer workdir.Remove()

	src := fmt.Sprintf("%v/abc*", workdir.Path())
	dst := fmt.Sprintf("s3://%v", bucket)

	cmd := s5cmd("cp", src, dst)
	result := icmd.RunCmd(cmd)

	result.Assert(t, icmd.Success)

	assertLines(t, result.Stdout(), map[int]compareFunc{
		0: equals(`cp %v/abc*/file1.txt %v/abc*/file1.txt`, workdir.Path(), dst),
		1: equals(`cp %v/abc*/file2.txt %v/abc*/file2.txt`, workdir.Path(), dst),
		2: equals(`cp %v/abcd/file1.txt %v/abcd/file1.txt`, workdir.Path(), dst),
		3: equals(`cp %v/abcde/file1.txt %v/abcde/file1.txt`, workdir.Path(), dst),
		4: equals(`cp %v/abcde/file2.txt %v/abcde/file2.txt`, workdir.Path(), dst),
	}, sortInput(true))

	// assert local filesystem
	expected := fs.Expected(t, folderLayout...)
	assert.Assert(t, fs.Equal(workdir.Path(), expected))
}

// cp dir/* s3://bucket/prefix/
func TestCopyMultipleFilesToS3WithPrefixWithSlash(t *testing.T) {
	t.Parallel()

	s3client, s5cmd := setup(t)

	bucket := s3BucketFromTestName(t)
	createBucket(t, s3client, bucket)

	folderLayout := []fs.PathOp{
		fs.WithFile("testfile1.txt", "this is a test file 1"),
		fs.WithFile("readme.md", "this is a readme file"),
		fs.WithDir(
			"a",
			fs.WithFile("another_test_file.txt", "yet another txt file. yatf."),
		),
		fs.WithDir(
			"b",
			fs.WithFile("filename-with-hypen.gz", "file has hypen in its name"),
		),
	}

	workdir := fs.NewDir(t, "somedir", folderLayout...)
	defer workdir.Remove()

	srcpath := workdir.Path()

	srcpath = filepath.ToSlash(srcpath)
	src := fmt.Sprintf("%v/*", srcpath)
	dst := fmt.Sprintf("s3://%v/prefix/", bucket)

	cmd := s5cmd("cp", src, dst)
	result := icmd.RunCmd(cmd)

	result.Assert(t, icmd.Success)

	assertLines(t, result.Stdout(), map[int]compareFunc{
		0: equals(`cp %v/a/another_test_file.txt %va/another_test_file.txt`, srcpath, dst),
		1: equals(`cp %v/b/filename-with-hypen.gz %vb/filename-with-hypen.gz`, srcpath, dst),
		2: equals(`cp %v/readme.md %vreadme.md`, srcpath, dst),
		3: equals(`cp %v/testfile1.txt %vtestfile1.txt`, srcpath, dst),
	}, sortInput(true))

	// assert local filesystem
	expected := fs.Expected(t, folderLayout...)
	assert.Assert(t, fs.Equal(workdir.Path(), expected))

	expectedS3Content := map[string]string{
		"prefix/testfile1.txt":            "this is a test file 1",
		"prefix/readme.md":                "this is a readme file",
		"prefix/b/filename-with-hypen.gz": "file has hypen in its name",
		"prefix/a/another_test_file.txt":  "yet another txt file. yatf.",
	}

	// assert s3
	for key, content := range expectedS3Content {
		assert.Assert(t, ensureS3Object(s3client, bucket, key, content))
	}
}

// cp --flatten dir/* s3://bucket/prefix/
func TestFlattenCopyMultipleFilesToS3WithPrefixWithSlash(t *testing.T) {
	t.Parallel()

	s3client, s5cmd := setup(t)

	bucket := s3BucketFromTestName(t)
	createBucket(t, s3client, bucket)

	folderLayout := []fs.PathOp{
		fs.WithFile("testfile1.txt", "this is a test file 1"),
		fs.WithFile("readme.md", "this is a readme file"),
		fs.WithDir(
			"a",
			fs.WithFile("another_test_file.txt", "yet another txt file. yatf."),
		),
		fs.WithDir(
			"b",
			fs.WithFile("filename-with-hypen.gz", "file has hypen in its name"),
		),
	}

	workdir := fs.NewDir(t, "somedir", folderLayout...)
	defer workdir.Remove()

	srcpath := workdir.Path()

	srcpath = filepath.ToSlash(srcpath)
	src := fmt.Sprintf("%v/*", srcpath)
	dst := fmt.Sprintf("s3://%v/prefix/", bucket)

	cmd := s5cmd("cp", "--flatten", src, dst)
	result := icmd.RunCmd(cmd)

	result.Assert(t, icmd.Success)

	assertLines(t, result.Stdout(), map[int]compareFunc{
		0: equals(`cp %v/a/another_test_file.txt %vanother_test_file.txt`, srcpath, dst),
		1: equals(`cp %v/b/filename-with-hypen.gz %vfilename-with-hypen.gz`, srcpath, dst),
		2: equals(`cp %v/readme.md %vreadme.md`, srcpath, dst),
		3: equals(`cp %v/testfile1.txt %vtestfile1.txt`, srcpath, dst),
	}, sortInput(true))

	// assert local filesystem
	expected := fs.Expected(t, folderLayout...)
	assert.Assert(t, fs.Equal(workdir.Path(), expected))

	expectedS3Content := map[string]string{
		"prefix/testfile1.txt":          "this is a test file 1",
		"prefix/readme.md":              "this is a readme file",
		"prefix/filename-with-hypen.gz": "file has hypen in its name",
		"prefix/another_test_file.txt":  "yet another txt file. yatf.",
	}

	// assert s3
	for key, content := range expectedS3Content {
		assert.Assert(t, ensureS3Object(s3client, bucket, key, content))
	}
}

// cp dir/ s3://bucket/prefix/
func TestCopyLocalDirectoryToS3WithPrefixWithSlash(t *testing.T) {
	t.Parallel()

	s3client, s5cmd := setup(t)

	bucket := s3BucketFromTestName(t)
	createBucket(t, s3client, bucket)

	folderLayout := []fs.PathOp{
		fs.WithFile("testfile1.txt", "this is a test file 1"),
		fs.WithFile("readme.md", "this is a readme file"),
		fs.WithDir(
			"a",
			fs.WithFile("another_test_file.txt", "yet another txt file. yatf."),
		),
		fs.WithDir(
			"b",
			fs.WithFile("filename-with-hypen.gz", "file has hypen in its name"),
		),
	}

	workdir := fs.NewDir(t, "somedir", folderLayout...)
	defer workdir.Remove()

	src := fmt.Sprintf("%v/", workdir.Path())
	dst := fmt.Sprintf("s3://%v/prefix/", bucket)

	src = filepath.ToSlash(src)
	cmd := s5cmd("cp", src, dst)
	result := icmd.RunCmd(cmd)

	result.Assert(t, icmd.Success)

	assertLines(t, result.Stdout(), map[int]compareFunc{
		0: equals(`cp %va/another_test_file.txt %va/another_test_file.txt`, src, dst),
		1: equals(`cp %vb/filename-with-hypen.gz %vb/filename-with-hypen.gz`, src, dst),
		2: equals(`cp %vreadme.md %vreadme.md`, src, dst),
		3: equals(`cp %vtestfile1.txt %vtestfile1.txt`, src, dst),
	}, sortInput(true))

	// assert local filesystem
	expected := fs.Expected(t, folderLayout...)
	assert.Assert(t, fs.Equal(workdir.Path(), expected))

	expectedS3Content := map[string]string{
		"prefix/testfile1.txt":            "this is a test file 1",
		"prefix/readme.md":                "this is a readme file",
		"prefix/b/filename-with-hypen.gz": "file has hypen in its name",
		"prefix/a/another_test_file.txt":  "yet another txt file. yatf.",
	}

	// assert s3
	for key, content := range expectedS3Content {
		assert.Assert(t, ensureS3Object(s3client, bucket, key, content))
	}
}

// cp --flatten dir/ s3://bucket/prefix/
func TestFlattenCopyLocalDirectoryToS3WithPrefixWithSlash(t *testing.T) {
	t.Parallel()

	s3client, s5cmd := setup(t)

	bucket := s3BucketFromTestName(t)
	createBucket(t, s3client, bucket)

	folderLayout := []fs.PathOp{
		fs.WithFile("testfile1.txt", "this is a test file 1"),
		fs.WithFile("readme.md", "this is a readme file"),
		fs.WithDir(
			"a",
			fs.WithFile("another_test_file.txt", "yet another txt file. yatf."),
		),
		fs.WithDir(
			"b",
			fs.WithDir(
				"c",
				fs.WithFile("filename-with-hypen.gz", "file has hypen in its name"),
			),
		),
	}

	workdir := fs.NewDir(t, "somedir", folderLayout...)
	defer workdir.Remove()

	src := fmt.Sprintf("%v/", workdir.Path())
	dst := fmt.Sprintf("s3://%v/prefix/", bucket)

	src = filepath.ToSlash(src)
	cmd := s5cmd("cp", "--flatten", src, dst)
	result := icmd.RunCmd(cmd)

	result.Assert(t, icmd.Success)

	assertLines(t, result.Stdout(), map[int]compareFunc{
		0: equals(`cp %va/another_test_file.txt %vanother_test_file.txt`, src, dst),
		1: equals(`cp %vb/c/filename-with-hypen.gz %vfilename-with-hypen.gz`, src, dst),
		2: equals(`cp %vreadme.md %vreadme.md`, src, dst),
		3: equals(`cp %vtestfile1.txt %vtestfile1.txt`, src, dst),
	}, sortInput(true))

	// assert local filesystem
	expected := fs.Expected(t, folderLayout...)
	assert.Assert(t, fs.Equal(workdir.Path(), expected))

	expectedS3Content := map[string]string{
		"prefix/testfile1.txt":          "this is a test file 1",
		"prefix/readme.md":              "this is a readme file",
		"prefix/filename-with-hypen.gz": "file has hypen in its name",
		"prefix/another_test_file.txt":  "yet another txt file. yatf.",
	}

	// assert s3
	for key, content := range expectedS3Content {
		assert.Assert(t, ensureS3Object(s3client, bucket, key, content))
	}
}

// cp dir/ s3://bucket/prefix
func TestCopyLocalDirectoryToS3WithPrefixWithoutSlash(t *testing.T) {
	t.Parallel()

	s3client, s5cmd := setup(t)

	bucket := s3BucketFromTestName(t)
	createBucket(t, s3client, bucket)

	filesToContent := map[string]string{
		"testfile1.txt":          "this is a test file 1",
		"readme.md":              "this is a readme file",
		"filename-with-hypen.gz": "file has hypen in its name",
		"another_test_file.txt":  "yet another txt file. yatf.",
	}

	var files []fs.PathOp
	for filename, content := range filesToContent {
		op := fs.WithFile(filename, content)
		files = append(files, op)
	}

	workdir := fs.NewDir(t, "somedir", files...)
	defer workdir.Remove()

	src := fmt.Sprintf("%v/", workdir.Path())
	dst := fmt.Sprintf("s3://%v/prefix", bucket)

	src = filepath.ToSlash(src)
	cmd := s5cmd("cp", src, dst)
	result := icmd.RunCmd(cmd)

	result.Assert(t, icmd.Expected{ExitCode: 1})

	assertLines(t, result.Stderr(), map[int]compareFunc{
		0: equals(`ERROR "cp %v %v": target %q must be a bucket or a prefix`, src, dst, dst),
	})

	// assert local filesystem
	expected := fs.Expected(t, files...)
	assert.Assert(t, fs.Equal(workdir.Path(), expected))
}

// cp s3://bucket/object s3://bucket/object2
func TestCopySingleS3ObjectToS3(t *testing.T) {
	t.Parallel()

	s3client, s5cmd := setup(t)

	bucket := s3BucketFromTestName(t)
	createBucket(t, s3client, bucket)

	const (
		filename    = "testfile1.txt"
		dstfilename = "copy_" + filename
		content     = "this is a file content"
	)

	putFile(t, s3client, bucket, filename, content)

	src := fmt.Sprintf("s3://%v/%v", bucket, filename)
	dst := fmt.Sprintf("s3://%v/%v", bucket, dstfilename)

	cmd := s5cmd("cp", src, dst)
	result := icmd.RunCmd(cmd)

	result.Assert(t, icmd.Success)

	assertLines(t, result.Stdout(), map[int]compareFunc{
		0: equals(`cp %v %v`, src, dst),
	})

	// assert s3 source object
	assert.Assert(t, ensureS3Object(s3client, bucket, filename, content))

	// assert s3 destination object
	assert.Assert(t, ensureS3Object(s3client, bucket, dstfilename, content))
}

// --json cp s3://bucket/object s3://bucket2/object
func TestCopySingleS3ObjectToS3JSON(t *testing.T) {
	t.Parallel()

	s3client, s5cmd := setup(t)

	bucket := s3BucketFromTestName(t)
	createBucket(t, s3client, bucket)

	const (
		filename    = "testfile1.txt"
		dstfilename = "copy_" + filename
		content     = "this is a file content"
	)

	putFile(t, s3client, bucket, filename, content)

	src := fmt.Sprintf("s3://%v/%v", bucket, filename)
	dst := fmt.Sprintf("s3://%v/%v", bucket, dstfilename)

	cmd := s5cmd("--json", "cp", src, dst)
	result := icmd.RunCmd(cmd)

	result.Assert(t, icmd.Success)

	jsonText := fmt.Sprintf(`
		{
			"operation":"cp",
			"success":true,
			"source":"%v",
			"destination":"%v",
			"object": {
				"key": "%v",
				"type":"file"
			}
		}
	`, src, dst, dst)

	assertLines(t, result.Stdout(), map[int]compareFunc{
		0: json(jsonText),
	}, jsonCheck(true))

	// assert s3 source object
	assert.Assert(t, ensureS3Object(s3client, bucket, filename, content))

	// assert s3 destination object
	assert.Assert(t, ensureS3Object(s3client, bucket, dstfilename, content))
}

// cp s3://bucket/object s3://bucket2/
func TestCopySingleS3ObjectIntoAnotherBucket(t *testing.T) {
	t.Parallel()

	srcbucket := s3BucketFromTestName(t)
	dstbucket := s3BucketFromTestNameWithPrefix(t, "copy")

	s3client, s5cmd := setup(t)

	createBucket(t, s3client, srcbucket)
	createBucket(t, s3client, dstbucket)

	const (
		filename = "testfile1.txt"
		content  = "this is a file content"
	)

	putFile(t, s3client, srcbucket, filename, content)

	src := fmt.Sprintf("s3://%v/%v", srcbucket, filename)
	dst := fmt.Sprintf("s3://%v/", dstbucket)

	cmd := s5cmd("cp", src, dst)
	result := icmd.RunCmd(cmd)

	result.Assert(t, icmd.Success)

	assertLines(t, result.Stdout(), map[int]compareFunc{
		0: equals(`cp %v %v%v`, src, dst, filename),
	})

	// assert s3 source object
	assert.Assert(t, ensureS3Object(s3client, srcbucket, filename, content))

	// assert s3 destination object
	assert.Assert(t, ensureS3Object(s3client, dstbucket, filename, content))
}

// cp --flatten s3://bucket/object s3://bucket2/
func TestFlattenCopySingleS3ObjectIntoAnotherBucket(t *testing.T) {
	t.Parallel()

	srcbucket := s3BucketFromTestName(t)
	dstbucket := s3BucketFromTestNameWithPrefix(t, "copy")

	s3client, s5cmd := setup(t)

	createBucket(t, s3client, srcbucket)
	createBucket(t, s3client, dstbucket)

	const (
		filename = "testfile1.txt"
		content  = "this is a file content"
	)

	putFile(t, s3client, srcbucket, filename, content)

	src := fmt.Sprintf("s3://%v/%v", srcbucket, filename)
	dst := fmt.Sprintf("s3://%v/", dstbucket)

	cmd := s5cmd("cp", "--flatten", src, dst)
	result := icmd.RunCmd(cmd)

	result.Assert(t, icmd.Success)

	assertLines(t, result.Stdout(), map[int]compareFunc{
		0: equals(`cp %v %v%v`, src, dst, filename),
	})

	// assert s3 source object
	assert.Assert(t, ensureS3Object(s3client, srcbucket, filename, content))

	// assert s3 destination object
	assert.Assert(t, ensureS3Object(s3client, dstbucket, filename, content))
}

// cp s3://bucket/object s3://bucket2/object
func TestCopySingleS3ObjectIntoAnotherBucketWithObjName(t *testing.T) {
	t.Parallel()

	srcbucket := s3BucketFromTestNameWithPrefix(t, "src")
	dstbucket := s3BucketFromTestNameWithPrefix(t, "dst")

	s3client, s5cmd := setup(t)

	createBucket(t, s3client, srcbucket)
	createBucket(t, s3client, dstbucket)

	const (
		filename = "testfile1.txt"
		content  = "this is a file content"
	)

	putFile(t, s3client, srcbucket, filename, content)

	src := fmt.Sprintf("s3://%v/%v", srcbucket, filename)
	dst := fmt.Sprintf("s3://%v/%v", dstbucket, filename)

	cmd := s5cmd("cp", src, dst)
	result := icmd.RunCmd(cmd)

	result.Assert(t, icmd.Success)

	assertLines(t, result.Stdout(), map[int]compareFunc{
		0: equals(`cp %v %v`, src, dst),
	})

	// assert s3 source object
	assert.Assert(t, ensureS3Object(s3client, srcbucket, filename, content))

	// assert s3 destination object
	assert.Assert(t, ensureS3Object(s3client, dstbucket, filename, content))
}

// cp s3://bucket/object s3://bucket2/prefix/
func TestCopySingleS3ObjectIntoAnotherBucketWithPrefix(t *testing.T) {
	t.Parallel()

	s3client, s5cmd := setup(t)

	bucket := s3BucketFromTestName(t)
	createBucket(t, s3client, bucket)

	const (
		filename = "testfile1.txt"
		content  = "this is a file content"
	)

	putFile(t, s3client, bucket, filename, content)

	src := fmt.Sprintf("s3://%v/%v", bucket, filename)
	dst := fmt.Sprintf("s3://%v/prefix/%v", bucket, filename)

	cmd := s5cmd("cp", src, dst)
	result := icmd.RunCmd(cmd)

	result.Assert(t, icmd.Success)

	assertLines(t, result.Stdout(), map[int]compareFunc{
		0: equals(`cp %v %v`, src, dst),
	})

	// assert s3 source object
	assert.Assert(t, ensureS3Object(s3client, bucket, filename, content))

	// assert s3 destination object
	assert.Assert(t, ensureS3Object(s3client, bucket, "prefix/"+filename, content))
}

// cp s3://bucket/* s3://dstbucket/
func TestCopyAllObjectsIntoAnotherBucketIncludingSpecialCharacter(t *testing.T) {
	t.Parallel()

	// This test fails with GCS as it accepts percent encoding
	// for `X-Amz-Copy-Source` and does not respect `+` as `space character`.
	// skip it as it is not planned to write a workaround for GCS.
	skipTestIfGCS(t, "GCS does not respect `+` as `space character` in `X-Amz-Copy-Source`")

	srcbucket := s3BucketFromTestNameWithPrefix(t, "src")
	dstbucket := s3BucketFromTestNameWithPrefix(t, "dst")

	s3client, s5cmd := setup(t)

	createBucket(t, s3client, srcbucket)
	createBucket(t, s3client, dstbucket)

	filesToContent := map[string]string{
		"sub&@$/test+1.txt":           "this is a test file 1",
		"sub:,?/test; =2.txt":         "this is a test file 2",
		"test&@$:,?;= 3.txt":          "this is a test file 3",
		"sub///test&@$:,?;= 4.txt":    "this is a test file with adjacent slashes",
		"sub/this-is-normal-file.txt": "this is a normal file",
	}

	for filename, content := range filesToContent {
		putFile(t, s3client, srcbucket, filename, content)
	}

	src := fmt.Sprintf("s3://%v/*", srcbucket)
	dst := fmt.Sprintf("s3://%v/", dstbucket)

	cmd := s5cmd("cp", src, dst)
	result := icmd.RunCmd(cmd)

	result.Assert(t, icmd.Success)
	assertLines(t, result.Stdout(), map[int]compareFunc{
		0: equals(`cp s3://%v/sub&@$/test+1.txt s3://%v/sub&@$/test+1.txt`, srcbucket, dstbucket),
		1: equals(`cp s3://%v/sub///test&@$:,?;= 4.txt s3://%v/sub///test&@$:,?;= 4.txt`, srcbucket, dstbucket),
		2: equals(`cp s3://%v/sub/this-is-normal-file.txt s3://%v/sub/this-is-normal-file.txt`, srcbucket, dstbucket),
		3: equals(`cp s3://%v/sub:,?/test; =2.txt s3://%v/sub:,?/test; =2.txt`, srcbucket, dstbucket),
		4: equals(`cp s3://%v/test&@$:,?;= 3.txt s3://%v/test&@$:,?;= 3.txt`, srcbucket, dstbucket),
	}, sortInput(true))
}

// cp s3://bucket/* s3://bucket/prefix/
func TestCopyMultipleS3ObjectsToS3WithPrefix(t *testing.T) {
	t.Parallel()

	s3client, s5cmd := setup(t)

	bucket := s3BucketFromTestName(t)
	createBucket(t, s3client, bucket)

	filesToContent := map[string]string{
		"testfile1.txt":            "this is a test file 1",
		"readme.md":                "this is a readme file",
		"b/filename-with-hypen.gz": "file has hypen in its name",
		"a/another_test_file.txt":  "yet another txt file. yatf.",
	}

	for filename, content := range filesToContent {
		putFile(t, s3client, bucket, filename, content)
	}

	src := fmt.Sprintf("s3://%v/*", bucket)
	dst := fmt.Sprintf("s3://%v/dst/", bucket)

	cmd := s5cmd("cp", src, dst)
	result := icmd.RunCmd(cmd)

	result.Assert(t, icmd.Success)

	assertLines(t, result.Stdout(), map[int]compareFunc{
		0: equals(`cp s3://%v/a/another_test_file.txt %va/another_test_file.txt`, bucket, dst),
		1: equals(`cp s3://%v/b/filename-with-hypen.gz %vb/filename-with-hypen.gz`, bucket, dst),
		2: equals(`cp s3://%v/readme.md %vreadme.md`, bucket, dst),
		3: equals(`cp s3://%v/testfile1.txt %vtestfile1.txt`, bucket, dst),
	}, sortInput(true))

	// assert s3 source objects
	for filename, content := range filesToContent {
		assert.Assert(t, ensureS3Object(s3client, bucket, filename, content))
	}

	// assert s3 destination objects
	for filename, content := range filesToContent {
		assert.Assert(t, ensureS3Object(s3client, bucket, "dst/"+filename, content))
	}
}

// cp --flatten s3://bucket/* s3://bucket/prefix/
func TestFlattenCopyMultipleS3ObjectsToS3WithPrefix(t *testing.T) {
	t.Parallel()

	s3client, s5cmd := setup(t)

	bucket := s3BucketFromTestName(t)
	createBucket(t, s3client, bucket)

	filesToContent := map[string]string{
		"testfile1.txt":            "this is a test file 1",
		"readme.md":                "this is a readme file",
		"b/filename-with-hypen.gz": "file has hypen in its name",
		"a/another_test_file.txt":  "yet another txt file. yatf.",
	}

	for filename, content := range filesToContent {
		putFile(t, s3client, bucket, filename, content)
	}

	src := fmt.Sprintf("s3://%v/*", bucket)
	dst := fmt.Sprintf("s3://%v/dst/", bucket)

	cmd := s5cmd("cp", "--flatten", src, dst)
	result := icmd.RunCmd(cmd)

	result.Assert(t, icmd.Success)

	assertLines(t, result.Stdout(), map[int]compareFunc{
		0: equals(`cp s3://%v/a/another_test_file.txt %vanother_test_file.txt`, bucket, dst),
		1: equals(`cp s3://%v/b/filename-with-hypen.gz %vfilename-with-hypen.gz`, bucket, dst),
		2: equals(`cp s3://%v/readme.md %vreadme.md`, bucket, dst),
		3: equals(`cp s3://%v/testfile1.txt %vtestfile1.txt`, bucket, dst),
	}, sortInput(true))

	// assert s3 source objects
	for filename, content := range filesToContent {
		assert.Assert(t, ensureS3Object(s3client, bucket, filename, content))
	}

	dstContent := map[string]string{
		"dst/testfile1.txt":          "this is a test file 1",
		"dst/readme.md":              "this is a readme file",
		"dst/filename-with-hypen.gz": "file has hypen in its name",
		"dst/another_test_file.txt":  "yet another txt file. yatf.",
	}

	// assert s3 destination objects
	for key, content := range dstContent {
		assert.Assert(t, ensureS3Object(s3client, bucket, key, content))
	}
}

// cp s3://bucket/* s3://bucket/prefix
func TestCopyMultipleS3ObjectsToS3WithPrefixWithoutSlash(t *testing.T) {
	t.Parallel()

	bucket := s3BucketFromTestName(t)
	s3client, s5cmd := setup(t)

	createBucket(t, s3client, bucket)

	filesToContent := map[string]string{
		"testfile1.txt":            "this is a test file 1",
		"readme.md":                "this is a readme file",
		"b/filename-with-hypen.gz": "file has hypen in its name",
		"a/another_test_file.txt":  "yet another txt file. yatf.",
	}

	for filename, content := range filesToContent {
		putFile(t, s3client, bucket, filename, content)
	}

	src := fmt.Sprintf("s3://%v/*", bucket)
	dst := fmt.Sprintf("s3://%v/dst", bucket)

	cmd := s5cmd("cp", src, dst)
	result := icmd.RunCmd(cmd)

	result.Assert(t, icmd.Expected{ExitCode: 1})

	assertLines(t, result.Stderr(), map[int]compareFunc{
		0: equals(`ERROR "cp %v %v": target %q must be a bucket or a prefix`, src, dst, dst),
	})

	// assert s3 source objects
	for filename, content := range filesToContent {
		assert.Assert(t, ensureS3Object(s3client, bucket, filename, content))
	}

}

// --json cp s3://bucket/* s3://bucket/prefix/
func TestCopyMultipleS3ObjectsToS3JSON(t *testing.T) {
	t.Parallel()

	s3client, s5cmd := setup(t)

	bucket := s3BucketFromTestName(t)
	createBucket(t, s3client, bucket)

	filesToContent := map[string]string{
		"testfile1.txt": "this is a test file 1",
		"readme.md":     "this is a readme file",
	}

	for filename, content := range filesToContent {
		putFile(t, s3client, bucket, filename, content)
	}

	src := fmt.Sprintf("s3://%v/*", bucket)
	dst := fmt.Sprintf("s3://%v/dst/", bucket)

	cmd := s5cmd("--json", "cp", src, dst)
	result := icmd.RunCmd(cmd)

	result.Assert(t, icmd.Success)

	assertLines(t, result.Stdout(), map[int]compareFunc{
		0: json(`
			{
				"operation": "cp",
				"success": true,
				"source": "s3://%v/readme.md",
				"destination": "s3://%v/dst/readme.md",
				"object": {
					"key": "s3://%v/dst/readme.md",
					"type": "file"
				}
			}
		`, bucket, bucket, bucket),
		1: json(`
			{
				"operation": "cp",
				"success": true,
				"source": "s3://%v/testfile1.txt",
				"destination": "s3://%v/dst/testfile1.txt",
				"object": {
					"key": "s3://%v/dst/testfile1.txt",
					"type": "file"
				}
			}
		`, bucket, bucket, bucket),
	}, sortInput(true), jsonCheck(true))

	// assert s3 source objects
	for filename, content := range filesToContent {
		assert.Assert(t, ensureS3Object(s3client, bucket, filename, content))
	}

	// assert s3 destination objects
	for filename, content := range filesToContent {
		assert.Assert(t, ensureS3Object(s3client, bucket, "dst/"+filename, content))
	}
}

// cp -u -s s3://bucket/prefix/* s3://bucket/prefix2/
func TestCopyMultipleS3ObjectsToS3_Issue70(t *testing.T) {
	t.Parallel()

	s3client, s5cmd := setup(t)

	bucket := s3BucketFromTestName(t)
	createBucket(t, s3client, bucket)

	filesToContent := map[string]string{
		"config/.local/folder1/file1.txt": "this is a test file 1",
		"config/.local/folder2/file2.txt": "this is a test file 2",
	}

	for filename, content := range filesToContent {
		putFile(t, s3client, bucket, filename, content)
	}

	src := fmt.Sprintf("s3://%v/config/.local/*", bucket)
	dst := fmt.Sprintf("s3://%v/.local/", bucket)

	cmd := s5cmd("cp", "-u", "-s", src, dst)
	result := icmd.RunCmd(cmd)

	result.Assert(t, icmd.Success)

	assertLines(t, result.Stdout(), map[int]compareFunc{
		0: equals(`cp s3://%v/config/.local/folder1/file1.txt %vfolder1/file1.txt`, bucket, dst),
		1: equals(`cp s3://%v/config/.local/folder2/file2.txt %vfolder2/file2.txt`, bucket, dst),
	}, sortInput(true))

	// assert s3 source objects
	for filename, content := range filesToContent {
		assert.Assert(t, ensureS3Object(s3client, bucket, filename, content))
	}

	// assert s3 destination objects
	assert.Assert(t, ensureS3Object(s3client, bucket, ".local/folder1/file1.txt", "this is a test file 1"))
	assert.Assert(t, ensureS3Object(s3client, bucket, ".local/folder2/file2.txt", "this is a test file 2"))
}

// cp s3://bucket/object dir/ (dirobject exists)
func TestCopyS3ObjectToLocalWithTheSameFilename(t *testing.T) {
	t.Parallel()

	bucket := s3BucketFromTestName(t)

	s3client, s5cmd := setup(t)

	const (
		filename        = "testfile1.txt"
		content         = "this is the content"
		expectedContent = content + "\n"
	)

	workdir := fs.NewDir(t, t.Name(), fs.WithFile(filename, content))
	defer workdir.Remove()

	createBucket(t, s3client, bucket)
	// upload a modified version of the file
	putFile(t, s3client, bucket, filename, expectedContent)

	cmd := s5cmd("cp", "s3://"+bucket+"/"+filename, ".")
	result := icmd.RunCmd(cmd, withWorkingDir(workdir))

	result.Assert(t, icmd.Success)

	assertLines(t, result.Stdout(), map[int]compareFunc{
		0: equals("cp s3://%v/%v %v", bucket, filename, filename),
	})

	expected := fs.Expected(t, fs.WithFile(filename, expectedContent))
	assert.Assert(t, fs.Equal(workdir.Path(), expected))
}

// -log=debug cp -n s3://bucket/object .
func TestCopyS3ToLocalWithSameFilenameWithNoClobber(t *testing.T) {
	t.Parallel()

	bucket := s3BucketFromTestName(t)

	s3client, s5cmd := setup(t)

	const (
		filename = "testfile1.txt"
		content  = "this is the content"
	)

	workdir := fs.NewDir(t, t.Name(), fs.WithFile(filename, content))
	defer workdir.Remove()

	createBucket(t, s3client, bucket)
	// upload a modified version of the file
	putFile(t, s3client, bucket, filename, content+"\n")

	cmd := s5cmd("--log=debug", "cp", "-n", "s3://"+bucket+"/"+filename, ".")
	result := icmd.RunCmd(cmd, withWorkingDir(workdir))

	result.Assert(t, icmd.Success)

	assertLines(t, result.Stdout(), map[int]compareFunc{
		0: equals(`DEBUG "cp s3://%v/%v %v": object already exists`, bucket, filename, filename),
	})

	assertLines(t, result.Stderr(), map[int]compareFunc{})

	expected := fs.Expected(t, fs.WithFile(filename, content))
	assert.Assert(t, fs.Equal(workdir.Path(), expected))
}

// cp -n -s s3://bucket/object dir/
func TestCopyS3ToLocalWithSameFilenameOverrideIfSizeDiffers(t *testing.T) {
	t.Parallel()

	bucket := s3BucketFromTestName(t)

	s3client, s5cmd := setup(t)

	const (
		filename        = "testfile1.txt"
		content         = "this is the content"
		expectedContent = content + "\n"
	)

	workdir := fs.NewDir(t, t.Name(), fs.WithFile(filename, content))
	defer workdir.Remove()

	createBucket(t, s3client, bucket)
	// upload a modified version of the file
	putFile(t, s3client, bucket, filename, expectedContent)

	cmd := s5cmd("cp", "-n", "-s", "s3://"+bucket+"/"+filename, ".")
	result := icmd.RunCmd(cmd, withWorkingDir(workdir))

	// '-n' prevents overriding the file, but '-s' overrides '-n' if the file
	// size differs.
	result.Assert(t, icmd.Success)

	assertLines(t, result.Stdout(), map[int]compareFunc{
		0: equals(`cp s3://%v/%v %v`, bucket, filename, filename),
	})

	expected := fs.Expected(t, fs.WithFile(filename, expectedContent))
	assert.Assert(t, fs.Equal(workdir.Path(), expected))
}

// cp -n -u s3://bucket/object dir/ (source is newer)
func TestCopyS3ToLocalWithSameFilenameOverrideIfSourceIsNewer(t *testing.T) {
	t.Parallel()

	bucket := s3BucketFromTestName(t)

	s3client, s5cmd := setup(t)

	const (
		filename        = "testfile1.txt"
		content         = "this is the content"
		expectedContent = content + "\n"
	)

	now := time.Now().UTC()
	timestamp := fs.WithTimestamps(
		now.Add(-time.Minute), // access time
		now.Add(-time.Minute), // mod time
	)
	workdir := fs.NewDir(t, t.Name(), fs.WithFile(filename, content, timestamp))
	defer workdir.Remove()

	createBucket(t, s3client, bucket)
	// upload a modified version of the file. also uploaded file is newer than
	// the file on local fs.
	putFile(t, s3client, bucket, filename, expectedContent)

	cmd := s5cmd("cp", "-n", "-u", "s3://"+bucket+"/"+filename, ".")
	result := icmd.RunCmd(cmd, withWorkingDir(workdir))

	// '-n' prevents overriding the file, but '-s' overrides '-n' if the file
	// size differs.
	result.Assert(t, icmd.Success)

	assertLines(t, result.Stdout(), map[int]compareFunc{
		0: equals(`cp s3://%v/%v %v`, bucket, filename, filename),
	})

	expected := fs.Expected(t, fs.WithFile(filename, expectedContent))
	assert.Assert(t, fs.Equal(workdir.Path(), expected))
}

// cp -n -u s3://bucket/object dir/ (source is older)
func TestCopyS3ToLocalWithSameFilenameDontOverrideIfS3ObjectIsOlder(t *testing.T) {
	t.Parallel()

	bucket := s3BucketFromTestName(t)

	s3client, s5cmd := setup(t)

	const (
		filename = "testfile1.txt"
		content  = "this is the content"
	)

	createBucket(t, s3client, bucket)
	// upload a modified version of the file.
	putFile(t, s3client, bucket, filename, content+"\n")

	// file on the fs is newer than the file on s3. expect an 'dont override'
	// behaviour.
	now := time.Now().UTC()
	timestamp := fs.WithTimestamps(
		now.Add(time.Minute), // access time
		now.Add(time.Minute), // mod time
	)
	workdir := fs.NewDir(t, t.Name(), fs.WithFile(filename, content, timestamp))
	defer workdir.Remove()

	cmd := s5cmd("--log=debug", "cp", "-n", "-u", "s3://"+bucket+"/"+filename, ".")
	result := icmd.RunCmd(cmd, withWorkingDir(workdir))

	// '-n' prevents overriding the file, but '-s' overrides '-n' if the file
	// size differs.
	result.Assert(t, icmd.Success)

	assertLines(t, result.Stdout(), map[int]compareFunc{
		0: equals(`DEBUG "cp s3://%v/%v %v": object is newer or same age`, bucket, filename, filename),
	})

	assertLines(t, result.Stderr(), map[int]compareFunc{})

	expected := fs.Expected(t, fs.WithFile(filename, content))
	assert.Assert(t, fs.Equal(workdir.Path(), expected))
}

// cp -u -s s3://bucket/prefix/* dir/
func TestCopyS3ToLocal_Issue70(t *testing.T) {
	t.Parallel()

	s3client, s5cmd := setup(t)

	bucket := s3BucketFromTestName(t)
	createBucket(t, s3client, bucket)

	filesToContent := map[string]string{
		"config/.local/folder1/file1.txt": "this is a test file 1",
		"config/.local/folder2/file2.txt": "this is a test file 2",
	}

	for filename, content := range filesToContent {
		putFile(t, s3client, bucket, filename, content)
	}

	workdir := fs.NewDir(t, t.Name())
	defer workdir.Remove()

	srcpath := fmt.Sprintf("s3://%v/config/.local/*", bucket)
	dstpath := filepath.Join(workdir.Path(), ".local")

	dstpath = filepath.ToSlash(dstpath)
	cmd := s5cmd("cp", "-u", "-s", srcpath, dstpath)

	result := icmd.RunCmd(cmd, withWorkingDir(workdir))

	result.Assert(t, icmd.Success)

	assertLines(t, result.Stdout(), map[int]compareFunc{
		0: equals(`cp s3://%v/config/.local/folder1/file1.txt %v/folder1/file1.txt`, bucket, dstpath),
		1: equals(`cp s3://%v/config/.local/folder2/file2.txt %v/folder2/file2.txt`, bucket, dstpath),
	}, sortInput(true))

	// assert local filesystem
	expectedFiles := []fs.PathOp{
		fs.WithDir(
			".local",
			fs.WithMode(0755),
			fs.WithDir("folder1", fs.WithMode(0755), fs.WithFile("file1.txt", "this is a test file 1")),
			fs.WithDir("folder2", fs.WithMode(0755), fs.WithFile("file2.txt", "this is a test file 2")),
		),
	}

	expectedResult := fs.Expected(t, expectedFiles...)
	assert.Assert(t, fs.Equal(workdir.Path(), expectedResult))

	// assert s3 objects
	for filename, content := range filesToContent {
		assert.Assert(t, ensureS3Object(s3client, bucket, filename, content))
	}
}

// cp file s3://bucket (bucket/file exists)
func TestCopyLocalFileToS3WithTheSameFilename(t *testing.T) {
	t.Parallel()

	bucket := s3BucketFromTestName(t)

	s3client, s5cmd := setup(t)

	const (
		filename   = "testfile1.txt"
		content    = "this is the content"
		newContent = content + "\n"
	)

	createBucket(t, s3client, bucket)
	putFile(t, s3client, bucket, filename, content)

	// the file to be uploaded is modified
	workdir := fs.NewDir(t, t.Name(), fs.WithFile(filename, newContent))
	defer workdir.Remove()

	dst := "s3://" + bucket
	cmd := s5cmd("cp", filename, dst)
	result := icmd.RunCmd(cmd, withWorkingDir(workdir))

	result.Assert(t, icmd.Success)

	assertLines(t, result.Stdout(), map[int]compareFunc{
		0: equals(`cp %v %v/%v`, filename, dst, filename),
	})

	// assert local filesystem
	expected := fs.Expected(t, fs.WithFile(filename, newContent))
	assert.Assert(t, fs.Equal(workdir.Path(), expected))

	// expect s3 object to be updated with new content
	assert.Assert(t, ensureS3Object(s3client, bucket, filename, newContent))
}

// -log=debug cp -n file s3://bucket (bucket/file exists)
func TestCopyLocalFileToS3WithSameFilenameWithNoClobber(t *testing.T) {
	t.Parallel()

	bucket := s3BucketFromTestName(t)

	s3client, s5cmd := setup(t)

	const (
		filename   = "testfile1.txt"
		content    = "this is the content"
		newContent = content + "\n"
	)

	createBucket(t, s3client, bucket)
	putFile(t, s3client, bucket, filename, content)

	// the file to be uploaded is modified
	workdir := fs.NewDir(t, t.Name(), fs.WithFile(filename, newContent))
	defer workdir.Remove()

	cmd := s5cmd("--log=debug", "cp", "-n", filename, "s3://"+bucket)
	result := icmd.RunCmd(cmd, withWorkingDir(workdir))

	result.Assert(t, icmd.Success)

	assertLines(t, result.Stdout(), map[int]compareFunc{
		0: equals(`DEBUG "cp %v s3://%v/%v": object already exists`, filename, bucket, filename),
	})

	assertLines(t, result.Stderr(), map[int]compareFunc{})

	// assert local filesystem
	expected := fs.Expected(t, fs.WithFile(filename, newContent))
	assert.Assert(t, fs.Equal(workdir.Path(), expected))

	// expect s3 object is not overridden
	assert.Assert(t, ensureS3Object(s3client, bucket, filename, content))
}

// cp -n file s3://bucket
func TestCopyLocalFileToS3WithNoClobber(t *testing.T) {
	t.Parallel()

	bucket := s3BucketFromTestName(t)

	s3client, s5cmd := setup(t)

	const (
		filename   = "testfile1.txt"
		content    = "this is the content"
		newContent = content + "\n"
	)

	createBucket(t, s3client, bucket)

	// the file to be uploaded is modified
	workdir := fs.NewDir(t, t.Name(), fs.WithFile(filename, newContent))
	defer workdir.Remove()

	dst := "s3://" + bucket
	cmd := s5cmd("cp", "-n", filename, dst)
	result := icmd.RunCmd(cmd, withWorkingDir(workdir))

	result.Assert(t, icmd.Success)

	assertLines(t, result.Stdout(), map[int]compareFunc{
		0: equals(`cp %v %v/%v`, filename, dst, filename),
	})

	assertLines(t, result.Stderr(), map[int]compareFunc{})

	// assert local filesystem
	expected := fs.Expected(t, fs.WithFile(filename, newContent))
	assert.Assert(t, fs.Equal(workdir.Path(), expected))

	// expect s3 object is not overridden
	assert.Assert(t, ensureS3Object(s3client, bucket, filename, newContent))
}

// cp -n -s file s3://bucket (bucket/file exists)
func TestCopyLocalFileToS3WithSameFilenameOverrideIfSizeDiffers(t *testing.T) {
	t.Parallel()

	bucket := s3BucketFromTestName(t)

	s3client, s5cmd := setup(t)

	const (
		filename        = "testfile1.txt"
		content         = "this is the content"
		expectedContent = content + "\n"
	)

	workdir := fs.NewDir(t, t.Name(), fs.WithFile(filename, expectedContent))
	defer workdir.Remove()

	createBucket(t, s3client, bucket)
	// upload a modified version of the file
	putFile(t, s3client, bucket, filename, content)

	dst := "s3://" + bucket
	cmd := s5cmd("cp", "-n", "-s", filename, dst)
	result := icmd.RunCmd(cmd, withWorkingDir(workdir))

	// '-n' prevents overriding the file, but '-s' overrides '-n' if the file
	// size differs.
	result.Assert(t, icmd.Success)

	assertLines(t, result.Stdout(), map[int]compareFunc{
		0: equals(`cp %v %v/%v`, filename, dst, filename),
	})

	assertLines(t, result.Stderr(), map[int]compareFunc{})

	assert.NilError(t, ensureS3Object(s3client, bucket, filename, expectedContent))
}

// cp -n -u file s3://bucket (bucket/file exists, source is newer)
func TestCopyLocalFileToS3WithSameFilenameOverrideIfSourceIsNewer(t *testing.T) {
	t.Parallel()

	bucket := s3BucketFromTestName(t)

	s3client, s5cmd := setup(t)

	const (
		filename        = "testfile1.txt"
		content         = "this is the content"
		expectedContent = content + "\n"
	)

	createBucket(t, s3client, bucket)
	// upload a modified version of the file. also uploaded file is newer than
	// the file on local fs.
	putFile(t, s3client, bucket, filename, content)

	now := time.Now().UTC()
	timestamp := fs.WithTimestamps(
		now.Add(time.Minute), // access time
		now.Add(time.Minute), // mod time
	)
	workdir := fs.NewDir(t, t.Name(), fs.WithFile(filename, expectedContent, timestamp))
	defer workdir.Remove()

	dst := "s3://" + bucket
	cmd := s5cmd("cp", "-n", "-u", filename, dst)
	result := icmd.RunCmd(cmd, withWorkingDir(workdir))

	// '-n' prevents overriding the file, but '-u' overrides '-n' if the file
	// modtime differs.
	result.Assert(t, icmd.Success)

	assertLines(t, result.Stdout(), map[int]compareFunc{
		0: equals(`cp %v %v/%v`, filename, dst, filename),
	})

	assertLines(t, result.Stderr(), map[int]compareFunc{})

	assert.NilError(t, ensureS3Object(s3client, bucket, filename, expectedContent))
}

// cp -n -u file s3://bucket (bucket/file exists, source is older)
func TestCopyLocalFileToS3WithSameFilenameDontOverrideIfS3ObjectIsOlder(t *testing.T) {
	t.Parallel()

	bucket := s3BucketFromTestName(t)

	s3client, s5cmd := setup(t)

	const (
		filename        = "testfile1.txt"
		content         = "this is the content"
		expectedContent = content + "\n"
	)

	createBucket(t, s3client, bucket)
	// upload a modified version of the file. also uploaded file is newer than
	// the file on local fs.
	putFile(t, s3client, bucket, filename, content)

	now := time.Now().UTC()
	timestamp := fs.WithTimestamps(
		now.Add(-time.Minute), // access time
		now.Add(-time.Minute), // mod time
	)
	workdir := fs.NewDir(t, t.Name(), fs.WithFile(filename, expectedContent, timestamp))
	defer workdir.Remove()

	cmd := s5cmd("--log=debug", "cp", "-n", "-u", filename, "s3://"+bucket)
	result := icmd.RunCmd(cmd, withWorkingDir(workdir))

	// '-n' prevents overriding the file, but '-u' overrides '-n' if the file
	// modtime differs.
	result.Assert(t, icmd.Success)

	assertLines(t, result.Stdout(), map[int]compareFunc{
		0: equals(`DEBUG "cp %v s3://%v/%v": object is newer or same age`, filename, bucket, filename),
	})

	assertLines(t, result.Stderr(), map[int]compareFunc{})

	assert.NilError(t, ensureS3Object(s3client, bucket, filename, content))
}

// cp file s3://bucket/
func TestCopyLocalFileToS3WithFilePermissions(t *testing.T) {
	t.Parallel()

	bucket := s3BucketFromTestName(t)
	s3client, s5cmd := setup(t)

	createBucket(t, s3client, bucket)

	const (
		filename = "testfile1.txt"
		content  = "this is the content"
	)

	fileModes := []os.FileMode{0400, 0440, 0444, 0600, 0640, 0644, 0700, 0750, 0755}

	for _, fileMode := range fileModes {

		workdir := fs.NewDir(t, t.Name(), fs.WithFile(filename, content, fs.WithMode(fileMode)))
		defer workdir.Remove()

		dstpath := fmt.Sprintf("s3://%v/%v", bucket, filename)

		cmd := s5cmd("cp", filename, dstpath)
		result := icmd.RunCmd(cmd, withWorkingDir(workdir))

		result.Assert(t, icmd.Success)

		assertLines(t, result.Stdout(), map[int]compareFunc{
			0: equals(`cp %v %v`, filename, dstpath),
		})

		// assert local filesystem
		expected := fs.Expected(t, fs.WithFile(filename, content, fs.WithMode(fileMode)))
		assert.Assert(t, fs.Equal(workdir.Path(), expected))

		// assert s3 object
		assert.Assert(t, ensureS3Object(s3client, bucket, filename, content))
	}
}

// cp file s3://bucket/object
func TestCopyLocalFileToS3WithCustomName(t *testing.T) {
	t.Parallel()

	bucket := s3BucketFromTestName(t)

	s3client, s5cmd := setup(t)

	const (
		filename = "testfile1.txt"
		content  = "this is the content"
	)

	createBucket(t, s3client, bucket)

	workdir := fs.NewDir(t, t.Name(), fs.WithFile(filename, content))
	defer workdir.Remove()

	dstpath := fmt.Sprintf("s3://%v/%v", bucket, filename)

	cmd := s5cmd("cp", filename, dstpath)
	result := icmd.RunCmd(cmd, withWorkingDir(workdir))

	result.Assert(t, icmd.Success)

	assertLines(t, result.Stdout(), map[int]compareFunc{
		0: equals(`cp %v %v`, filename, dstpath),
	})

	// assert local filesystem
	expected := fs.Expected(t, fs.WithFile(filename, content))
	assert.Assert(t, fs.Equal(workdir.Path(), expected))

	// assert s3 object
	assert.Assert(t, ensureS3Object(s3client, bucket, filename, content))
}

// cp file s3://bucket/prefix/
func TestCopyLocalFileToS3WithPrefix(t *testing.T) {
	t.Parallel()

	bucket := s3BucketFromTestName(t)

	s3client, s5cmd := setup(t)

	const (
		filename = "testfile1.txt"
		content  = "this is the content"
	)

	createBucket(t, s3client, bucket)

	workdir := fs.NewDir(t, t.Name(), fs.WithFile(filename, content))
	defer workdir.Remove()

	dstpath := fmt.Sprintf("s3://%v/s5cmdtest/", bucket)

	cmd := s5cmd("cp", filename, dstpath)
	result := icmd.RunCmd(cmd, withWorkingDir(workdir))

	result.Assert(t, icmd.Success)

	assertLines(t, result.Stdout(), map[int]compareFunc{
		0: equals(`cp %v %v%v`, filename, dstpath, filename),
	})

	// assert local filesystem
	expected := fs.Expected(t, fs.WithFile(filename, content))
	assert.Assert(t, fs.Equal(workdir.Path(), expected))

	// assert s3 object
	assert.Assert(t, ensureS3Object(s3client, bucket, fmt.Sprintf("s5cmdtest/%v", filename), content))
}

// cp file s3://bucket
func TestMultipleLocalFileToS3Bucket(t *testing.T) {
	t.Parallel()

	bucket := s3BucketFromTestName(t)

	s3client, s5cmd := setup(t)

	const (
		filename = "testfile1.txt"
		content  = "this is the content"
	)

	createBucket(t, s3client, bucket)

	workdir := fs.NewDir(t, t.Name(), fs.WithFile(filename, content))
	defer workdir.Remove()

	dstpath := fmt.Sprintf("s3://%v", bucket)

	cmd := s5cmd("cp", filename, dstpath)
	result := icmd.RunCmd(cmd, withWorkingDir(workdir))

	result.Assert(t, icmd.Success)

	assertLines(t, result.Stdout(), map[int]compareFunc{
		0: equals(`cp %v %v/%v`, filename, dstpath, filename),
	})

	// assert local filesystem
	expected := fs.Expected(t, fs.WithFile(filename, content))
	assert.Assert(t, fs.Equal(workdir.Path(), expected))

	// assert s3 object
	assert.Assert(t, ensureS3Object(s3client, bucket, filename, content))
}

// cp * s3://bucket/prefix/
func TestCopyMultipleLocalNestedFilesToS3(t *testing.T) {
	t.Parallel()

	s3client, s5cmd := setup(t)

	bucket := s3BucketFromTestName(t)
	createBucket(t, s3client, bucket)

	// nested folder layout
	//
	// ├─a
	// │ ├─readme.md
	// │ └─file1.txt
	// └─b
	//   └─c
	//     └─file2.txt
	//
	// after `s5cmd cp * s3://bucket/prefix/`, expect:
	//
	// prefix
	//  ├─a
	//  │ ├─readme.md
	//  │ └─file1.txt
	//  └─b
	//    └─c
	//      └─file2.txt

	folderLayout := []fs.PathOp{
		fs.WithDir(
			"a",
			fs.WithFile("file1.txt", "file1"),
			fs.WithFile("readme.md", "readme"),
		),
		fs.WithDir(
			"b",
			fs.WithDir(
				"c",
				fs.WithFile("file2.txt", "file2"),
			),
		),
	}

	workdir := fs.NewDir(t, t.Name(), folderLayout...)
	defer workdir.Remove()

	dst := fmt.Sprintf("s3://%v/prefix/", bucket)

	cmd := s5cmd("cp", "*", dst)
	result := icmd.RunCmd(cmd, withWorkingDir(workdir))

	result.Assert(t, icmd.Success)

	assertLines(t, result.Stdout(), map[int]compareFunc{
		0: equals("cp a/file1.txt %va/file1.txt", dst),
		1: equals("cp a/readme.md %va/readme.md", dst),
		2: equals("cp b/c/file2.txt %vb/c/file2.txt", dst),
	}, sortInput(true))

	// assert local filesystem
	expected := fs.Expected(t, folderLayout...)
	assert.Assert(t, fs.Equal(workdir.Path(), expected))

	// assert s3 objects
	assert.Assert(t, ensureS3Object(s3client, bucket, "prefix/a/readme.md", "readme"))
	assert.Assert(t, ensureS3Object(s3client, bucket, "prefix/a/file1.txt", "file1"))
	assert.Assert(t, ensureS3Object(s3client, bucket, "prefix/b/c/file2.txt", "file2"))
}

// cp --no-follow-symlinks my_link s3://bucket/prefix/
func TestCopyLinkToASingleFileWithFollowSymlinkDisabled(t *testing.T) {
	t.Parallel()

	s3client, s5cmd := setup(t)

	bucket := s3BucketFromTestName(t)
	createBucket(t, s3client, bucket)

	fileContent := "CAFEBABE"
	folderLayout := []fs.PathOp{
		fs.WithDir(
			"a",
			fs.WithFile("f1.txt", fileContent),
		),
		fs.WithDir("b"),
		fs.WithSymlink("b/my_link", "a/f1.txt"),
	}

	workdir := fs.NewDir(t, t.Name(), folderLayout...)
	defer workdir.Remove()

	dst := fmt.Sprintf("s3://%v/prefix/", bucket)

	cmd := s5cmd("cp", "--no-follow-symlinks", "b/my_link", dst)
	result := icmd.RunCmd(cmd, withWorkingDir(workdir))

	result.Assert(t, icmd.Success)

	assertLines(t, result.Stdout(), map[int]compareFunc{})
}

// cp * s3://bucket/prefix/
func TestCopyWithFollowSymlink(t *testing.T) {
	t.Parallel()

	s3client, s5cmd := setup(t)

	bucket := s3BucketFromTestName(t)
	createBucket(t, s3client, bucket)

	fileContent := "CAFEBABE"
	folderLayout := []fs.PathOp{
		fs.WithDir(
			"a",
			fs.WithFile("f1.txt", fileContent),
		),
		fs.WithDir("b"),
		fs.WithDir("c"),
		fs.WithSymlink("b/link1", "a/f1.txt"),
		fs.WithSymlink("c/link2", "b/link1"),
	}

	workdir := fs.NewDir(t, t.Name(), folderLayout...)
	defer workdir.Remove()

	dst := fmt.Sprintf("s3://%v/prefix/", bucket)

	cmd := s5cmd("cp", "*", dst)
	result := icmd.RunCmd(cmd, withWorkingDir(workdir))

	result.Assert(t, icmd.Success)

	assertLines(t, result.Stdout(), map[int]compareFunc{
		0: equals("cp a/f1.txt %va/f1.txt", dst),
		1: equals("cp b/link1 %vb/link1", dst),
		2: equals("cp c/link2 %vc/link2", dst),
	}, sortInput(true))

	// assert s3 objects
	assert.Assert(t, ensureS3Object(s3client, bucket, "prefix/a/f1.txt", fileContent))
	assert.Assert(t, ensureS3Object(s3client, bucket, "prefix/b/link1", fileContent))
	assert.Assert(t, ensureS3Object(s3client, bucket, "prefix/c/link2", fileContent))
}

func TestCopyErrorWhenGivenObjectIsNotFoundUsingWildcard(t *testing.T) {
	t.Parallel()

	s3client, s5cmd := setup(t)

	bucket := s3BucketFromTestName(t)
	createBucket(t, s3client, bucket)

	folderLayout := []fs.PathOp{
		// we intentionally did not create a/f1.txt to
		// trigger given object not found error.
		fs.WithDir("b"),
		fs.WithSymlink("b/link1", "a/f1.txt"),
	}

	workdir := fs.NewDir(t, t.Name(), folderLayout...)
	defer workdir.Remove()

	dst := fmt.Sprintf("s3://%v/prefix/", bucket)

	cmd := s5cmd("cp", "*", dst)
	result := icmd.RunCmd(cmd, withWorkingDir(workdir))

	result.Assert(t, icmd.Expected{ExitCode: 1})

	assertLines(t, result.Stderr(), map[int]compareFunc{
		0: equals(`ERROR "cp * %v": given object b/link1 not found`, dst),
	}, sortInput(true))
}

// cp --no-follow-symlinks * s3://bucket/prefix/
func TestCopyWithNoFollowSymlink(t *testing.T) {
	t.Parallel()

	s3client, s5cmd := setup(t)

	bucket := s3BucketFromTestName(t)
	createBucket(t, s3client, bucket)

	fileContent := "CAFEBABE"
	folderLayout := []fs.PathOp{
		fs.WithDir(
			"a",
			fs.WithFile("f1.txt", fileContent),
		),
		fs.WithDir("b"),
		fs.WithDir("c"),
		fs.WithSymlink("b/link1", "a/f1.txt"),
		fs.WithSymlink("c/link2", "b/link1"),
	}

	workdir := fs.NewDir(t, t.Name(), folderLayout...)
	defer workdir.Remove()

	dst := fmt.Sprintf("s3://%v/prefix/", bucket)

	cmd := s5cmd("cp", "--no-follow-symlinks", "*", dst)
	result := icmd.RunCmd(cmd, withWorkingDir(workdir))

	result.Assert(t, icmd.Success)

	assertLines(t, result.Stdout(), map[int]compareFunc{
		0: equals("cp a/f1.txt %va/f1.txt", dst),
	}, sortInput(true))

	// assert s3 objects
	assert.Assert(t, ensureS3Object(s3client, bucket, "prefix/a/f1.txt", fileContent))
}

// --dry-run cp dir/ s3://bucket/
func TestCopyDirToS3DryRun(t *testing.T) {
	t.Parallel()

	s3client, s5cmd := setup(t)

	bucket := s3BucketFromTestName(t)
	createBucket(t, s3client, bucket)

	folderLayout := []fs.PathOp{
		fs.WithFile("file1.txt", "content"),
		fs.WithDir(
			"c",
			fs.WithFile("file2.txt", "content"),
		),
	}

	workdir := fs.NewDir(t, t.Name(), folderLayout...)
	defer workdir.Remove()

	srcpath := filepath.ToSlash(workdir.Path())
	dstpath := fmt.Sprintf("s3://%v/", bucket)

	cmd := s5cmd("--dry-run", "cp", workdir.Path()+"/", dstpath)
	result := icmd.RunCmd(cmd)

	result.Assert(t, icmd.Success)

	assertLines(t, result.Stdout(), map[int]compareFunc{
		0: equals(`cp %v/c/file2.txt %vc/file2.txt`, srcpath, dstpath),
		1: equals(`cp %v/file1.txt %vfile1.txt`, srcpath, dstpath),
	}, sortInput(true))

	// assert no change in s3
	objs := []string{"c/file2.txt", "file1.txt"}
	for _, obj := range objs {
		err := ensureS3Object(s3client, bucket, obj, "content")
		assertError(t, err, errS3NoSuchKey)
	}

	// assert local filesystem
	expected := fs.Expected(t, folderLayout...)
	assert.Assert(t, fs.Equal(workdir.Path(), expected))
}

// --dry-run cp s3://bucket/* dir/
func TestCopyS3ToDirDryRun(t *testing.T) {
	t.Parallel()

	s3client, s5cmd := setup(t)

	bucket := s3BucketFromTestName(t)
	createBucket(t, s3client, bucket)

	files := [...]string{"c/file2.txt", "file1.txt"}

	putFile(t, s3client, bucket, files[0], "content")
	putFile(t, s3client, bucket, files[1], "content")

	srcpath := fmt.Sprintf("s3://%s", bucket)

	cmd := s5cmd("--dry-run", "cp", srcpath+"/*", "dir/")
	result := icmd.RunCmd(cmd)

	result.Assert(t, icmd.Success)

	assertLines(t, result.Stdout(), map[int]compareFunc{
		0: equals("cp %v/c/file2.txt dir/%s", srcpath, files[0]),
		1: equals("cp %v/file1.txt dir/%s", srcpath, files[1]),
	}, sortInput(true))

	// not even outermost directory should be created
	_, err := os.Stat(cmd.Dir + "/dir")
	assert.Assert(t, os.IsNotExist(err))

	// assert s3
	for _, f := range files {
		assert.Assert(t, ensureS3Object(s3client, bucket, f, "content"))
	}
}

func TestCopyLocalObjectstoS3WithRawFlag(t *testing.T) {
	if runtime.GOOS == "windows" {
		t.Skip()
	}

	t.Parallel()

	testcases := []struct {
		name             string
		src              []fs.PathOp
		wantedFile       string
		expectedFiles    []string
		nonExpectedFiles []string
		rawFlag          string
	}{
		{
			name: "cp --raw file*.txt s3://bucket/",
			src: []fs.PathOp{
				fs.WithFile("file*.txt", "content"),
				fs.WithFile("file*1.txt", "content"),
				fs.WithFile("file*file.txt", "content"),
				fs.WithFile("file*2.txt", "content"),
			},
			wantedFile:       "file*.txt",
			expectedFiles:    []string{"file*.txt"},
			nonExpectedFiles: []string{"file*1.txt", "file*file.txt", "file*2.txt"},
			rawFlag:          "--raw",
		},
		{
			name: "cp  file*.txt s3://bucket/",
			src: []fs.PathOp{
				fs.WithFile("file*.txt", "content"),
				fs.WithFile("file*1.txt", "content"),
				fs.WithFile("file*file.txt", "content"),
				fs.WithFile("file*2.txt", "content"),
			},
			wantedFile:       "file*.txt",
			expectedFiles:    []string{"file*.txt", "file*1.txt", "file*file.txt", "file*2.txt"},
			nonExpectedFiles: []string{},
			rawFlag:          "",
		},
		{
			name: "cp  a*/file*.txt s3://bucket/",
			src: []fs.PathOp{
				fs.WithDir(
					"a*",
					fs.WithFile("file*.txt", "content"),
					fs.WithFile("file*1.txt", "content"),
				),
				fs.WithDir(
					"a*b",
					fs.WithFile("file*2.txt", "content"),
					fs.WithFile("file*3.txt", "content"),
				),

				fs.WithFile("file4.txt", "content"),
			},
			wantedFile:       "a*/file*.txt",
			expectedFiles:    []string{"file*.txt"}, // when full path entered, the base part is uploaded.
			nonExpectedFiles: []string{"a*/file*.txt", "a*/file*1.txt", "a*b/file*2.txt", "a*/file*3.txt", "file*4.txt", "file*1.txt", "file*2.txt", "file*3.txt"},
			rawFlag:          "--raw",
		},
	}

	for _, tc := range testcases {
		tc := tc
		t.Run(tc.name, func(t *testing.T) {
			t.Parallel()

			bucket := s3BucketFromTestName(t)

			s3client, s5cmd := setup(t)

			createBucket(t, s3client, bucket)

			workdir := fs.NewDir(t, "copy-raw-test", tc.src...)
			defer workdir.Remove()

			srcpath := filepath.ToSlash(workdir.Join(tc.wantedFile))
			dst := fmt.Sprintf("s3://%v", bucket)

			cmd := s5cmd("cp", srcpath, dst)
			if tc.rawFlag != "" {
				cmd = s5cmd("cp", tc.rawFlag, srcpath, dst)
			}

			result := icmd.RunCmd(cmd)
			result.Assert(t, icmd.Success)

			for _, obj := range tc.expectedFiles {
				err := ensureS3Object(s3client, bucket, obj, "content")
				if err != nil {
					t.Fatalf("%s is not exist in s3\n", obj)
				}
			}

			for _, obj := range tc.nonExpectedFiles {
				err := ensureS3Object(s3client, bucket, obj, "content")
				assertError(t, err, errS3NoSuchKey)
			}

			// assert filesystem
			expected := fs.Expected(t, tc.src...)
			assert.Assert(t, fs.Equal(workdir.Path(), expected))
		})
	}
}

// When folder is uploaded with --raw flag, it only uploads file with given name.
func TestCopyDirToS3WithRawFlag(t *testing.T) {
	if runtime.GOOS == "windows" {
		t.Skip()
	}

	t.Parallel()

	s3client, s5cmd := setup(t)

	bucket := s3BucketFromTestName(t)
	createBucket(t, s3client, bucket)

	folderLayout := []fs.PathOp{
		fs.WithDir(
			"a*",
			fs.WithFile("file*.txt", "content"),
			fs.WithFile("file*1.txt", "content"),
		),
		fs.WithDir(
			"a*b",
			fs.WithFile("file*2.txt", "content"),
			fs.WithFile("file*3.txt", "content"),
		),

		fs.WithFile("file*4.txt", "content"),
	}

	workdir := fs.NewDir(t, t.Name(), folderLayout...)
	defer workdir.Remove()

	srcpath := filepath.ToSlash(workdir.Join("a*"))
	dstpath := fmt.Sprintf("s3://%v", bucket)

	cmd := s5cmd("cp", "--raw", srcpath, dstpath)
	result := icmd.RunCmd(cmd)

	result.Assert(t, icmd.Success)

	assertLines(t, result.Stdout(), map[int]compareFunc{
		0: equals("cp %v/file*.txt %v/a*/file*.txt", srcpath, dstpath),
		1: equals("cp %v/file*1.txt %v/a*/file*1.txt", srcpath, dstpath),
	}, sortInput(true))

	expectedObjs := []string{"a*/file*.txt", "a*/file*1.txt"}
	for _, obj := range expectedObjs {
		err := ensureS3Object(s3client, bucket, obj, "content")
		if err != nil {
			t.Fatalf("Object %s is not in S3\n", obj)
		}
	}

	nonExpectedObjs := []string{"a*b/file*2.txt", "a*b/file*3.txt", "file*.txt", "file*1.txt", "file*2.txt", "file*3.txt", "file*4.txt"}
	for _, obj := range nonExpectedObjs {
		err := ensureS3Object(s3client, bucket, obj, "content")
		assertError(t, err, errS3NoSuchKey)
	}

	// assert local filesystem
	expected := fs.Expected(t, folderLayout...)
	assert.Assert(t, fs.Equal(workdir.Path(), expected))
}

func TestCopyS3ObjectstoLocalWithRawFlag(t *testing.T) {
	if runtime.GOOS == "windows" {
		t.Skip()
	}

	t.Parallel()
	const (
		fileContent = "this is a file content"
	)

	testcases := []struct {
		name           string
		src            []string
		wantedFile     string
		expectedOutput string
		expectedFiles  []fs.PathOp
		rawFlag        string
	}{
		{
			name:           "cp --raw file*.txt s3://bucket/",
			src:            []string{"file*.txt", "file*1.txt", "file*2.txt"},
			wantedFile:     "file*.txt",
			expectedOutput: "cp s3://bucket/file*.txt file*txt",
			rawFlag:        "--raw",
			expectedFiles: []fs.PathOp{
				fs.WithFile("file*.txt", fileContent),
			},
		},
		{
			name:       "cp  file*.txt s3://bucket/",
			src:        []string{"file*.txt", "file*1.txt", "file*2.txt"},
			wantedFile: "file*.txt",
			rawFlag:    "",
			expectedFiles: []fs.PathOp{
				fs.WithFile("file*.txt", fileContent),
				fs.WithFile("file*1.txt", fileContent),
				fs.WithFile("file*2.txt", fileContent),
			},
		},
		{
			name:       "cp  a*/file.txt s3://bucket/",
			src:        []string{"a*/file*.txt", "a*b/file1.txt", "a*c/file2.txt"},
			wantedFile: "a*/file*.txt",
			rawFlag:    "--raw",
			expectedFiles: []fs.PathOp{
				fs.WithFile("file*.txt", fileContent),
			},
		},
		{
			name:       "cp  a*/file.txt s3://bucket/",
			src:        []string{"a*/file.txt", "a*/file1.txt", "a*/file2.txt"},
			wantedFile: "a*/file.txt",
			rawFlag:    "",
			expectedFiles: []fs.PathOp{
				fs.WithDir(
					"a*",
					fs.WithFile("file.txt", fileContent),
				),
			},
		},
	}

	for _, tc := range testcases {
		tc := tc
		t.Run(tc.name, func(t *testing.T) {
			t.Parallel()

			bucket := s3BucketFromTestName(t)

			s3client, s5cmd := setup(t)

			createBucket(t, s3client, bucket)

			for _, filename := range tc.src {
				putFile(t, s3client, bucket, filename, fileContent)

			}

			cmd := s5cmd("cp", "s3://"+bucket+"/"+tc.wantedFile, ".")
			if tc.rawFlag != "" {
				cmd = s5cmd("cp", "--raw", "s3://"+bucket+"/"+tc.wantedFile, ".")
			}

			result := icmd.RunCmd(cmd)

			result.Assert(t, icmd.Success)

			// assert local file system
			expected := fs.Expected(t, tc.expectedFiles...)
			assert.Assert(t, fs.Equal(cmd.Dir, expected))

			// assert s3 object
			for _, filename := range tc.src {
				assert.Assert(t, ensureS3Object(s3client, bucket, filename, fileContent))
			}
		})
	}
}

func TestCopyMultipleS3ObjectsToS3WithRawMode(t *testing.T) {
	t.Parallel()

	srcbucket := s3BucketFromTestNameWithPrefix(t, "src")
	dstbucket := s3BucketFromTestNameWithPrefix(t, "dst")

	s3client, s5cmd := setup(t)

	createBucket(t, s3client, srcbucket)
	createBucket(t, s3client, dstbucket)

	filesToContent := map[string]string{
		"file*.txt":      "this is a test file 1",
		"file*1.txt":     "this is a test file 2",
		"file*.py":       "this is a test python file",
		"file*/file.txt": "this is a test file with prefix",
	}

	for filename, content := range filesToContent {
		putFile(t, s3client, srcbucket, filename, content)
	}

	src := fmt.Sprintf("s3://%v/file*.txt", srcbucket)
	dst := fmt.Sprintf("s3://%v", dstbucket)

	cmd := s5cmd("cp", "--raw", src, dst)
	result := icmd.RunCmd(cmd)

	result.Assert(t, icmd.Success)

	assertLines(t, result.Stdout(), map[int]compareFunc{
		0: equals("cp %v %v/file*.txt", src, dst),
	})

	// assert s3 source objects
	for filename, content := range filesToContent {
		assert.Assert(t, ensureS3Object(s3client, srcbucket, filename, content))
	}

	expectedFiles := map[string]string{
		"file*.txt": "this is a test file 1",
	}

	// assert s3 objects in destination.
	for filename, content := range expectedFiles {
		assert.Assert(t, ensureS3Object(s3client, dstbucket, filename, content))
	}
}

// cp --raw s3://srcbucket/file* s3://dstbucket
func TestCopyMultipleS3ObjectsWithPrefixToS3WithRawMode(t *testing.T) {
	t.Parallel()

	srcbucket := s3BucketFromTestNameWithPrefix(t, "src")
	dstbucket := s3BucketFromTestNameWithPrefix(t, "dst")

	s3client, s5cmd := setup(t)

	createBucket(t, s3client, srcbucket)
	createBucket(t, s3client, dstbucket)

	filesToContent := map[string]string{
		"file*/file.txt":   "this is a test file 1 in file*",
		"file*/file1.txt":  "this is a test file 2 in file*",
		"file*a/file.txt":  "this is a test file 1 in file*b",
		"file*a/file1.txt": "this is a test file 2 in file*b",
	}

	for filename, content := range filesToContent {
		putFile(t, s3client, srcbucket, filename, content)
	}

	src := fmt.Sprintf("s3://%v/file*", srcbucket)
	dst := fmt.Sprintf("s3://%v", dstbucket)

	cmd := s5cmd("cp", "--raw", src, dst)
	result := icmd.RunCmd(cmd)

	result.Assert(t, icmd.Expected{ExitCode: 1})

	expected := fmt.Sprintf(`ERROR "cp %v %v/file*": NoSuchKey:`, src, dst)

	assertLines(t, result.Stderr()[:len(expected)], map[int]compareFunc{
		0: equals(expected),
	})
}

// cp --raw s3://bucket/file* s3://destbucket
func TestCopyRawModeAllowDestinationWithoutPrefix(t *testing.T) {
	t.Parallel()

	s3client, s5cmd := setup(t)

	bucket := s3BucketFromTestName(t)
	createBucket(t, s3client, bucket)

	filesToContent := map[string]string{
		"test*/file.txt": "this is a test file 1 in file*",
	}

	for filename, content := range filesToContent {
		putFile(t, s3client, bucket, filename, content)
	}

	folderLayout := []fs.PathOp{
		fs.WithFile("testfile.txt", "this is a test file 1"),
		fs.WithFile("readme.md", "this is a readme file"),
		fs.WithDir(
			"a",
			fs.WithFile("another_test_file.txt", "yet another txt file. yatf."),
		),
		fs.WithDir(
			"b",
			fs.WithFile("filename-with-hypen.gz", "file has hypen in its name"),
		),
	}

	workdir := fs.NewDir(t, "somedir", folderLayout...)
	defer workdir.Remove()

	src := fmt.Sprintf("%v/testfile.txt", workdir.Path())
	src = filepath.ToSlash(src)
	dst := fmt.Sprintf("s3://%s/test*/", bucket)

	cmd := s5cmd("cp", "--raw", src, dst)
	result := icmd.RunCmd(cmd)

	result.Assert(t, icmd.Success)

	assertLines(t, result.Stdout(), map[int]compareFunc{
		0: equals("cp %v %vtestfile.txt", src, dst),
	})

	err := ensureS3Object(s3client, bucket, "test*/testfile.txt", "this is a test file 1")
	if err != nil {
		t.Errorf("testfile*.txt not exist in S3 bucket %v\n", dst)
	}
}

// cp --exclude "*.py" s3://bucket/* .
func TestCopyS3ObjectsWithExcludeFilter(t *testing.T) {
	t.Parallel()

	s3client, s5cmd := setup(t)

	bucket := s3BucketFromTestName(t)
	createBucket(t, s3client, bucket)

	const (
		excludePattern = "*.py"
		fileContent    = "content"
	)

	files := [...]string{
		"file1.txt",
		"file2.txt",
		"file.py",
		"a.py",
		"src/file.py",
	}

	for _, filename := range files {
		putFile(t, s3client, bucket, filename, fileContent)
	}

	srcpath := fmt.Sprintf("s3://%s", bucket)

	cmd := s5cmd("cp", "--exclude", excludePattern, srcpath+"/*", ".")
	result := icmd.RunCmd(cmd)

	result.Assert(t, icmd.Success)

	assertLines(t, result.Stdout(), map[int]compareFunc{
		0: equals("cp %v/file1.txt %s", srcpath, files[0]),
		1: equals("cp %v/file2.txt %s", srcpath, files[1]),
	}, sortInput(true))

	// assert s3
	for _, f := range files {
		assert.Assert(t, ensureS3Object(s3client, bucket, f, fileContent))
	}

	expectedFileSystem := []fs.PathOp{
		fs.WithFile("file1.txt", fileContent),
		fs.WithFile("file2.txt", fileContent),
	}
	// assert local filesystem
	expected := fs.Expected(t, expectedFileSystem...)
	assert.Assert(t, fs.Equal(cmd.Dir, expected))
}

// cp --exclude "*.py" --exclude "file*" s3://bucket/* .
func TestCopyS3ObjectsWithExcludeFilters(t *testing.T) {
	t.Parallel()

	s3client, s5cmd := setup(t)

	bucket := s3BucketFromTestName(t)
	createBucket(t, s3client, bucket)

	const (
		excludePattern1 = "*.py"
		excludePattern2 = "file*"
		fileContent     = "content"
	)

	files := [...]string{
		"file1.txt",
		"file2.txt",
		"file.py",
		"a.py",
		"src/file.py",
		"main.c",
	}

	for _, filename := range files {
		putFile(t, s3client, bucket, filename, fileContent)
	}

	srcpath := fmt.Sprintf("s3://%s", bucket)

	cmd := s5cmd("cp", "--exclude", excludePattern1, "--exclude", excludePattern2, srcpath+"/*", ".")
	result := icmd.RunCmd(cmd)

	result.Assert(t, icmd.Success)

	assertLines(t, result.Stdout(), map[int]compareFunc{
		0: equals("cp %v/main.c main.c", srcpath),
	})

	// assert s3
	for _, f := range files {
		assert.Assert(t, ensureS3Object(s3client, bucket, f, fileContent))
	}

	expectedFileSystem := []fs.PathOp{
		fs.WithFile("main.c", fileContent),
	}
	// assert local filesystem
	expected := fs.Expected(t, expectedFileSystem...)
	assert.Assert(t, fs.Equal(cmd.Dir, expected))
}

// cp --exclude ".txt" s3://bucket/abc* .
func TestCopyS3ObjectsWithPrefixWithExcludeFilters(t *testing.T) {
	t.Parallel()

	s3client, s5cmd := setup(t)

	bucket := s3BucketFromTestName(t)
	createBucket(t, s3client, bucket)

	const (
		excludePattern1 = "*.txt"
		fileContent     = "content"
	)

	files := [...]string{
		"abc/file.txt",
		"abc/file2.txt",
		"abc/abc/file3.txt",
		"abcd/main.py",
		"ab/file.py",
		"a/helper.c",
		"abc.pdf",
	}

	for _, filename := range files {
		putFile(t, s3client, bucket, filename, fileContent)
	}

	srcpath := fmt.Sprintf("s3://%s/abc*", bucket)

	cmd := s5cmd("cp", "--exclude", excludePattern1, srcpath, ".")
	result := icmd.RunCmd(cmd)

	result.Assert(t, icmd.Success)

	assertLines(t, result.Stdout(), map[int]compareFunc{
		0: equals("cp s3://%s/abc.pdf abc.pdf", bucket),
		1: equals("cp s3://%s/abcd/main.py abcd/main.py", bucket),
	}, sortInput(true))

	// assert s3
	for _, f := range files {
		assert.Assert(t, ensureS3Object(s3client, bucket, f, fileContent))
	}

	expectedFileSystem := []fs.PathOp{
		fs.WithFile("abc.pdf", fileContent),
		fs.WithDir(
			"abcd",
			fs.WithFile("main.py", fileContent),
		),
	}
	// assert local filesystem
	expected := fs.Expected(t, expectedFileSystem...)
	assert.Assert(t, fs.Equal(cmd.Dir, expected))
}

// cp --exclude "*.gz" dir s3://bucket/
// cp --exclude "*.gz" dir/ s3://bucket/
// cp --exclude "*.gz" dir/* s3://bucket/
func TestCopyLocalDirectoryToS3WithExcludeFilter(t *testing.T) {
	t.Parallel()

	testcases := []struct {
		name            string
		directoryPrefix string
	}{
		{
			name:            "folder without /",
			directoryPrefix: "",
		},
		{
			name:            "folder with /",
			directoryPrefix: "/",
		},
		{
			name:            "folder with / and glob *",
			directoryPrefix: "/*",
		},
	}

	for _, tc := range testcases {
		tc := tc
		t.Run(tc.name, func(t *testing.T) {
			t.Parallel()

			bucket := s3BucketFromTestName(t)

			s3client, s5cmd := setup(t)

			createBucket(t, s3client, bucket)

			folderLayout := []fs.PathOp{
				fs.WithFile("testfile1.txt", "this is a test file 1"),
				fs.WithFile("readme.md", "this is a readme file"),
				fs.WithDir(
					"a",
					fs.WithFile("another_test_file.txt", "yet another txt file. yatf."),
				),
				fs.WithDir(
					"b",
					fs.WithFile("filename-with-hypen.gz", "file has hypen in its name"),
				),
			}

			workdir := fs.NewDir(t, "somedir", folderLayout...)
			defer workdir.Remove()

			const excludePattern = "*.gz"

			src := fmt.Sprintf("%v/", workdir.Path())
			src = src + tc.directoryPrefix
			dst := fmt.Sprintf("s3://%v/prefix/", bucket)

			src = filepath.ToSlash(src)
			cmd := s5cmd("cp", "--exclude", excludePattern, src, dst)
			result := icmd.RunCmd(cmd)

			result.Assert(t, icmd.Success)

			// assert local filesystem
			expected := fs.Expected(t, folderLayout...)
			assert.Assert(t, fs.Equal(workdir.Path(), expected))

			expectedS3Content := map[string]string{
				"prefix/testfile1.txt":           "this is a test file 1",
				"prefix/readme.md":               "this is a readme file",
				"prefix/a/another_test_file.txt": "yet another txt file. yatf.",
			}

			nonExpectedS3Content := map[string]string{
				"prefix/b/filename-with-hypen.gz": "file has hypen in its name",
			}

			// assert objects should be in S3
			for key, content := range expectedS3Content {
				assert.Assert(t, ensureS3Object(s3client, bucket, key, content))
			}

			//assert objects should not be in S3.
			for key, content := range nonExpectedS3Content {
				err := ensureS3Object(s3client, bucket, key, content)
				assertError(t, err, errS3NoSuchKey)
			}
		})
	}
}

// cp --exclude "*.gz" --exclude "*.txt" dir/ s3://bucket/
func TestCopyLocalDirectoryToS3WithExcludeFilters(t *testing.T) {
	t.Parallel()

	s3client, s5cmd := setup(t)

	bucket := s3BucketFromTestName(t)
	createBucket(t, s3client, bucket)

	folderLayout := []fs.PathOp{
		fs.WithFile("testfile1.txt", "this is a test file 1"),
		fs.WithFile("readme.md", "this is a readme file"),
		fs.WithDir(
			"a",
			fs.WithFile("another_test_file.txt", "yet another txt file. yatf."),
		),
		fs.WithDir(
			"b",
			fs.WithFile("filename-with-hypen.gz", "file has hypen in its name"),
		),
	}

	workdir := fs.NewDir(t, "somedir", folderLayout...)
	defer workdir.Remove()

	const (
		excludePattern1 = "*.gz"
		excludePattern2 = "*.txt"
	)

	src := fmt.Sprintf("%v/", workdir.Path())
	dst := fmt.Sprintf("s3://%v/prefix/", bucket)

	src = filepath.ToSlash(src)
	cmd := s5cmd("cp", "--exclude", excludePattern1, "--exclude", excludePattern2, src, dst)
	result := icmd.RunCmd(cmd)

	result.Assert(t, icmd.Success)

	assertLines(t, result.Stdout(), map[int]compareFunc{
		0: equals(`cp %vreadme.md %vreadme.md`, src, dst),
	})

	// assert local filesystem
	expected := fs.Expected(t, folderLayout...)
	assert.Assert(t, fs.Equal(workdir.Path(), expected))

	expectedS3Content := map[string]string{
		"prefix/readme.md": "this is a readme file",
	}

	nonExpectedS3Content := map[string]string{
		"prefix/b/filename-with-hypen.gz": "file has hypen in its name",
		"prefix/a/another_test_file.txt":  "yet another txt file. yatf.",
		"prefix/testfile1.txt":            "this is a test file 1",
	}

	// assert objects should be in S3
	for key, content := range expectedS3Content {
		assert.Assert(t, ensureS3Object(s3client, bucket, key, content))
	}

	//assert objects should not be in S3.
	for key, content := range nonExpectedS3Content {
		err := ensureS3Object(s3client, bucket, key, content)
		assertError(t, err, errS3NoSuchKey)
	}
}

// cp --exclude "main*" 's3://srcbucket/*' s3://dstbucket
func TestCopySingleS3ObjectsIntoAnotherBucketWithExcludeFilter(t *testing.T) {
	t.Parallel()

	srcbucket := s3BucketFromTestNameWithPrefix(t, "src")
	dstbucket := s3BucketFromTestNameWithPrefix(t, "dst")

	s3client, s5cmd := setup(t)

	createBucket(t, s3client, srcbucket)
	createBucket(t, s3client, dstbucket)

	files := []string{
		"file.txt",
		"file1.txt",
		"main.py",
		"main.js",
		"readme.md",
		"main.pdf",
		"main/file.txt",
	}

	expectedFiles := []string{
		"file.txt",
		"file1.txt",
		"readme.md",
	}

	nonExpectedFiles := []string{
		"main.py",
		"main.js",
		"main.pdf",
		"main/file.txt",
	}

	const (
		content        = "this is a file content"
		excludePattern = "main*"
	)

	for _, filename := range files {
		putFile(t, s3client, srcbucket, filename, content)
	}

	src := fmt.Sprintf("s3://%v/*", srcbucket)
	dst := fmt.Sprintf("s3://%v/", dstbucket)

	cmd := s5cmd("cp", "--exclude", excludePattern, src, dst)
	result := icmd.RunCmd(cmd)

	result.Assert(t, icmd.Success)

	assertLines(t, result.Stdout(), map[int]compareFunc{
		0: equals(`cp s3://%s/file.txt s3://%s/file.txt`, srcbucket, dstbucket),
		1: equals(`cp s3://%s/file1.txt s3://%s/file1.txt`, srcbucket, dstbucket),
		2: equals(`cp s3://%s/readme.md s3://%s/readme.md`, srcbucket, dstbucket),
	}, sortInput(true))

	// assert s3 source objects
	for _, filename := range files {
		assert.Assert(t, ensureS3Object(s3client, srcbucket, filename, content))
	}

	// assert s3 destination objects
	for _, filename := range expectedFiles {
		assert.Assert(t, ensureS3Object(s3client, dstbucket, filename, content))
	}

	// assert s3 destination objects which should not be in bucket.
	for _, filename := range nonExpectedFiles {
		err := ensureS3Object(s3client, dstbucket, filename, content)
		assertError(t, err, errS3NoSuchKey)
	}
}

func TestCopySingleS3ObjectsIntoAnotherBucketWithExcludeFilters(t *testing.T) {
	t.Parallel()

	srcbucket := s3BucketFromTestNameWithPrefix(t, "src")
	dstbucket := s3BucketFromTestNameWithPrefix(t, "dst")

	s3client, s5cmd := setup(t)

	createBucket(t, s3client, srcbucket)
	createBucket(t, s3client, dstbucket)

	files := []string{
		"file.txt",
		"file1.txt",
		"main.py",
		"main.js",
		"readme.md",
		"main.pdf",
		"main/file.txt",
	}

	expectedFiles := []string{
		"file.txt",
		"file1.txt",
	}

	nonExpectedFiles := []string{
		"main.py",
		"main.js",
		"main.pdf",
		"main/file.txt",
		"readme.md",
	}

	const (
		content         = "this is a file content"
		excludePattern1 = "main*"
		excludePattern2 = "*.md"
	)

	for _, filename := range files {
		putFile(t, s3client, srcbucket, filename, content)
	}

	src := fmt.Sprintf("s3://%v/*", srcbucket)
	dst := fmt.Sprintf("s3://%v/", dstbucket)

	cmd := s5cmd("cp", "--exclude", excludePattern1, "--exclude", excludePattern2, src, dst)
	result := icmd.RunCmd(cmd)

	result.Assert(t, icmd.Success)

	assertLines(t, result.Stdout(), map[int]compareFunc{
		0: equals(`cp s3://%s/file.txt s3://%s/file.txt`, srcbucket, dstbucket),
		1: equals(`cp s3://%s/file1.txt s3://%s/file1.txt`, srcbucket, dstbucket),
	}, sortInput(true))

	// assert s3 source objects
	for _, filename := range files {
		assert.Assert(t, ensureS3Object(s3client, srcbucket, filename, content))
	}

	// assert s3 destination objects
	for _, filename := range expectedFiles {
		assert.Assert(t, ensureS3Object(s3client, dstbucket, filename, content))
	}

	// assert s3 destination objects which should not be in bucket.
	for _, filename := range nonExpectedFiles {
		err := ensureS3Object(s3client, dstbucket, filename, content)
		assertError(t, err, errS3NoSuchKey)
	}
}

func TestCopyExpectExitCode1OnUnreachableHost(t *testing.T) {
	t.Parallel()

	const bucket = "bucket"

	_, s5cmd := setup(t, withEndpointURL("nonExistingEndpointURL"))

	folderLayout := []fs.PathOp{
		fs.WithFile("testfile.txt", "this is a test file 1"),
	}

	workdir := fs.NewDir(t, "somedir", folderLayout...)
	defer workdir.Remove()

	src := fmt.Sprintf("s3://%s/*", bucket)
	src = filepath.ToSlash(src)
	dst := fmt.Sprintf("%v/", workdir.Path())

	cmd := s5cmd("-r", "0", "cp", src, dst)
	result := icmd.RunCmd(cmd)

	result.Assert(t, icmd.Expected{ExitCode: 1})
}

func TestCopySingleFileToS3WithNoSuchUploadRetryCount(t *testing.T) {
	t.Parallel()

	s3client, s5cmd := setup(t)

	bucket := s3BucketFromTestName(t)
	createBucket(t, s3client, bucket)

	const (
		filename = "example.txt"
		content  = "Some example text"
	)

	workdir := fs.NewDir(t, bucket, fs.WithFile(filename, content))
	defer workdir.Remove()

	srcpath := workdir.Join(filename)
	dstpath := fmt.Sprintf("s3://%v/", bucket)

	srcpath = filepath.ToSlash(srcpath)
	cmd := s5cmd("cp", "--no-such-upload-retry-count", "5", srcpath, dstpath)
	result := icmd.RunCmd(cmd)

	result.Assert(t, icmd.Success)

	assertLines(t, result.Stdout(), map[int]compareFunc{
		0: suffix(`cp %v %v%v`, srcpath, dstpath, filename),
	})

	// assert local filesystem
	expected := fs.Expected(t, fs.WithFile(filename, content))
	assert.Assert(t, fs.Equal(workdir.Path(), expected))

	// assert S3
	assert.Assert(t, ensureS3Object(s3client, bucket, filename, content))
}

func TestVersionedDownload(t *testing.T) {
	t.Parallel()

	bucket := s3BucketFromTestName(t)

	// versioninng is only supported with in memory backend!
	s3client, s5cmd := setup(t, withS3Backend("mem"))

	const filename = "testfile.txt"

	var contents = []string{
		"This is first content",
		"Second content it is, and it is a bit longer!!!",
	}

	workdir := fs.NewDir(t, t.Name(), fs.WithFile(filename+"1", contents[0]), fs.WithFile(filename+"2", contents[1]))
	defer workdir.Remove()

	// create a bucket and Enable versioning
	createBucket(t, s3client, bucket)
	setBucketVersioning(t, s3client, bucket, "Enabled")

	// upload two versions of the file with same key
	putFile(t, s3client, bucket, filename, contents[0])
	putFile(t, s3client, bucket, filename, contents[1])

	// we expect to see 2 versions of objects
	cmd := s5cmd("ls", "--all-versions", "s3://"+bucket+"/"+filename)
	result := icmd.RunCmd(cmd)

	assertLines(t, result.Stdout(), map[int]compareFunc{
		0: contains("%v", filename),
		1: contains("%v", filename),
	})

	// now we will parse their version IDs in the order we put them into s3 server.
	// the rest of the tests depends on this assumption
	versionIDs := make([]string, 0)
	for _, row := range strings.Split(result.Stdout(), "\n") {
		if row != "" {
			arr := strings.Split(row, " ")
			versionIDs = append(versionIDs, arr[len(arr)-1])
		}
	}

	// create new dir to download files
	newDir := fs.NewDir(t, t.Name())
	defer newDir.Remove()

	// download both old and new versions of the file to newDir
	for i, version := range versionIDs {
		cmd = s5cmd("cp", "--version-id", version,
			fmt.Sprintf("s3://%v/%v", bucket, filename), newDir.Path()+"/"+filename+strconv.Itoa(1+i))
		_ = icmd.RunCmd(cmd)
	}

	assert.Assert(t, fs.Equal(workdir.Path(), fs.ManifestFromDir(t, newDir.Path())))
}

// Before downloading a file from s3 a local target file is created. If download
// fails the created file should be deleted.
func TestDeleteFileWhenDownloadFailed(t *testing.T) {
	t.Parallel()

	s3client, s5cmd := setup(t)

	bucket := s3BucketFromTestName(t)
	filename := "testfile1.txt"
	createBucket(t, s3client, bucket)

	// It is going try downloading a nonexistent file from the s3 so it will fail.
	// In this case we don't expect to have a local file with the name `filename`.
	cmd := s5cmd("cp", "s3://"+bucket+"/"+filename, filename)
	result := icmd.RunCmd(cmd)

	result.Assert(t, icmd.Expected{ExitCode: 1})

	// assert local filesystem does not have any (such) file
	expected := fs.Expected(t)
	assert.Assert(t, fs.Equal(cmd.Dir, expected))
}

// Target local file should be overriden only if download completed successfully
func TestLocalFileOverridenWhenDownloadFailed(t *testing.T) {
	t.Parallel()

	s3client, s5cmd := setup(t)
	bucket := s3BucketFromTestName(t)
	createBucket(t, s3client, bucket)

	const (
		filename        = "testfile1.txt"
		content         = "preserved content"
		expectedContent = "preserved content"
	)

	workdir := fs.NewDir(t, t.Name(), fs.WithFile(filename, content))
	defer workdir.Remove()

	// It is going try downloading a nonexistent file from the s3 so it will fail.
	// In this case we don't expect to have a local file will be overwritten.
	cmd := s5cmd("cp", "s3://"+bucket+"/"+filename, filename)
	result := icmd.RunCmd(cmd, withWorkingDir(workdir))

	result.Assert(t, icmd.Expected{ExitCode: 1})

	// assert initial file is untouched
	expected := fs.Expected(t, fs.WithFile(filename, content))
	assert.Assert(t, fs.Equal(workdir.Path(), expected))
}

<<<<<<< HEAD
// cp --include "*.py" s3://bucket/* .
func TestCopyS3ObjectsWithIncludeFilter(t *testing.T) {
	t.Parallel()

	s3client, s5cmd := setup(t)

	bucket := s3BucketFromTestName(t)
	createBucket(t, s3client, bucket)

	const (
		includePattern = "*.py"
		fileContent    = "content"
	)

	files := [...]string{
		"file1.py",
		"file2.py",
		"file.txt",
		"a.txt",
		"src/file.txt",
	}

	for _, filename := range files {
		putFile(t, s3client, bucket, filename, fileContent)
	}

	srcpath := fmt.Sprintf("s3://%s", bucket)

	cmd := s5cmd("cp", "--include", includePattern, srcpath+"/*", ".")
	result := icmd.RunCmd(cmd)

	result.Assert(t, icmd.Success)

	assertLines(t, result.Stdout(), map[int]compareFunc{
		0: equals("cp %v/file1.py %s", srcpath, files[0]),
		1: equals("cp %v/file2.py %s", srcpath, files[1]),
	}, sortInput(true))

	// assert s3
	for _, f := range files {
		assert.Assert(t, ensureS3Object(s3client, bucket, f, fileContent))
	}

	expectedFileSystem := []fs.PathOp{
		fs.WithFile("file1.py", fileContent),
		fs.WithFile("file2.py", fileContent),
	}
	// assert local filesystem
	expected := fs.Expected(t, expectedFileSystem...)
	assert.Assert(t, fs.Equal(cmd.Dir, expected))
}

// cp --include "file*" --exclude "*.py" s3://bucket/* .
func TestCopyS3ObjectsWithIncludeExcludeFilter(t *testing.T) {
	t.Parallel()

	s3client, s5cmd := setup(t)

	bucket := s3BucketFromTestName(t)
	createBucket(t, s3client, bucket)

	const (
		includePattern = "file*"
		excludePattern = "*.py"
		fileContent    = "content"
	)

	files := [...]string{
		"file1.py",
		"file2.py",
		"test.py",
		"app.py",
		"docs/readme.md",
	}

	for _, filename := range files {
		putFile(t, s3client, bucket, filename, fileContent)
	}

	srcpath := fmt.Sprintf("s3://%s", bucket)

	cmd := s5cmd("cp", "--include", includePattern, "--exclude", excludePattern, srcpath+"/*", ".")
=======
// Test that counting writer does not corrupt objects during a download process
func TestCountingWriter(t *testing.T) {
	t.Parallel()

	const (
		filename = "log.txt"
	)

	content := randomString(3_000_000)

	s3client, s5cmd := setup(t)
	bucket := s3BucketFromTestName(t)
	createBucket(t, s3client, bucket)
	putFile(t, s3client, bucket, filename, content)

	cmd := s5cmd("cp", "--show-progress", "--concurrency", "3", "--part-size", "1", "s3://"+bucket+"/"+filename, ".")
>>>>>>> 20d6a228
	result := icmd.RunCmd(cmd)

	result.Assert(t, icmd.Success)

<<<<<<< HEAD
	assertLines(t, result.Stdout(), map[int]compareFunc{}, sortInput(true))

	// assert s3
	for _, f := range files {
		assert.Assert(t, ensureS3Object(s3client, bucket, f, fileContent))
	}

	expectedFileSystem := []fs.PathOp{}
	// assert local filesystem
	expected := fs.Expected(t, expectedFileSystem...)
	assert.Assert(t, fs.Equal(cmd.Dir, expected))
}

// cp --exclude "file*" --exclude "vendor/*" --include "*.py" --include "*.go" s3://bucket/* .
func TestCopyS3ObjectsWithIncludeExcludeFilter2(t *testing.T) {
	t.Parallel()

	s3client, s5cmd := setup(t)

	bucket := s3BucketFromTestName(t)
	createBucket(t, s3client, bucket)

	const (
		includePattern  = "*.py"
		includePattern2 = "*.go"
		excludePattern  = "file*"
		excludePattern2 = "vendor/*"
		fileContent     = "content"
	)

	files := [...]string{
		"file1.py",
		"file2.py",
		"file1.go",
		"file2.go",
		"test.py",
		"app.py",
		"app.go",
		"vendor/package.go",
		"docs/readme.md",
	}

	for _, filename := range files {
		putFile(t, s3client, bucket, filename, fileContent)
	}

	srcpath := fmt.Sprintf("s3://%s", bucket)

	cmd := s5cmd("cp", "--exclude", excludePattern, "--exclude", excludePattern2, "--include", includePattern, "--include", includePattern2, srcpath+"/*", ".")
	result := icmd.RunCmd(cmd)

	result.Assert(t, icmd.Success)

	assertLines(t, result.Stdout(), map[int]compareFunc{
		0: equals("cp %v/app.go %s", srcpath, files[6]),
		1: equals("cp %v/app.py %s", srcpath, files[5]),
		2: equals("cp %v/test.py %s", srcpath, files[4]),
	}, sortInput(true))

	// assert s3
	for _, f := range files {
		assert.Assert(t, ensureS3Object(s3client, bucket, f, fileContent))
	}

	expectedFileSystem := []fs.PathOp{
		fs.WithFile("test.py", fileContent),
		fs.WithFile("app.py", fileContent),
		fs.WithFile("app.go", fileContent),
	}
	// assert local filesystem
	expected := fs.Expected(t, expectedFileSystem...)
=======
	// assert the downloaded file has the same content with the remote object
	expected := fs.Expected(t, fs.WithFile(filename, content, fs.WithMode(0644)))
>>>>>>> 20d6a228
	assert.Assert(t, fs.Equal(cmd.Dir, expected))
}<|MERGE_RESOLUTION|>--- conflicted
+++ resolved
@@ -4172,7 +4172,31 @@
 	assert.Assert(t, fs.Equal(workdir.Path(), expected))
 }
 
-<<<<<<< HEAD
+// Test that counting writer does not corrupt objects during a download process
+func TestCountingWriter(t *testing.T) {
+	t.Parallel()
+
+	const (
+		filename = "log.txt"
+	)
+
+	content := randomString(3_000_000)
+
+	s3client, s5cmd := setup(t)
+	bucket := s3BucketFromTestName(t)
+	createBucket(t, s3client, bucket)
+	putFile(t, s3client, bucket, filename, content)
+
+	cmd := s5cmd("cp", "--show-progress", "--concurrency", "3", "--part-size", "1", "s3://"+bucket+"/"+filename, ".")
+	result := icmd.RunCmd(cmd)
+
+	result.Assert(t, icmd.Success)
+
+	// assert the downloaded file has the same content with the remote object
+	expected := fs.Expected(t, fs.WithFile(filename, content, fs.WithMode(0644)))
+	assert.Assert(t, fs.Equal(cmd.Dir, expected))
+}
+
 // cp --include "*.py" s3://bucket/* .
 func TestCopyS3ObjectsWithIncludeFilter(t *testing.T) {
 	t.Parallel()
@@ -4255,29 +4279,9 @@
 	srcpath := fmt.Sprintf("s3://%s", bucket)
 
 	cmd := s5cmd("cp", "--include", includePattern, "--exclude", excludePattern, srcpath+"/*", ".")
-=======
-// Test that counting writer does not corrupt objects during a download process
-func TestCountingWriter(t *testing.T) {
-	t.Parallel()
-
-	const (
-		filename = "log.txt"
-	)
-
-	content := randomString(3_000_000)
-
-	s3client, s5cmd := setup(t)
-	bucket := s3BucketFromTestName(t)
-	createBucket(t, s3client, bucket)
-	putFile(t, s3client, bucket, filename, content)
-
-	cmd := s5cmd("cp", "--show-progress", "--concurrency", "3", "--part-size", "1", "s3://"+bucket+"/"+filename, ".")
->>>>>>> 20d6a228
-	result := icmd.RunCmd(cmd)
-
-	result.Assert(t, icmd.Success)
-
-<<<<<<< HEAD
+	result := icmd.RunCmd(cmd)
+
+	result.Assert(t, icmd.Success)
 	assertLines(t, result.Stdout(), map[int]compareFunc{}, sortInput(true))
 
 	// assert s3
@@ -4349,9 +4353,5 @@
 	}
 	// assert local filesystem
 	expected := fs.Expected(t, expectedFileSystem...)
-=======
-	// assert the downloaded file has the same content with the remote object
-	expected := fs.Expected(t, fs.WithFile(filename, content, fs.WithMode(0644)))
->>>>>>> 20d6a228
 	assert.Assert(t, fs.Equal(cmd.Dir, expected))
 }